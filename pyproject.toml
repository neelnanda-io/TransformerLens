--- conflicted
+++ resolved
@@ -37,11 +37,8 @@
         transformers=">=4.37.2"
         typing-extensions="*"
         wandb=">=0.13.5"
-<<<<<<< HEAD
         sentencepiece = "*"
-    safetensors = "^0.4.3"
-=======
->>>>>>> 52c42edd
+        safetensors = "^0.4.3"
 
     [tool.poetry.group]
         [tool.poetry.group.dev.dependencies]
