[tool.poetry]
    authors=["Neel Nanda <77788841+neelnanda-io@users.noreply.github.com>"]
    description="An implementation of transformers tailored for mechanistic interpretability."
    license="MIT"
    name="transformer-lens"
    packages=[{include="transformer_lens"}]
    readme="README.md"
    # Version is automatically set by the pipeline on release
    version="0.0.0"

    [tool.poetry.scripts]
        build-docs="docs.make_docs:build_docs"
        docs-hot-reload="docs.make_docs:docs_hot_reload"

    [tool.poetry.dependencies]
        accelerate=">=0.23.0" # Needed for Llama Models
        beartype="^0.14.1"
        datasets=">=2.7.1"
        einops=">=0.6.0"
        fancy-einsum=">=0.0.3"
        jaxtyping=">=0.2.11"
        numpy=[
            {version=">=1.20,<1.25", python=">=3.8,<3.9"},
            {version=">=1.24", python=">=3.9,<3.12"},
            {version=">=1.26", python=">=3.12,<3.13"},
        ]
        pandas=">=1.1.5"
        python=">=3.8,<4.0"
        rich=">=12.6.0"
        torch=">=1.10,!=2.0,!=2.1.0" # Pin >=2.1.1 due to known MPS errors on 2.1.0
        tqdm=">=4.64.1"
<<<<<<< HEAD
        transformers=">=4.36.0"
=======
        transformers=">=4.37.2"
>>>>>>> 6673d881
        typing-extensions="*"
        wandb=">=0.13.5"
        better-abc = "^0.0.3"

    [tool.poetry.group]
        [tool.poetry.group.dev.dependencies]
            black="^23.3.0"
            circuitsvis=">=1.38.1"
            isort="5.8.0"
            jupyter=">=1.0.0"
            mypy=">=0.991"
            nbval="^0.10.0"
            plotly=">=5.12.0"
            pycln="^2.1.3"
            pytest=">=7.2.0"
            pytest-cov=">=4.0.0"
            pytest-doctestplus="^1.0.0"

        [tool.poetry.group.jupyter.dependencies]
            ipywidgets="^8.1.1"
            jupyterlab=">=3.5.0"

        [tool.poetry.group.docs.dependencies]
            furo={version=">=2022.12.7"}
            myst-parser={version=">=0.18.1"}
            nbconvert="^7.9.2"
            nbsphinx="^0.9.3"
            pandoc="^2.3"
            snowballstemmer="*"
            sphinx={version="5.2.3"}
            sphinx-autobuild={version=">=2021.3.14"}
            sphinxcontrib-napoleon={version=">=0.7"}
            tabulate={version=">=0.9.0"}

[tool.pytest]
    [tool.pytest.ini_options]
        addopts=[
            "--doctest-modules",
            "--doctest-plus",
            "--jaxtyping-packages=transformer_lens,beartype.beartype",
            "--nbval",
            "-W ignore::beartype.roar.BeartypeDecorHintPep585DeprecationWarning",
        ]
        doctest_optionflags="NORMALIZE_WHITESPACE ELLIPSIS FLOAT_CMP"
        filterwarnings=[
            "ignore:pkg_resources is deprecated as an API:DeprecationWarning",
            # Ignore numpy.distutils deprecation warning caused by pandas
            # More info: https://numpy.org/doc/stable/reference/distutils.html#module-numpy.distutils
            "ignore:distutils Version classes are deprecated:DeprecationWarning",
        ]

[tool.isort]
    extend_skip=[".venv/", "__init__.py"]
    profile="black"

[tool.mypy]
    check_untyped_defs=true
    ignore_missing_imports=true

[tool.black]
    # Exclude snapshot tests & .venv
    exclude='''
(
/snapshots/
| .venv/
)
'''

[tool.pylint]
    [tool.pylint.TYPECHECK]
        # Fix for Pytorch member existence checks
        generated-members="torch.*"

    [tool.pylint.DESIGN]
        max-args=10
        max-locals=30

    [tool.pylint."MESSAGES CONTROL"]
        disable="redefined-builtin" # Disable redefined builtin functions

    [tool.pylint.'MASTER']
        disable=[
            "C0103", # Disable invalid file name (as we use PascalCase for classes)
        ]

[build-system]
    build-backend="poetry.core.masonry.api"
    requires=["poetry-core"]<|MERGE_RESOLUTION|>--- conflicted
+++ resolved
@@ -29,11 +29,7 @@
         rich=">=12.6.0"
         torch=">=1.10,!=2.0,!=2.1.0" # Pin >=2.1.1 due to known MPS errors on 2.1.0
         tqdm=">=4.64.1"
-<<<<<<< HEAD
-        transformers=">=4.36.0"
-=======
         transformers=">=4.37.2"
->>>>>>> 6673d881
         typing-extensions="*"
         wandb=">=0.13.5"
         better-abc = "^0.0.3"
