from copy import deepcopy
from easy_transformer.experiments import (
    ExperimentMetric,
    AblationConfig,
    EasyAblation,
    EasyPatching,
    PatchingConfig,
    get_act_hook,
)

import torch
import plotly.express as px
import gc
import einops

from ioi_dataset import (
    IOIDataset,
    NOUNS_DICT,
    NAMES,
    gen_prompt_uniform,
    BABA_TEMPLATES,
    ABBA_TEMPLATES,
)


def list_diff(l1, l2):
    l2_ = [int(x) for x in l2]
    return list(set(l1).difference(set(l2_)))


def turn_keep_into_rmv(to_keep, max_len):
    to_rmv = {}
    for t in to_keep.keys():
        to_rmv[t] = []
        for idxs in to_keep[t]:
            to_rmv[t].append(list_diff(list(range(max_len)), idxs))
    return to_rmv


def process_heads_and_mlps(
    heads_to_remove=None,  # {(2,3) : List[List[int]]: dimensions dataset_size * datapoint_length
    mlps_to_remove=None,  # {2: List[List[int]]: dimensions dataset_size * datapoint_length
    heads_to_keep=None,  # as above for heads
    mlps_to_keep=None,  # as above for mlps
    ioi_dataset=None,
    model=None,
):
    assert (heads_to_remove is None) != (heads_to_keep is None)
    assert (mlps_to_keep is None) != (mlps_to_remove is None)

    n_layers = model.cfg.n_layers
    n_heads = model.cfg.n_heads

    dataset_length = len(ioi_dataset.text_prompts)

    if mlps_to_remove is not None:
        mlps = mlps_to_remove.copy()
    else:  # do smart computation in mean cache
        mlps = mlps_to_keep.copy()
        for l in range(n_layers):
            if l not in mlps_to_keep:
                mlps[l] = [[] for _ in range(dataset_length)]
        mlps = turn_keep_into_rmv(
            mlps, ioi_dataset.max_len
        )  # TODO check that this is still right for the max_len of maybe shortened datasets

    if heads_to_remove is not None:
        heads = heads_to_remove.copy()
    else:
        heads = heads_to_keep.copy()
        for l in range(n_layers):
            for h in range(n_heads):
                if (l, h) not in heads_to_keep:
                    heads[(l, h)] = [[] for _ in range(dataset_length)]
        heads = turn_keep_into_rmv(heads, ioi_dataset.max_len)
    return heads, mlps
    # print(mlps, heads)


def get_circuit_replacement_hook(
    heads_to_remove=None,
    mlps_to_remove=None,
    heads_to_keep=None,
    mlps_to_keep=None,
    heads_to_remove2=None,  # TODO @Alex ehat are these
    mlps_to_remove2=None,
    heads_to_keep2=None,
    mlps_to_keep2=None,
    ioi_dataset=None,
    model=None,
):
    heads, mlps = process_heads_and_mlps(
        heads_to_remove=heads_to_remove,  # {(2,3) : List[List[int]]: dimensions dataset_size * datapoint_length
        mlps_to_remove=mlps_to_remove,  # {2: List[List[int]]: dimensions dataset_size * datapoint_length
        heads_to_keep=heads_to_keep,  # as above for heads
        mlps_to_keep=mlps_to_keep,  # as above for mlps
        ioi_dataset=ioi_dataset,
        model=model,
    )

    if (heads_to_remove2 is not None) or (heads_to_keep2 is not None):
        heads2, mlps2 = process_heads_and_mlps(
            heads_to_remove=heads_to_remove2,  # {(2,3) : List[List[int]]: dimensions dataset_size * datapoint_length
            mlps_to_remove=mlps_to_remove2,  # {2: List[List[int]]: dimensions dataset_size * datapoint_length
            heads_to_keep=heads_to_keep2,  # as above for heads
            mlps_to_keep=mlps_to_keep2,  # as above for mlps
            ioi_dataset=ioi_dataset,
            model=model,
        )
    else:
        heads2, mlps2 = heads, mlps

    dataset_length = len(ioi_dataset.text_prompts)

    def circuit_replmt_hook(z, act, hook):  # batch, seq, heads, head dim
        layer = int(hook.name.split(".")[1])
        if "mlp" in hook.name and layer in mlps:
            for i in range(dataset_length):
                z[i, mlps[layer][i], :] = act[
                    i, mlps2[layer][i], :
                ]  # ablate all the indices in mlps[layer][i]; mean may contain semantic ablation
                # TODO can this i loop be vectorized?

        if "attn.hook_result" in hook.name and (layer, hook.ctx["idx"]) in heads:
            for i in range(dataset_length):  # we use the idx from contex to get the head
                z[i, heads[(layer, hook.ctx["idx"])][i], :] = act[
                    i,
                    heads2[(layer, hook.ctx["idx"])][i],
                    :,
                ]

        return z

    return circuit_replmt_hook, heads, mlps


def join_lists(l1, l2):  # l1 is a list of list. l2 a list of int. We add the int from l2 to the lists of l1.
    assert len(l1) == len(l2)
    assert type(l1[0]) == list and type(l2[0]) == int
    l = []
    for i in range(len(l1)):
        l.append(l1[i] + [l2[i]])
    return l


def get_extracted_idx(idx_list: list[str], ioi_dataset):
    int_idx = [[] for i in range(len(ioi_dataset.text_prompts))]
    for idx_name in idx_list:
        int_idx_to_add = [int(x) for x in list(ioi_dataset.word_idx[idx_name])]  # torch to python objects
        int_idx = join_lists(int_idx, int_idx_to_add)
    return int_idx


SMALL_CIRCUIT = {
    "name mover": [
        (9, 6),
        (9, 9),
        (10, 0),
    ],
    "negative": [],
    "s2 inhibition": [(7, 3), (7, 9), (8, 6), (8, 10)],
    "induction": [(5, 5), (5, 8), (5, 9), (6, 9)],  # [(5, 5), (6, 9)],  #
    "duplicate token": [(0, 1), (0, 10), (3, 0)],
    "previous token": [(2, 2), (2, 9), (4, 11)],
}

MED_CIRCUIT = deepcopy(SMALL_CIRCUIT)
CIRCUIT = deepcopy(SMALL_CIRCUIT)
<<<<<<< HEAD
for head in [
    (9, 0),
    (9, 7),
    (10, 1),
    (10, 2),  # ~
    (10, 6),
    (10, 10),
    (11, 1),  # ~
    (11, 6),  # ~
    (11, 9),  # ~
    (11, 2),
=======

for head, _ in [
    ((10, 10), "end"),
    ((10, 6), "end"),
    ((11, 2), "end"),
    ((10, 2), "end"),
    ((10, 1), "end"),
    ((11, 6), "end"),
    ((11, 9), "end"),
    ((9, 0), "end"),
    ((9, 7), "end"),
>>>>>>> 1db36687
]:
    CIRCUIT["name mover"].append(head)

for head in [(10, 7), (11, 10)]:
    for circuit in [CIRCUIT, MED_CIRCUIT]:
        circuit["negative"].append(head)

ARTHUR_CIRCUIT = deepcopy(CIRCUIT)
ARTHUR_CIRCUIT.pop("duplicate token")
ARTHUR_CIRCUIT["induction"] = [(5, 5), (6, 9)]

RELEVANT_TOKENS = {}
for head in CIRCUIT["name mover"] + CIRCUIT["negative"] + CIRCUIT["s2 inhibition"]:
    RELEVANT_TOKENS[head] = ["end"]

for head in CIRCUIT["induction"]:
    RELEVANT_TOKENS[head] = ["S2"]

for head in CIRCUIT["duplicate token"]:
    RELEVANT_TOKENS[head] = ["S2"]

for head in CIRCUIT["previous token"]:
    RELEVANT_TOKENS[head] = ["S+1", "and"]

ALEX_NAIVE_CIRCUIT = {
    "name mover": [
        (10, 6),
        (9, 9),
        (10, 2),
    ],
    "s2 inhibition": [(7, 3), (7, 9), (8, 6), (8, 10)],
    "duplicate token": [(1, 11), (0, 10), (3, 0)],
}


NAIVE_CIRCUIT = {
    "name mover": [(9, 6), (9, 9), (10, 0)],
    "s2 inhibition": [(7, 3), (7, 9), (8, 6), (8, 10)],
    "induction": [(5, 5), (5, 9)],
    "duplicate token": [(3, 0), (0, 10)],
    "previous token": [(2, 2), (4, 11)],
    "negative": [],
}


def get_heads_circuit(ioi_dataset, excluded_classes=[], mlp0=False, circuit=CIRCUIT):
    for excluded_class in excluded_classes:
        assert excluded_class in circuit.keys()

    heads_to_keep = {}

    for circuit_class in circuit.keys():
        if circuit_class in excluded_classes:
            continue
        for head in circuit[circuit_class]:
            heads_to_keep[head] = get_extracted_idx(RELEVANT_TOKENS[head], ioi_dataset)

    if mlp0:
        mlps_to_keep = {}
        mlps_to_keep[0] = get_extracted_idx(
            ["IO", "and", "S", "S+1", "S2", "end"], ioi_dataset
        )  # IO, AND, S, S+1, S2, and END
        return heads_to_keep, mlps_to_keep

    return heads_to_keep


def do_circuit_extraction(
    heads_to_remove=None,  # {(2,3) : List[List[int]]: dimensions dataset_size * datapoint_length
    mlps_to_remove=None,  # {2: List[List[int]]: dimensions dataset_size * datapoint_length
    heads_to_keep=None,  # as above for heads
    mlps_to_keep=None,  # as above for mlps
    ioi_dataset=None,
    mean_dataset=None,
    model=None,
    metric=None,
    exclude_heads=[],
):
    """
    ..._to_remove means the indices ablated away. Otherwise the indices not ablated away.

    `exclude_heads` is a list of heads that actually we won't put any hooks on. Just keep them as is

    if `mean_dataset` is None, just use the ioi_dataset for mean
    """

    # check if we are either in keep XOR remove move from the args
    ablation, heads, mlps = get_circuit_replacement_hook(
        heads_to_remove=heads_to_remove,  # {(2,3) : List[List[int]]: dimensions dataset_size * datapoint_length
        mlps_to_remove=mlps_to_remove,  # {2: List[List[int]]: dimensions dataset_size * datapoint_length
        heads_to_keep=heads_to_keep,  # as above for heads
        mlps_to_keep=mlps_to_keep,  # as above for mlps
        ioi_dataset=ioi_dataset,
        model=model,
    )

    metric = ExperimentMetric(
        metric=metric, dataset=ioi_dataset.text_prompts, relative_metric=False
    )  # TODO make dummy metric

    if mean_dataset is None:
        mean_dataset = ioi_dataset
    config = AblationConfig(
        abl_type="custom",
        abl_fn=ablation,
        mean_dataset=mean_dataset.text_prompts,  # TODO nb of prompts useless ?
        target_module="attn_head",
        head_circuit="result",
        cache_means=True,  # circuit extraction *has* to cache means. the get_mean reset the
        verbose=True,
    )
    abl = EasyAblation(
        model,
        config,
        metric,
        semantic_indices=None,  # ioi_dataset.sem_tok_idx,
        mean_by_groups=True,  # TO CHECK CIRCUIT BY GROUPS
        groups=ioi_dataset.groups,
    )
    model.reset_hooks()

    for layer, head in heads.keys():
        if (layer, head) in exclude_heads:
            continue
        model.add_hook(*abl.get_hook(layer, head))
    for layer in mlps.keys():
        model.add_hook(*abl.get_hook(layer, head=None, target_module="mlp"))

    return model, abl


if __name__ == "__main__":
    print(CIRCUIT)<|MERGE_RESOLUTION|>--- conflicted
+++ resolved
@@ -166,7 +166,6 @@
 
 MED_CIRCUIT = deepcopy(SMALL_CIRCUIT)
 CIRCUIT = deepcopy(SMALL_CIRCUIT)
-<<<<<<< HEAD
 for head in [
     (9, 0),
     (9, 7),
@@ -178,19 +177,6 @@
     (11, 6),  # ~
     (11, 9),  # ~
     (11, 2),
-=======
-
-for head, _ in [
-    ((10, 10), "end"),
-    ((10, 6), "end"),
-    ((11, 2), "end"),
-    ((10, 2), "end"),
-    ((10, 1), "end"),
-    ((11, 6), "end"),
-    ((11, 9), "end"),
-    ((9, 0), "end"),
-    ((9, 7), "end"),
->>>>>>> 1db36687
 ]:
     CIRCUIT["name mover"].append(head)
 
