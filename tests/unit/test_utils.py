import numpy as np
import pytest
import torch

import transformer_lens.utils as utils
from transformer_lens import HookedTransformer

ref_tensor = torch.tensor([[1, 2, 3, 4, 5], [6, 7, 8, 9, 10]])
shape = ref_tensor.shape
tensor_row0_dim2 = torch.tensor([[1, 2, 3, 4, 5]])
shape_2 = tensor_row0_dim2.shape
tensor_row0_dim1 = torch.tensor([1, 2, 3, 4, 5])
shape_1 = tensor_row0_dim1.shape


class TestSlice:
    @pytest.mark.parametrize(
        "input_slice, expected_shape",
        [
            (
                [
                    0,
                ],
                shape_2,
            ),
            ((1,), shape_2),
            (
                torch.tensor(
                    [
                        0,
                    ]
                ),
                shape_2,
            ),
            (
                np.array(
                    [
                        0,
                    ]
                ),
                shape_2,
            ),
            (0, shape_1),
            (torch.tensor(0), shape_1),
            (None, shape),
        ],
    )
    def test_modularity_shape(self, input_slice, expected_shape):
        slc = utils.Slice(input_slice=input_slice)
        sliced_tensor = slc.apply(ref_tensor)
        assert sliced_tensor.shape == expected_shape

    @pytest.mark.parametrize(
        "input_slice, expected_tensor",
        [
            (
                [
                    0,
                ],
                tensor_row0_dim2,
            ),
            (
                torch.tensor(
                    [
                        0,
                    ]
                ),
                tensor_row0_dim2,
            ),
            (
                np.array(
                    [
                        0,
                    ]
                ),
                tensor_row0_dim1,
            ),
            (0, tensor_row0_dim1),
            (torch.tensor(0), tensor_row0_dim1),
            (None, ref_tensor),
        ],
    )
    def test_modularity_tensor(self, input_slice, expected_tensor):
        slc = utils.Slice(input_slice=input_slice)
        sliced_tensor = slc.apply(ref_tensor)
        assert (sliced_tensor == expected_tensor).all()

    @pytest.mark.parametrize(
        "input_slice, expected_indices",
        [
            ([0, 1], np.array([0, 1])),
            (0, np.array(0)),
            (torch.tensor(0), np.array(0)),
        ],
    )
    def test_indices(self, input_slice, expected_indices):
        slc = utils.Slice(input_slice=input_slice)
        indices = slc.indices(2)
        assert (indices == expected_indices).all()

    def test_indices_error(self):
        with pytest.raises(ValueError):
            _ = utils.Slice(input_slice=[0, 2, 5]).indices()


MODEL = "solu-1l"

model = HookedTransformer.from_pretrained(MODEL)


@pytest.fixture
def nested_list_1():
    return [1]


@pytest.fixture
def nested_list_1x1():
    return [[6]]


@pytest.fixture
def nested_list_1x3():
    return [[1, 2, 3]]


def test_to_str_tokens(nested_list_1, nested_list_1x1, nested_list_1x3):
    tensor_1_to_str_tokens = model.to_str_tokens(torch.tensor(nested_list_1))
    assert isinstance(tensor_1_to_str_tokens, list)
    assert len(tensor_1_to_str_tokens) == 1
    assert isinstance(tensor_1_to_str_tokens[0], str)

    tensor_1x1_to_str_tokens = model.to_str_tokens(torch.tensor(nested_list_1x1))
    assert isinstance(tensor_1x1_to_str_tokens, list)
    assert len(tensor_1x1_to_str_tokens) == 1
    assert isinstance(tensor_1x1_to_str_tokens[0], str)

    ndarray_1_to_str_tokens = model.to_str_tokens(np.array(nested_list_1))
    assert isinstance(ndarray_1_to_str_tokens, list)
    assert len(ndarray_1_to_str_tokens) == 1
    assert isinstance(ndarray_1_to_str_tokens[0], str)

    ndarray_1x1_to_str_tokens = model.to_str_tokens(np.array(nested_list_1x1))
    assert isinstance(ndarray_1x1_to_str_tokens, list)
    assert len(ndarray_1x1_to_str_tokens) == 1
    assert isinstance(ndarray_1x1_to_str_tokens[0], str)

    single_int_to_single_str_token = model.to_single_str_token(3)
    assert isinstance(single_int_to_single_str_token, str)

    squeezable_tensor_to_str_tokens = model.to_str_tokens(torch.tensor(nested_list_1x3))
    assert isinstance(squeezable_tensor_to_str_tokens, list)
    assert len(squeezable_tensor_to_str_tokens) == 3
    assert isinstance(squeezable_tensor_to_str_tokens[0], str)
    assert isinstance(squeezable_tensor_to_str_tokens[1], str)
    assert isinstance(squeezable_tensor_to_str_tokens[2], str)

    squeezable_ndarray_to_str_tokens = model.to_str_tokens(np.array(nested_list_1x3))
    assert isinstance(squeezable_ndarray_to_str_tokens, list)
    assert len(squeezable_ndarray_to_str_tokens) == 3
    assert isinstance(squeezable_ndarray_to_str_tokens[0], str)
    assert isinstance(squeezable_ndarray_to_str_tokens[1], str)
    assert isinstance(squeezable_ndarray_to_str_tokens[2], str)


class Test_is_square:
    failed_cases = (
        torch.tensor([]),
        torch.tensor(2),
        torch.ones(2, 3),
        torch.zeros(2),
        torch.ones(3, 3, 3),
        torch.ones(1, 1, 1, 1),
    )

    @pytest.mark.parametrize("x", (torch.ones(3, 3), torch.zeros(1, 1)))
    def test_pass(self, x: torch.Tensor):
        assert utils.is_square(x)

    @pytest.mark.parametrize("x", failed_cases)
    def test_fail(self, x: torch.Tensor):
        assert not utils.is_square(x)


class Test_lower_triangular:
    @pytest.mark.parametrize(
        "x",
        (
            torch.eye(4),
            torch.ones(4, 4).tril(),
            torch.ones(4, 4).triu().T,
            torch.zeros(4, 4),
        ),
    )
    def test_pass(self, x: torch.Tensor):
        assert utils.is_lower_triangular(x)

    @pytest.mark.parametrize(
        "x",
        (
            *Test_is_square.failed_cases,
            torch.ones(4, 4).triu(),
            torch.ones(4, 4).tril().T,
            torch.ones(3, 3),
        ),
    )
    def test_fail(self, x: torch.Tensor):
        assert not utils.is_lower_triangular(x)


<<<<<<< HEAD
@pytest.mark.parametrize(
    "prepend_space_to_answer, expected_console_output",
    [
        (
            True,
            """Tokenized prompt: ['<|BOS|>', 'The', ' circumference', ' is', ' the', ' perimeter', ' of', ' the', ' circ']
Tokenized answer: [' le', '.']
Performance on answer token:
Rank: 5284     Logit:  3.81 Prob:  0.00% Token: | le|
Top 0th token. Logit: 16.69 Prob: 38.00% Token: |a|
Top 1th token. Logit: 15.71 Prob: 14.30% Token: |let|
Top 2th token. Logit: 15.48 Prob: 11.37% Token: |ump|
Top 3th token. Logit: 14.94 Prob:  6.64% Token: |u|
Top 4th token. Logit: 13.96 Prob:  2.49% Token: |lets|
Top 5th token. Logit: 13.23 Prob:  1.19% Token: |ut|
Top 6th token. Logit: 13.17 Prob:  1.13% Token: |umn|
Top 7th token. Logit: 13.01 Prob:  0.96% Token: |us|
Top 8th token. Logit: 12.96 Prob:  0.91% Token: | is|
Top 9th token. Logit: 12.89 Prob:  0.85% Token: |umb|
Performance on answer token:
Rank: 340      Logit:  8.94 Prob:  0.01% Token: |.|
Top 0th token. Logit: 16.19 Prob: 16.71% Token: |vy|
Top 1th token. Logit: 15.80 Prob: 11.24% Token: |vers|
Top 2th token. Logit: 15.33 Prob:  7.03% Token: |aps|
Top 3th token. Logit: 14.63 Prob:  3.48% Token: |vens|
Top 4th token. Logit: 14.62 Prob:  3.45% Token: |av|
Top 5th token. Logit: 14.43 Prob:  2.87% Token: |opard|
Top 6th token. Logit: 14.30 Prob:  2.52% Token: |as|
Top 7th token. Logit: 14.26 Prob:  2.41% Token: |ew|
Top 8th token. Logit: 14.23 Prob:  2.33% Token: |on|
Top 9th token. Logit: 13.98 Prob:  1.82% Token: |gged|
Ranks of the answer tokens: [(' le', 5284), ('.', 340)]
""",
        ),
        (
            False,
            """Tokenized prompt: ['<|BOS|>', 'The', ' circumference', ' is', ' the', ' perimeter', ' of', ' the', ' circ']
Tokenized answer: ['le', '.']
Performance on answer token:
Rank: 93       Logit:  9.99 Prob:  0.05% Token: |le|
Top 0th token. Logit: 16.69 Prob: 38.00% Token: |a|
Top 1th token. Logit: 15.71 Prob: 14.30% Token: |let|
Top 2th token. Logit: 15.48 Prob: 11.37% Token: |ump|
Top 3th token. Logit: 14.94 Prob:  6.64% Token: |u|
Top 4th token. Logit: 13.96 Prob:  2.49% Token: |lets|
Top 5th token. Logit: 13.23 Prob:  1.19% Token: |ut|
Top 6th token. Logit: 13.17 Prob:  1.13% Token: |umn|
Top 7th token. Logit: 13.01 Prob:  0.96% Token: |us|
Top 8th token. Logit: 12.96 Prob:  0.91% Token: | is|
Top 9th token. Logit: 12.89 Prob:  0.85% Token: |umb|
Performance on answer token:
Rank: 2        Logit: 12.46 Prob:  2.60% Token: |.|
Top 0th token. Logit: 15.30 Prob: 44.91% Token: |th|
Top 1th token. Logit: 12.67 Prob:  3.22% Token: | 1|
Top 2th token. Logit: 12.46 Prob:  2.60% Token: |.|
Top 3th token. Logit: 12.33 Prob:  2.30% Token: | 2|
Top 4th token. Logit: 11.98 Prob:  1.62% Token: |,|
Top 5th token. Logit: 11.85 Prob:  1.41% Token: |-|
Top 6th token. Logit: 11.79 Prob:  1.33% Token: | and|
Top 7th token. Logit: 11.62 Prob:  1.13% Token: | 3|
Top 8th token. Logit: 11.56 Prob:  1.06% Token: |thal|
Top 9th token. Logit: 11.48 Prob:  0.98% Token: |an|
Ranks of the answer tokens: [('le', 93), ('.', 2)]
""",
        ),
    ],
)
def test_test_prompt(prepend_space_to_answer, expected_console_output, capfd):
    utils.test_prompt(
        "The circumference is the perimeter of the circ",
        "le.",
        model,
        prepend_space_to_answer=prepend_space_to_answer,
    )
    out, err = capfd.readouterr()
    assert out == expected_console_output


def test_override_or_use_default_flag():
=======
def test_override_or_use_default_value():
>>>>>>> 3f929b1d
    # Case when override is not None
    assert utils.override_or_use_default_value(default_flag=True, override=True) == True
    assert (
        utils.override_or_use_default_value(default_flag=True, override=False) == False
    )
    assert (
        utils.override_or_use_default_value(default_flag=False, override=True) == True
    )
    assert (
        utils.override_or_use_default_value(default_flag=False, override=False) == False
    )

    # Case when override is None
    assert utils.override_or_use_default_value(default_flag=True, override=None) == True
    assert (
        utils.override_or_use_default_value(default_flag=False, override=None) == False
    )

    # Case when override is not passed
    assert utils.override_or_use_default_value(default_flag=True) == True
    assert utils.override_or_use_default_value(default_flag=False) == False


class TestAttentionMask:
    prompts = [
        "Hello world!",
        "How are you today?",
        "I'm fine, thank you.",
        "I am happy.",
    ]

    prompts_with_sep = [
        "I like cats<|endoftext|>Cats are so cute",
        "Hello world!",
        "How are you<|endoftext|>I am fine, thanks",
    ]

    # fixtures
    @pytest.fixture(scope="class", params=["gpt2-small", "facebook/opt-125m"])
    def model_name(self, request):
        return request.param

    @pytest.fixture(scope="class")
    def model(self, model_name):
        return HookedTransformer.from_pretrained(model_name)

    # tests
    @pytest.mark.parametrize("padding_side", ["left", "right"])
    @pytest.mark.parametrize("prepend_bos", [True, False])
    @pytest.mark.parametrize("prompts_with_sep", [True, False])
    def test_get_attention_mask(
        self, model, padding_side, prepend_bos, prompts_with_sep
    ):
        # setup
        model.tokenizer.padding_side = padding_side
        model.tokenizer.sep_token_id = model.tokenizer.pad_token_id
        prepend_bos = prepend_bos

        prompts = self.prompts_with_sep if prompts_with_sep else self.prompts
        tokens = model.to_tokens(prompts, prepend_bos=prepend_bos)

        attention_mask = utils.get_attention_mask(
            model.tokenizer, tokens, prepend_bos=prepend_bos
        )  # [batch pos]

        # dimension should be the same
        assert attention_mask.shape == tokens.shape

        # number of attended tokens for each sequence
        # should be the same as the number of 1s in the attention mask for that sequence
        str_tokens = model.to_str_tokens(prompts, prepend_bos=prepend_bos)
        intended_num_attended_tokens = torch.tensor(
            [len(t) for t in str_tokens], device=attention_mask.device
        )
        assert (intended_num_attended_tokens == attention_mask.sum(dim=1)).all()

        # all the masked tokens should be the padding token
        assert (tokens[attention_mask == 0] == model.tokenizer.pad_token_id).all()

        if padding_side == "right":
            # the first token is always attended
            assert (attention_mask[:, 0] == 1).all()

            # attended tokens are at the beginning of the sequence
            for i, num in enumerate(intended_num_attended_tokens.tolist()):
                assert (attention_mask[i, 0:num] == 1).all()

        else:  # left padding case
            # the last token is always attended
            assert (attention_mask[:, -1] == 1).all()

            # attended tokens are at the end of the sequence
            for i, num in enumerate(intended_num_attended_tokens.tolist()):
                assert (attention_mask[i, -num:] == 1).all()

        # the following tests make sense only when the prompts do not contain the separator token
        if not prompts_with_sep:
            non_pad_token_mask = (tokens != model.tokenizer.pad_token_id).int()
            attended_but_non_pad_mask = attention_mask != non_pad_token_mask
            if model.tokenizer.bos_token == model.tokenizer.pad_token and prepend_bos:
                # if bos_token is the same as pad_token and prepend_bos is True,
                # then there is one attended but non-pad token (bos token) in each sequence
                assert attended_but_non_pad_mask.sum() == tokens.shape[0]
            else:
                # otherwise, there should be no attended but non-pad token
                assert attended_but_non_pad_mask.sum() == 0

    @pytest.mark.parametrize("prepend_bos", [True, False])
    def test_get_causal_mask_for_left_padding(self, model, prepend_bos):
        model.tokenizer.padding_side = "left"

        prompts = self.prompts
        tokens = model.to_tokens(prompts, prepend_bos=prepend_bos)

        left_attention_mask = utils.get_attention_mask(
            model.tokenizer, tokens, prepend_bos=prepend_bos
        )  # [batch pos]

        final_mask = utils.get_causal_mask_for_left_padding(left_attention_mask)

        pad_token_mask = ~left_attention_mask.bool()
        assert final_mask[pad_token_mask].sum() == 0

        attn = model.blocks[0].attn
        causal_pad_mask = ~attn.mask[: tokens.shape[1], : tokens.shape[1]]
        assert final_mask[:, causal_pad_mask].sum() == 0<|MERGE_RESOLUTION|>--- conflicted
+++ resolved
@@ -207,7 +207,6 @@
         assert not utils.is_lower_triangular(x)
 
 
-<<<<<<< HEAD
 @pytest.mark.parametrize(
     "prepend_space_to_answer, expected_console_output",
     [
@@ -286,10 +285,7 @@
     assert out == expected_console_output
 
 
-def test_override_or_use_default_flag():
-=======
 def test_override_or_use_default_value():
->>>>>>> 3f929b1d
     # Case when override is not None
     assert utils.override_or_use_default_value(default_flag=True, override=True) == True
     assert (
