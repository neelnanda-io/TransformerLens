--- conflicted
+++ resolved
@@ -207,7 +207,6 @@
         assert not utils.is_lower_triangular(x)
 
 
-<<<<<<< HEAD
 @pytest.mark.parametrize(
         "prepend_space_to_answer, expected_console_output",
         [(
@@ -285,7 +284,8 @@
     )
     out, err = capfd.readouterr()
     assert out == expected_console_output
-=======
+
+
 def test_override_or_use_default_flag():
     # Case when override is not None
     assert utils.override_or_use_default_flag(default_flag=True, override=True) == True
@@ -305,5 +305,4 @@
 
     # Case when override is not passed
     assert utils.override_or_use_default_flag(default_flag=True) == True
-    assert utils.override_or_use_default_flag(default_flag=False) == False
->>>>>>> 218ebd6f
+    assert utils.override_or_use_default_flag(default_flag=False) == False