--- conflicted
+++ resolved
@@ -205,9 +205,30 @@
     )
     def test_fail(self, x: torch.Tensor):
         assert not utils.is_lower_triangular(x)
-
-
-<<<<<<< HEAD
+        
+
+def test_override_or_use_default_flag():
+    # Case when override is not None
+    assert utils.override_or_use_default_flag(default_flag=True, override=True) == True
+    assert (
+        utils.override_or_use_default_flag(default_flag=True, override=False) == False
+    )
+    assert utils.override_or_use_default_flag(default_flag=False, override=True) == True
+    assert (
+        utils.override_or_use_default_flag(default_flag=False, override=False) == False
+    )
+
+    # Case when override is None
+    assert utils.override_or_use_default_flag(default_flag=True, override=None) == True
+    assert (
+        utils.override_or_use_default_flag(default_flag=False, override=None) == False
+    )
+
+    # Case when override is not passed
+    assert utils.override_or_use_default_flag(default_flag=True) == True
+    assert utils.override_or_use_default_flag(default_flag=False) == False
+
+
 class TestAttentionMask:
     prompts = [
         "Hello world!",
@@ -298,26 +319,4 @@
         causal_pad_mask = (
             ~model.blocks[0].attn.mask[: tokens.shape[1], : tokens.shape[1]].bool()
         )
-        assert final_mask[causal_pad_mask].sum() == 0
-=======
-def test_override_or_use_default_flag():
-    # Case when override is not None
-    assert utils.override_or_use_default_flag(default_flag=True, override=True) == True
-    assert (
-        utils.override_or_use_default_flag(default_flag=True, override=False) == False
-    )
-    assert utils.override_or_use_default_flag(default_flag=False, override=True) == True
-    assert (
-        utils.override_or_use_default_flag(default_flag=False, override=False) == False
-    )
-
-    # Case when override is None
-    assert utils.override_or_use_default_flag(default_flag=True, override=None) == True
-    assert (
-        utils.override_or_use_default_flag(default_flag=False, override=None) == False
-    )
-
-    # Case when override is not passed
-    assert utils.override_or_use_default_flag(default_flag=True) == True
-    assert utils.override_or_use_default_flag(default_flag=False) == False
->>>>>>> 218ebd6f
+        assert final_mask[causal_pad_mask].sum() == 0