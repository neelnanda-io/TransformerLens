--- conflicted
+++ resolved
@@ -594,14 +594,19 @@
     with open(fname) as f:
         return json.load(f)
 
+
 perf_by_sets = []
 
-circuit_to_import = "naive"
-
-fnames = [f"sets/greedy_circuit_perf_{circuit_to_import}_circuit_random_search.json",f"sets/greedy_circuit_perf_{circuit_to_import}_circuit_max_brok_cob_diff.json",f"sets/perf_{circuit_to_import}_circuit_by_classes.json"]
-
-sets_type = ["random_search","greedy", "class" ]
-for k,fname in enumerate(fnames):
+circuit_to_import = "natural"
+
+fnames = [
+    f"sets/greedy_circuit_perf_{circuit_to_import}_circuit_random_search.json",
+    f"sets/greedy_circuit_perf_{circuit_to_import}_circuit_max_brok_cob_diff.json",
+    f"sets/perf_{circuit_to_import}_circuit_by_classes.json",
+]
+
+sets_type = ["random_search", "greedy", "class"]
+for k, fname in enumerate(fnames):
     if fname[-4:] == ".csv":
         dat = get_list_of_dicts_from_df(get_df_from_csv(fname))
         avg_things = {"Empty set": {"mean_ldiff_broken": 0, "mean_ldiff_cobble": 0}}
@@ -621,17 +626,15 @@
         for x in dat:
             if not x["removed_set_id"] in avg_things:
                 avg_things[x["removed_set_id"]] = {"mean_ldiff_broken": 0, "mean_ldiff_cobble": 0, "mean_dist": 0}
-            
+
             avg_things[x["removed_set_id"]]["mean_ldiff_broken"] += x["ldiff_broken"]
             avg_things[x["removed_set_id"]]["mean_ldiff_cobble"] += x["ldiff_cobble"]
-            avg_things[x["removed_set_id"]]["mean_dist"] += np.abs(x["ldiff_broken"] - x["ldiff_cobble"])
         for x in avg_things.keys():
             avg_things[x]["mean_ldiff_broken"] /= 150
             avg_things[x]["mean_ldiff_cobble"] /= 150
-            avg_things[x]["mean_dist"] /= 150
+            avg_things[x]["mean_dist"] = np.abs(avg_things[x]["mean_ldiff_broken"] - avg_things[x]["mean_ldiff_cobble"])
     else:
         raise ValueError("Unknown file type")
-
 
     all_dists = [avg_things[x]["mean_dist"] for x in avg_things.keys()]
     print(f"Max dist {circuit_to_import} - {sets_type[k]}: {max(all_dists)}")
@@ -658,16 +661,16 @@
                 new_y["symbol"] = "circle"
         new_y["mean_cur_metric_broken"] = new_y.pop("mean_ldiff_broken")
         new_y["mean_cur_metric_cobble"] = new_y.pop("mean_ldiff_cobble")
-        
-        if (nb_set-1 not in [0 ,5,  3  , 6, 23]) and sets_type[k] == "greedy" and circuit_to_import == "natural":
-            nb_set +=1
+
+        if (nb_set - 1 not in [0, 5, 3, 6, 23]) and sets_type[k] == "greedy" and circuit_to_import == "natural":
+            nb_set += 1
             continue
 
         if x == "Empty set":
-            nb_set +=1
+            nb_set += 1
             continue
         perf_by_sets.append(new_y)
-        nb_set +=1
+        nb_set += 1
 
 
 #%% [markdown] make the figure
@@ -679,12 +682,11 @@
 # parameters (how wide, high and epsilon value)
 minx = -2
 maxx = 6
-eps = 1.
+eps = 1.0
 
 # make the region
 xs = np.linspace(minx - 1, maxx + 1, 100)
 ys = xs
-
 
 
 fig.add_trace(
@@ -699,7 +701,7 @@
 
 
 rd_set_added = False
-for i,perf in enumerate(perf_by_sets):
+for i, perf in enumerate(perf_by_sets):
     fig.add_trace(
         go.Scatter(
             x=[perf["mean_cur_metric_broken"]],
@@ -707,11 +709,7 @@
             mode="markers",
             name=perf["name"],  # should make there not be loads of Set markers, just one greedy marker
             marker=dict(symbol=perf["symbol"], size=10, color=perf["color"]),
-<<<<<<< HEAD
             showlegend=((" 1" in perf["removed_group"][-2:]) or ("Set" not in perf["removed_group"])),
-=======
-            showlegend=(("49" in perf["removed_group"]) or ("Set" not in perf["removed_group"])),
->>>>>>> 7906425d
         )
     )
     continue
@@ -1304,55 +1302,55 @@
 )
 
 # %%
-    # %% greedy minimality experiments
-
-    model.reset_hooks()
-    small_ioi_dataset = IOIDataset(prompt_type="mixed", N=30, tokenizer=model.tokenizer, nb_templates=2)
-
-    best_J = {}  # list of candidate sets for each node
-    best_scores = {}  # list of scores for each node
-    for v in tqdm(ALL_NODES):
-        minimality_test_v = partial(test_minimality, model, small_ioi_dataset, v)
-        best_J[v] = greed_search_max_brok_cob_diff(
-            minimality_test_v,
-            init_set=[v],
-            NODES_PER_STEP=5,
-            NB_SETS=1,
-            NB_ITER=10,
-            verbose=False,
-        )
-        if len(best_J[v]) == 0:  # if the greedy search did not find any set, we use the set with the node itself
-            all_but_v = ALL_NODES.copy()
-            all_but_v.remove(v)
-            best_J[v] = [{"circuit_nodes": all_but_v, "removed_nodes": [v]}]
-
-    ioi_dataset = IOIDataset(prompt_type="mixed", N=200, tokenizer=model.tokenizer)
-
-    for v in tqdm(ALL_NODES):  # validate the best sets
-        minimality_scores = [
-            test_minimality(model, ioi_dataset, v, node_set["removed_nodes"], absolute=False) for node_set in best_J[v]
-        ]
-        best_J[v] = best_J[v][np.argmax(minimality_scores)]
-        best_scores[v] = np.max(minimality_scores)
-        print(f"v={v}, J={best_J[v]}, score={best_scores[v]}")
-
-    for v, J in best_J.items():
-        print(f"v={v}, score={best_scores[v]}")
-
-    # %%
-    if circuit_to_study == "natural_circuit":
-        head_classes = []
-        for h, tok in best_scores.keys():
-            for group in CIRCUIT:
-                if h in CIRCUIT[group]:
-                    head_classes.append(group)
-                    break
-    else:
-        head_classes = ["none" for i in range(len(best_scores))]
-
-    px.bar(
-        x=list(best_scores.values()),
-        y=[str(k) for k in best_scores.keys()],
-        orientation="h",
-        color=head_classes,
-    )+# %% greedy minimality experiments
+
+model.reset_hooks()
+small_ioi_dataset = IOIDataset(prompt_type="mixed", N=30, tokenizer=model.tokenizer, nb_templates=2)
+
+best_J = {}  # list of candidate sets for each node
+best_scores = {}  # list of scores for each node
+for v in tqdm(ALL_NODES):
+    minimality_test_v = partial(test_minimality, model, small_ioi_dataset, v)
+    best_J[v] = greed_search_max_brok_cob_diff(
+        minimality_test_v,
+        init_set=[v],
+        NODES_PER_STEP=5,
+        NB_SETS=1,
+        NB_ITER=10,
+        verbose=False,
+    )
+    if len(best_J[v]) == 0:  # if the greedy search did not find any set, we use the set with the node itself
+        all_but_v = ALL_NODES.copy()
+        all_but_v.remove(v)
+        best_J[v] = [{"circuit_nodes": all_but_v, "removed_nodes": [v]}]
+
+ioi_dataset = IOIDataset(prompt_type="mixed", N=200, tokenizer=model.tokenizer)
+
+for v in tqdm(ALL_NODES):  # validate the best sets
+    minimality_scores = [
+        test_minimality(model, ioi_dataset, v, node_set["removed_nodes"], absolute=False) for node_set in best_J[v]
+    ]
+    best_J[v] = best_J[v][np.argmax(minimality_scores)]
+    best_scores[v] = np.max(minimality_scores)
+    print(f"v={v}, J={best_J[v]}, score={best_scores[v]}")
+
+for v, J in best_J.items():
+    print(f"v={v}, score={best_scores[v]}")
+
+# %%
+if circuit_to_study == "natural_circuit":
+    head_classes = []
+    for h, tok in best_scores.keys():
+        for group in CIRCUIT:
+            if h in CIRCUIT[group]:
+                head_classes.append(group)
+                break
+else:
+    head_classes = ["none" for i in range(len(best_scores))]
+
+px.bar(
+    x=list(best_scores.values()),
+    y=[str(k) for k in best_scores.keys()],
+    orientation="h",
+    color=head_classes,
+)