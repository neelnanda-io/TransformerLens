# %%
""" 
A file with some rough evals for models - I expect you to be likely better off using the HuggingFace evaluate library if you want to do anything properly, but this is here if you want it and want to eg cheaply and roughly compare models you've trained to baselines.
"""

import random
from typing import Dict, List, Optional

import einops
import torch
import tqdm.auto as tqdm
from datasets import load_dataset
from torch.utils.data import DataLoader, Dataset

from transformer_lens import utils


# %%
def sanity_check(model):
    """
    Very basic eval - just feeds a string into the model (in this case, the first paragraph of Circuits: Zoom In), and returns the loss. It's a rough and quick sanity check - if the loss is <5 the model is probably OK, if the loss is >7 something's gone wrong.

    Note that this is a very basic eval, and doesn't really tell you much about the model's performance.
    """

    text = "Many important transition points in the history of science have been moments when science 'zoomed in.' At these points, we develop a visualization or tool that allows us to see the world in a new level of detail, and a new field of science develops to study the world through this lens."

    return model(text, return_type="loss")


# %%
def make_wiki_data_loader(tokenizer, batch_size=8):
    """
    Evaluate on Wikitext 2, a dump of Wikipedia articles. (Using the train set because it's larger, I don't really expect anyone to bother with quarantining the validation set nowadays.)

    Note there's likely to be dataset leakage into training data (though I believe GPT-2 was explicitly trained on non-Wikipedia data)
    """
    wiki_data = load_dataset("wikitext", "wikitext-2-v1", split="train")
    print(len(wiki_data))
    dataset = utils.tokenize_and_concatenate(wiki_data, tokenizer)
    data_loader = DataLoader(
        dataset, batch_size=batch_size, shuffle=True, drop_last=True
    )
    return data_loader


def make_owt_data_loader(tokenizer, batch_size=8):
    """
    Evaluate on OpenWebText an open source replication of the GPT-2 training corpus (Reddit links with >3 karma)

    I think the Mistral models were trained on this dataset, so they get very good performance.
    """
    owt_data = load_dataset("stas/openwebtext-10k", split="train")
    print(len(owt_data))
    dataset = utils.tokenize_and_concatenate(owt_data, tokenizer)
    data_loader = DataLoader(
        dataset, batch_size=batch_size, shuffle=True, drop_last=True
    )
    return data_loader


def make_pile_data_loader(tokenizer, batch_size=8):
    """
    Evaluate on the first 10k texts from The Pile.

    The Pile is EleutherAI's general-purpose english dataset, made of 22 subsets
    including academic papers, books, internet content...
    """
    pile_data = load_dataset("NeelNanda/pile-10k", split="train")
    print(len(pile_data))
    dataset = utils.tokenize_and_concatenate(pile_data, tokenizer)
    data_loader = DataLoader(
        dataset, batch_size=batch_size, shuffle=True, drop_last=True
    )
    return data_loader


def make_code_data_loader(tokenizer, batch_size=8):
    """
    Evaluate on the CodeParrot dataset, a dump of Python code.

    All models seem to get significantly lower loss here (even non-code trained models like GPT-2),
    presumably code is much easier to predict than natural language?
    """
    code_data = load_dataset("codeparrot/codeparrot-valid-v2-near-dedup", split="train")
    print(len(code_data))
    dataset = utils.tokenize_and_concatenate(
        code_data, tokenizer, column_name="content"
    )
    data_loader = DataLoader(
        dataset, batch_size=batch_size, shuffle=True, drop_last=True
    )
    return data_loader


DATASET_NAMES = ["wiki", "owt", "pile", "code"]
DATASET_LOADERS = [
    make_wiki_data_loader,
    make_owt_data_loader,
    make_pile_data_loader,
    make_code_data_loader,
]


# %%
@torch.inference_mode()
def evaluate_on_dataset(model, data_loader, truncate=100, device="cuda"):
    running_loss = 0
    total = 0
    for batch in tqdm.tqdm(data_loader):
        loss = model(batch["tokens"].to(device), return_type="loss").mean()
        running_loss += loss.item()
        total += 1
        if total > truncate:
            break
    return running_loss / total


# %%
@torch.inference_mode()
def induction_loss(
    model, tokenizer=None, batch_size=4, subseq_len=384, prepend_bos=None, device="cuda"
):
    """
    Generates a batch of random sequences repeated twice, and measures model performance on the second half. Tests whether a model has induction heads.

    By default, prepends a beginning of string token (when prepend_bos flag defaults to None, model.cfg.default_prepend_bos is used
    whose default is True unless specified otherwise), which is useful to give models a resting position, and sometimes models were trained with this.
    """
    # Make the repeated sequence
    first_half_tokens = torch.randint(100, 20000, (batch_size, subseq_len)).to(device)
    repeated_tokens = einops.repeat(first_half_tokens, "b p -> b (2 p)")

    # Use the provided prepend_bos as an override if it's not None;
<<<<<<< HEAD
    # otherwise use model.prepend_bos (defaults to True) set by model.set_default_prepend_bos().
    prepend_bos = utils.override_or_use_default_value(
        model.prepend_bos, override=prepend_bos
=======
    # otherwise use model.cfg.default_prepend_bos (defaults to True)
    prepend_bos = utils.override_or_use_default_flag(
        model.cfg.default_prepend_bos, override=prepend_bos
>>>>>>> 090081f2
    )

    # Prepend a Beginning Of String token
    if prepend_bos:
        if tokenizer is None:
            tokenizer = model.tokenizer
        repeated_tokens[:, 0] = tokenizer.bos_token_id
    # Run the model, and extract the per token correct log prob
    logits = model(repeated_tokens, return_type="logits")
    correct_log_probs = utils.lm_cross_entropy_loss(
        logits, repeated_tokens, per_token=True
    )
    # Take the loss over the second half of the sequence
    return correct_log_probs[:, subseq_len + 1 :].mean()


# %%
@torch.inference_mode()
def evaluate(model, truncate=100, batch_size=8, tokenizer=None):
    if tokenizer is None:
        tokenizer = model.tokenizer
    losses = {}
    for data_name, data_loader_fn in zip(DATASET_NAMES, DATASET_LOADERS):
        data_loader = data_loader_fn(tokenizer=tokenizer, batch_size=batch_size)
        loss = evaluate_on_dataset(model, data_loader, truncate=truncate)
        print(f"{data_name}: {loss}")
        losses[f"{data_name}_loss"] = loss
    return losses


# %%
class IOIDataset(Dataset):
    """
    Dataset for Indirect Object Identification tasks.
    Paper: https://arxiv.org/pdf/2211.00593.pdf

    Example:
    --------
    .. code-block:: python

        >>> from transformer_lens.evals import ioi_eval, IOIDataset
        >>> from transformer_lens.HookedTransformer import HookedTransformer

        >>> model = HookedTransformer.from_pretrained('gpt2-small')

        >>> # Eval like this
        >>> print(ioi_eval(model, num_samples=100))
        {'Logit Difference': 3.655226745605469, 'Accuracy': 1.0}

        >>> # Can use custom dataset
        >>> ds = IOIDataset(
            tokenizer=model.tokenizer,
            num_samples=100,
            templates=['[A] met with [B]. [B] gave the [OBJECT] to [A]'],
            names=['Alice', 'Bob', 'Charlie'],
            nouns={'OBJECT': ['ball', 'book']},
            )
        >>> print(ioi_eval(model, dataset=ds))
        {'Logit Difference': 3.7498160457611083, 'Accuracy': 1.0}
    """

    def __init__(
        self,
        tokenizer,
        templates: Optional[List[str]] = None,
        names: Optional[List[str]] = None,
        nouns: Optional[Dict[str, List[str]]] = None,
        num_samples: int = 1000,
        symmetric: bool = False,
        prepend_bos: bool = True,
    ):
        self.tokenizer = tokenizer
        self.prepend_bos = prepend_bos

        self.templates = (
            templates if templates is not None else self.get_default_templates()
        )
        self.names = names if names is not None else self.get_default_names()
        self.nouns = nouns if nouns is not None else self.get_default_nouns()

        self.samples = []
        for _ in range(num_samples // 2 if symmetric else num_samples):
            # If symmetric, get_sample will return two samples
            self.samples.extend(self.get_sample(symmetric=symmetric))

    def __len__(self):
        return len(self.samples)

    def __getitem__(self, idx):
        sample = self.samples[idx]
        prompt = self.tokenizer.encode(sample["text"])
        if self.prepend_bos:
            prompt = [self.tokenizer.bos_token_id] + prompt

        return {
            "prompt": torch.LongTensor(prompt),
            "IO": torch.LongTensor(self.tokenizer.encode(sample["IO"])),
            "S": torch.LongTensor(self.tokenizer.encode(sample["S"])),
        }

    def get_sample(self, symmetric=False) -> List[Dict[str, str]]:
        template: str = random.choice(self.templates)
        for noun_type, noun_list in self.nouns.items():
            template = template.replace(f"[{noun_type}]", random.choice(noun_list))

        samples: List[Dict[str, str]] = []

        # Sample two names without replacement
        names = random.sample(self.names, 2)
        sample = template.replace("[A]", names[0])
        sample = sample.replace("[B]", names[1])
        # Prepend spaces to IO and S so that the target is e.g. " Mary" and not "Mary"
        samples.append({"text": sample, "IO": " " + names[0], "S": " " + names[1]})

        if symmetric:
            sample_2 = template.replace("[A]", names[1])
            sample_2 = sample_2.replace("[B]", names[0])
            samples.append(
                {"text": sample_2, "IO": " " + names[1], "S": " " + names[0]}
            )

        return samples

    @staticmethod
    def get_default_names():
        return ["John", "Mary"]

    @staticmethod
    def get_default_templates():
        return [
            "[A] and [B] went to the [LOCATION] to buy [OBJECT]. [B] handed the [OBJECT] to [A]",
            "Then, [B] and [A] went to the [LOCATION]. [B] gave the [OBJECT] to [A]",
        ]

    @staticmethod
    def get_default_nouns():
        return {
            "LOCATION": ["store", "market"],
            "OBJECT": ["milk", "eggs", "bread"],
        }


# %%
@torch.inference_mode()
def ioi_eval(
    model, dataset=None, batch_size=8, num_samples=1000, tokenizer=None, symmetric=False
):
    """
    Evaluates the model on the Indirect Object Identification task.

    dataset must be a torch Dataset that returns a dict:
        {
            'prompt': torch.LongTensor,
            'IO': torch.LongTensor,
            'S': torch.LongTensor
        }

    Returns average logit difference and accuracy.
    """
    if tokenizer is None:
        tokenizer = model.tokenizer

    if dataset is None:
        dataset = IOIDataset(tokenizer, num_samples=num_samples, symmetric=symmetric)

    def collate(samples):
        prompts = [sample["prompt"] for sample in samples]
        padded_prompts = torch.nn.utils.rnn.pad_sequence(prompts, batch_first=True)
        return {
            "prompt": padded_prompts,
            "IO": [sample["IO"] for sample in samples],
            "S": [sample["S"] for sample in samples],
            "prompt_length": [p.shape[0] for p in prompts],
        }

    data_loader = DataLoader(
        dataset, batch_size=batch_size, shuffle=True, collate_fn=collate
    )

    total_correct = 0
    total_logit_diff = 0
    for batch in tqdm.tqdm(data_loader):
        batch_logits = model(batch["prompt"], return_type="logits")

        for i in range(batch_logits.shape[0]):
            io = batch["IO"][i]
            s = batch["S"][i]
            prefix_length = batch["prompt_length"][i] - io.shape[0]

            # Trim io and s to the same length
            min_len = min(io.shape[0], s.shape[0])
            io = io[:min_len]
            s = s[:min_len]

            # Remove identical prefixes
            start_idx = torch.where(io != s)[0][0]
            io = io[start_idx]
            s = s[start_idx]
            logit_idx = prefix_length + start_idx - 1

            # Get the logits for the tokens we care about
            logits = batch_logits[i, logit_idx]
            correct_logit = logits[io]
            incorrect_logit = logits[s]

            # Compute stats
            logit_diff = correct_logit - incorrect_logit
            correct = logit_diff > 0
            total_correct += correct.item()
            total_logit_diff += logit_diff.item()

    return {
        "Logit Difference": total_logit_diff / len(dataset),
        "Accuracy": total_correct / len(dataset),
    }<|MERGE_RESOLUTION|>--- conflicted
+++ resolved
@@ -132,15 +132,9 @@
     repeated_tokens = einops.repeat(first_half_tokens, "b p -> b (2 p)")
 
     # Use the provided prepend_bos as an override if it's not None;
-<<<<<<< HEAD
-    # otherwise use model.prepend_bos (defaults to True) set by model.set_default_prepend_bos().
+    # otherwise use model.cfg.default_prepend_bos (defaults to True)
     prepend_bos = utils.override_or_use_default_value(
-        model.prepend_bos, override=prepend_bos
-=======
-    # otherwise use model.cfg.default_prepend_bos (defaults to True)
-    prepend_bos = utils.override_or_use_default_flag(
         model.cfg.default_prepend_bos, override=prepend_bos
->>>>>>> 090081f2
     )
 
     # Prepend a Beginning Of String token
