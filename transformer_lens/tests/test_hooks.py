<<<<<<< HEAD
from jaxtyping import install_import_hook
hook = install_import_hook("transformer_lens", ("typeguard", "typechecked"))
=======
import pytest
from typeguard.importhook import install_import_hook

install_import_hook("transformer_lens")
>>>>>>> 47f98959

from transformer_lens import HookedTransformer

MODEL = "solu-1l"

prompt = "Hello World!"
model = HookedTransformer.from_pretrained(MODEL)
embed = lambda name: name == "hook_embed"

class Counter:
    def __init__(self):
        self.count = 0

    def inc(self, *args, **kwargs):
        self.count += 1

def test_hook_attaches_normally():
    c = Counter()
    _ = model.run_with_hooks(prompt, fwd_hooks=[(embed, c.inc)])
    assert all([len(hp.fwd_hooks) == 0 for _, hp in model.hook_dict.items()])
    assert c.count == 1
    model.remove_all_hook_fns(including_permanent=True)

def test_perma_hook_attaches_normally():
    c = Counter()
    model.add_perma_hook(embed, c.inc)
    assert len(model.hook_dict['hook_embed'].fwd_hooks) == 1
    model.run_with_hooks(prompt, fwd_hooks=[])
    assert len(model.hook_dict['hook_embed'].fwd_hooks) == 1
    assert c.count == 1
    model.remove_all_hook_fns(including_permanent=True)

def test_remove_hook():
    c = Counter()
    model.add_perma_hook(embed, c.inc)
    assert len(model.hook_dict['hook_embed'].fwd_hooks) == 1 # 1 after adding
    model.remove_all_hook_fns()
    assert len(model.hook_dict['hook_embed'].fwd_hooks) == 1 # permanent not removed without flag
    model.remove_all_hook_fns(including_permanent=True)
    assert len(model.hook_dict['hook_embed'].fwd_hooks) == 0 # removed now
    model.run_with_hooks(prompt, fwd_hooks=[])
    assert c.count == 0
    model.remove_all_hook_fns(including_permanent=True)

<<<<<<< HEAD
hook.uninstall()
=======
def test_conditional_hooks():
    """Test that it's only possible to add certain hooks when certain conditions are met"""

    def identity_hook(z, hook):
        return z

    model.reset_hooks()
    model.set_use_attn_result(False)
    with pytest.raises(AssertionError):
        model.add_hook("blocks.0.attn.hook_result", identity_hook)


    model.reset_hooks()
    model.set_use_split_qkv_input(False)
    with pytest.raises(AssertionError):
        model.add_hook("blocks.0.hook_q_input", identity_hook)

    # now when we set these conditions to true, should be no errors!

    model.reset_hooks()
    model.set_use_attn_result(True)
    model.add_hook("blocks.0.attn.hook_result", identity_hook)

    model.reset_hooks()
    model.set_use_split_qkv_input(True)
    model.add_hook("blocks.0.hook_q_input", identity_hook)

    # check that things are the right shape

    cache = model.run_with_cache(
        prompt,
        names_filter=lambda x: x=="blocks.0.hook_q_input", 
    )[1]

    assert len(cache) == 1, len(cache)
    assert "blocks.0.hook_q_input" in cache.keys(), cache.keys()
    assert cache["blocks.0.hook_q_input"].shape == (1, 4, model.cfg.n_heads, model.cfg.d_model), cache["blocks.0.hook_q_input"].shape
>>>>>>> 47f98959
<|MERGE_RESOLUTION|>--- conflicted
+++ resolved
@@ -1,12 +1,5 @@
-<<<<<<< HEAD
 from jaxtyping import install_import_hook
 hook = install_import_hook("transformer_lens", ("typeguard", "typechecked"))
-=======
-import pytest
-from typeguard.importhook import install_import_hook
-
-install_import_hook("transformer_lens")
->>>>>>> 47f98959
 
 from transformer_lens import HookedTransformer
 
@@ -51,9 +44,6 @@
     assert c.count == 0
     model.remove_all_hook_fns(including_permanent=True)
 
-<<<<<<< HEAD
-hook.uninstall()
-=======
 def test_conditional_hooks():
     """Test that it's only possible to add certain hooks when certain conditions are met"""
 
@@ -91,4 +81,5 @@
     assert len(cache) == 1, len(cache)
     assert "blocks.0.hook_q_input" in cache.keys(), cache.keys()
     assert cache["blocks.0.hook_q_input"].shape == (1, 4, model.cfg.n_heads, model.cfg.d_model), cache["blocks.0.hook_q_input"].shape
->>>>>>> 47f98959
+
+hook.uninstall()