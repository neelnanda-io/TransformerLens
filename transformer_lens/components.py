"""Hooked Transformer Components.

This module contains all the components (e.g. :class:`Attention`, :class:`MLP`, :class:`LayerNorm`)
needed to create many different types of generative language models. They are used by
:class:`transformer_lens.HookedTransformer`.
"""
import logging
from abc import ABC
from typing import Dict, Optional, Tuple, Union

import einops
import numpy as np
import torch
import torch.nn as nn
import torch.nn.functional as F
from better_abc import abstract_attribute
from fancy_einsum import einsum
from jaxtyping import Float, Int

from transformer_lens.FactoredMatrix import FactoredMatrix
from transformer_lens.hook_points import HookPoint
from transformer_lens.HookedTransformerConfig import HookedTransformerConfig
from transformer_lens.past_key_value_caching import HookedTransformerKeyValueCacheEntry
from transformer_lens.utils import gelu_fast, gelu_new, get_offset_position_ids, solu


# Embed & Unembed
class Embed(nn.Module):
    def __init__(self, cfg: Union[Dict, HookedTransformerConfig]):
        super().__init__()
        if isinstance(cfg, Dict):
            cfg = HookedTransformerConfig.from_dict(cfg)
        self.cfg = cfg
        self.W_E: Float[torch.Tensor, "d_vocab d_model"] = nn.Parameter(
            torch.empty(self.cfg.d_vocab, self.cfg.d_model, dtype=cfg.dtype)
        )
        # Some models (e.g. Bloom) need post embedding layer norm
        if cfg.post_embedding_ln:
            self.ln = LayerNorm(cfg)

    def forward(
        self, tokens: Int[torch.Tensor, "batch pos"]
    ) -> Float[torch.Tensor, "batch pos d_model"]:
        # If A has shape [a, b] and B has shape [c, d], then A[:, B] has shape [a, c, d]
        # B acts as a tensor of indices into the second dimension (so >=0 and <b)
        if self.cfg.post_embedding_ln:
            return self.ln(self.W_E[tokens, :])
        return self.W_E[tokens, :]


class Unembed(nn.Module):
    def __init__(self, cfg: Union[Dict, HookedTransformerConfig]):
        super().__init__()
        if isinstance(cfg, Dict):
            cfg = HookedTransformerConfig.from_dict(cfg)
        self.cfg = cfg
        # Note that there's a separate variable for d_vocab_out and d_vocab (the input vocab size). For language tasks these are always the same, but for algorithmic tasks we may want them to be different.
        self.W_U: Float[torch.Tensor, "d_model d_vocab_out"] = nn.Parameter(
            torch.empty(self.cfg.d_model, self.cfg.d_vocab_out, dtype=cfg.dtype)
        )
        self.b_U: Float[torch.Tensor, "d_vocab_out"] = nn.Parameter(
            torch.zeros(self.cfg.d_vocab_out, dtype=cfg.dtype)
        )

    def forward(
        self, residual: Float[torch.Tensor, "batch pos d_model"]
    ) -> Float[torch.Tensor, "batch pos d_vocab_out"]:
        return (
            einsum(
                "batch pos d_model, d_model vocab -> batch pos vocab",
                residual,
                self.W_U,
            )
            + self.b_U
        )


# Positional Embeddings
class PosEmbed(nn.Module):
    def __init__(self, cfg: Union[Dict, HookedTransformerConfig]):
        super().__init__()
        if isinstance(cfg, Dict):
            cfg = HookedTransformerConfig.from_dict(cfg)
        self.cfg = cfg
        self.W_pos = nn.Parameter(
            torch.empty(self.cfg.n_ctx, self.cfg.d_model, dtype=cfg.dtype)
        )

    def forward(
        self,
        tokens: Int[torch.Tensor, "batch pos"],
        past_kv_pos_offset: int = 0,
        attention_mask: Optional[Int[torch.Tensor, "batch offset_pos"]] = None,
    ) -> Float[torch.Tensor, "batch pos d_model"]:
        """
        Forward pass for positional embeddings.

        Args:
            tokens (Int[torch.Tensor, "batch pos"]): Input tokens.
            past_kv_pos_offset (int, optional): The length of tokens in the past_kv_cache. Defaults to 0.
            attention_mask (Int[torch.Tensor, "batch pos"], optional): The attention mask for padded tokens.
                 Defaults to None.

        Returns:
            Float[torch.Tensor, "batch pos d_model"]: Absolute position embeddings.
        """
        tokens_length = tokens.size(-1)

        if attention_mask is None:
            pos_embed = self.W_pos[
                past_kv_pos_offset : tokens_length + past_kv_pos_offset, :
            ]  # [pos, d_model]
            batch_pos_embed = einops.repeat(
                pos_embed, "pos d_model -> batch pos d_model", batch=tokens.size(0)
            )

        else:
            # Separated from the no padding case for computational efficiency
            # (this code is a bit slower than the code above)

            offset_position_ids = get_offset_position_ids(
                past_kv_pos_offset, attention_mask
            )
            pos_embed = self.W_pos[offset_position_ids]  # [batch, pos, d_model]

            # Set the position embeddings to 0 for pad tokens (this is an arbitrary choice)
            padding_mask = ~attention_mask.bool()  # [batch, tokens_length]
            offset_padding_mask = padding_mask[
                :, past_kv_pos_offset : tokens_length + past_kv_pos_offset
            ].unsqueeze(
                -1
            )  # [batch, pos, 1]
            batch_pos_embed = torch.where(offset_padding_mask, 0, pos_embed)

        return batch_pos_embed.clone()


class TokenTypeEmbed(nn.Module):
    """
    The token-type embed is a binary ids indicating whether a token belongs to sequence A or B. For example, for two sentences: "[CLS] Sentence A [SEP] Sentence B [SEP]", token_type_ids would be [0, 0, ..., 0, 1, ..., 1, 1]. `0` represents tokens from Sentence A, `1` from Sentence B. If not provided, BERT assumes a single sequence input. Typically, shape is (batch_size, sequence_length).

    See the BERT paper for more information: https://arxiv.org/pdf/1810.04805.pdf
    """

    def __init__(self, cfg: Union[Dict, HookedTransformerConfig]):
        super().__init__()
        if isinstance(cfg, Dict):
            cfg = HookedTransformerConfig.from_dict(cfg)
        self.cfg = cfg
        self.W_token_type = nn.Parameter(
            torch.empty(2, self.cfg.d_model, dtype=cfg.dtype)
        )

    def forward(self, token_type_ids: Int[torch.Tensor, "batch pos"]):
        return self.W_token_type[token_type_ids, :]


class BertEmbed(nn.Module):
    """
    Custom embedding layer for a BERT-like model. This module computes the sum of the token, positional and token-type embeddings and takes the layer norm of the result.
    """

    def __init__(self, cfg: Union[Dict, HookedTransformerConfig]):
        super().__init__()
        if isinstance(cfg, Dict):
            cfg = HookedTransformerConfig.from_dict(cfg)
        self.cfg = cfg
        self.embed = Embed(cfg)
        self.pos_embed = PosEmbed(cfg)
        self.token_type_embed = TokenTypeEmbed(cfg)
        self.ln = LayerNorm(cfg)

        self.hook_embed = HookPoint()
        self.hook_pos_embed = HookPoint()
        self.hook_token_type_embed = HookPoint()

    def forward(
        self,
        input_ids: Int[torch.Tensor, "batch pos"],
        token_type_ids: Optional[Int[torch.Tensor, "batch pos"]] = None,
    ):
        base_index_id = torch.arange(input_ids.shape[1], device=input_ids.device)
        index_ids = einops.repeat(
            base_index_id, "pos -> batch pos", batch=input_ids.shape[0]
        )
        if token_type_ids is None:
            token_type_ids = torch.zeros_like(input_ids)

        word_embeddings_out = self.hook_embed(self.embed(input_ids))
        position_embeddings_out = self.hook_pos_embed(self.pos_embed(index_ids))
        token_type_embeddings_out = self.hook_token_type_embed(
            self.token_type_embed(token_type_ids)
        )

        embeddings_out = (
            word_embeddings_out + position_embeddings_out + token_type_embeddings_out
        )
        layer_norm_out = self.ln(embeddings_out)
        return layer_norm_out


class BertMLMHead(nn.Module):
    """
    Transforms BERT embeddings into logits. The purpose of this module is to predict masked tokens in a sentence.
    """

    def __init__(self, cfg: Union[Dict, HookedTransformerConfig]):
        super().__init__()
        if isinstance(cfg, Dict):
            cfg = HookedTransformerConfig.from_dict(cfg)
        self.cfg = cfg
        self.W = nn.Parameter(torch.empty(cfg.d_model, cfg.d_model, dtype=cfg.dtype))
        self.b = nn.Parameter(torch.zeros(cfg.d_model, dtype=cfg.dtype))
        self.act_fn = nn.GELU()
        self.ln = LayerNorm(cfg)

    def forward(self, resid: Float[torch.Tensor, "batch pos d_model"]) -> torch.Tensor:
        resid = (
            einsum(
                "batch pos d_model_in, d_model_out d_model_in -> batch pos d_model_out",
                resid,
                self.W,
            )
            + self.b
        )
        resid = self.act_fn(resid)
        resid = self.ln(resid)
        return resid


# LayerNormPre
# I fold the LayerNorm weights and biases into later weights and biases.
# This is just the 'center and normalise' part of LayerNorm
# Centering is equivalent to just deleting one direction of residual space,
# and is equivalent to centering the weight matrices of everything writing to the residual stream
# Normalising is a funkier non-linear operation, that projects the residual stream onto the unit hypersphere
class LayerNormPre(nn.Module):
    def __init__(self, cfg: Union[Dict, HookedTransformerConfig]):
        """LayerNormPre - the 'center and normalise' part of LayerNorm. Length is
        normally d_model, but is d_mlp for softmax. Not needed as a parameter. This
        should only be used in inference mode after folding in LayerNorm weights"""
        super().__init__()
        if isinstance(cfg, Dict):
            cfg = HookedTransformerConfig.from_dict(cfg)
        self.cfg = cfg
        self.eps = self.cfg.eps

        # Adds a hook point for the normalisation scale factor
        self.hook_scale = HookPoint()  # [batch, pos]
        # Hook Normalized captures LN output - here it's a vector with std 1 and mean 0
        self.hook_normalized = HookPoint()  # [batch, pos, length]

    def forward(
        self,
        x: Union[
            Float[torch.Tensor, "batch pos d_model"],
            Float[torch.Tensor, "batch pos head_index d_model"],
        ],
    ) -> Union[
        Float[torch.Tensor, "batch pos d_model"],
        Float[torch.Tensor, "batch pos head_index d_model"],
    ]:
        if self.cfg.dtype not in [torch.float32, torch.float64]:
            x = x.to(torch.float32)

        x = x - x.mean(axis=-1, keepdim=True)  # [batch, pos, length]
        scale: Union[
            Float[torch.Tensor, "batch pos 1"],
            Float[torch.Tensor, "batch pos head_index 1"],
        ] = self.hook_scale((x.pow(2).mean(-1, keepdim=True) + self.eps).sqrt())
        return self.hook_normalized(x / scale).to(self.cfg.dtype)


class LayerNorm(nn.Module):
    def __init__(
        self, cfg: Union[Dict, HookedTransformerConfig], length: Optional[int] = None
    ):
        """
        LayerNorm with optional length parameter

        length (Optional[int]): If the dimension of the LayerNorm. If not provided, assumed to be d_model
        """
        super().__init__()
        if isinstance(cfg, Dict):
            cfg = HookedTransformerConfig.from_dict(cfg)
        self.cfg = cfg
        self.eps = self.cfg.eps
        if length is None:
            self.length = self.cfg.d_model
        else:
            self.length = length

        self.w = nn.Parameter(torch.ones(self.length, dtype=cfg.dtype))
        self.b = nn.Parameter(torch.zeros(self.length, dtype=cfg.dtype))

        # Adds a hook point for the normalisation scale factor
        self.hook_scale = HookPoint()  # [batch, pos, 1]
        # Hook_normalized is on the LN output
        self.hook_normalized = HookPoint()  # [batch, pos, length]

    def forward(
        self,
        x: Union[
            Float[torch.Tensor, "batch pos d_model"],
            Float[torch.Tensor, "batch pos head_index d_model"],
        ],
    ) -> Union[
        Float[torch.Tensor, "batch pos d_model"],
        Float[torch.Tensor, "batch pos head_index d_model"],
    ]:
        if self.cfg.dtype not in [torch.float32, torch.float64]:
            x = x.to(torch.float32)

        x = x - x.mean(axis=-1, keepdim=True)  # [batch, pos, length]
        scale: Float[torch.Tensor, "batch pos 1"] = self.hook_scale(
            (x.pow(2).mean(-1, keepdim=True) + self.eps).sqrt()
        )
        x = x / scale  # [batch, pos, length]
        return self.hook_normalized(x * self.w + self.b).to(self.cfg.dtype)


class RMSNormPre(nn.Module):
    def __init__(self, cfg: Union[Dict, HookedTransformerConfig]):
        """RMSNormPre - LayerNormPre without the centering and bias (RMS = Root Mean Square)"""
        super().__init__()
        if isinstance(cfg, Dict):
            cfg = HookedTransformerConfig.from_dict(cfg)
        self.cfg = cfg
        self.eps = self.cfg.eps

        # Adds a hook point for the normalisation scale factor
        self.hook_scale = HookPoint()  # [batch, pos]
        self.hook_normalized = HookPoint()  # [batch, pos, length]

    def forward(
        self, x: Float[torch.Tensor, "batch pos length"]
    ) -> Float[torch.Tensor, "batch pos length"]:
        if self.cfg.dtype not in [torch.float32, torch.float64]:
            x = x.to(torch.float32)

        scale: Float[torch.Tensor, "batch pos 1"] = self.hook_scale(
            (x.pow(2).mean(-1, keepdim=True) + self.eps).sqrt()
        )
        return self.hook_normalized(x / scale).to(
            self.cfg.dtype
        )  # [batch, pos, length]


class RMSNorm(nn.Module):
    def __init__(
        self, cfg: Union[Dict, HookedTransformerConfig], length: Optional[int] = None
    ):
        """
        RMSNorm - LayerNorm without the centering and bias (RMS = Root Mean Square)

        length (Optional[int]): If the dimension of the RMSNorm. If not provided, assumed to be d_model
        """
        super().__init__()
        if isinstance(cfg, Dict):
            cfg = HookedTransformerConfig.from_dict(cfg)
        self.cfg = cfg
        self.eps = self.cfg.eps
        if length is None:
            self.length = self.cfg.d_model
        else:
            self.length = length

        self.w = nn.Parameter(torch.ones(self.length, dtype=cfg.dtype))

        # Adds a hook point for the normalisation scale factor
        self.hook_scale = HookPoint()  # [batch, pos, 1]
        self.hook_normalized = HookPoint()  # [batch, pos, length]

    def forward(
        self, x: Float[torch.Tensor, "batch pos length"]
    ) -> Float[torch.Tensor, "batch pos length"]:
        if self.cfg.dtype not in [torch.float32, torch.float64]:
            x = x.to(torch.float32)

        scale: Float[torch.Tensor, "batch pos 1"] = self.hook_scale(
            (x.pow(2).mean(-1, keepdim=True) + self.eps).sqrt()
        )
        x = self.hook_normalized(x / scale).to(self.cfg.dtype)  # [batch, pos, length]
        return x * self.w


class AbstractAttention(ABC, nn.Module):
    def __init__(
        self,
        cfg: Union[Dict, HookedTransformerConfig],
        attn_type: str = "global",
        layer_id: Optional[int] = None,
    ):
        """Abstract Base Class of Attention Blocks, featuring common functionality of both Attention and GroupedQueryAttention blocks.

        Query and Output projections are defined in this class as they are the same for regular and grouped query attention.
        Attributes related to Key and Value projections are abstract as their implementations may differ.

        Args:
            cfg (Union[Dict, HookedTransformerConfig]): Config
            attn_type (str, optional): "global" or "local", used by GPT-Neo. Local attention means the model can only attend back cfg.window_size tokens (here, 256). Not used by any other model at the moment. Defaults to "global".
            layer_id (int, optional): The index of the current layer. Used by the Mistal models (labelled here as stanford-gpt2) to scale down attention scores pre softmax for numerical stability reasons by 1/(layer_id+1). Defaults to None.
        """
        super().__init__()
        if isinstance(cfg, Dict):
            cfg = HookedTransformerConfig.from_dict(cfg)
        self.cfg = cfg
        self.W_Q = nn.Parameter(
            torch.empty(
                self.cfg.n_heads, self.cfg.d_model, self.cfg.d_head, dtype=cfg.dtype
            )
        )
        self.W_K = abstract_attribute()
        self.W_V = abstract_attribute()
        self.W_O = nn.Parameter(
            torch.empty(
                self.cfg.n_heads, self.cfg.d_head, self.cfg.d_model, dtype=cfg.dtype
            )
        )
        self.b_Q = nn.Parameter(
            torch.zeros(self.cfg.n_heads, self.cfg.d_head, dtype=cfg.dtype)
        )
        self.b_K = abstract_attribute()
        self.b_V = abstract_attribute()
        self.b_O = nn.Parameter(torch.zeros(self.cfg.d_model, dtype=cfg.dtype))

        self.attn_type = attn_type
        # Create a max_ctx x max_ctx mask, with True iff that query position
        # can attend to that key position (query is first axis, key is second axis)
        causal_mask = torch.tril(torch.ones((self.cfg.n_ctx, self.cfg.n_ctx)).bool())
        if self.attn_type == "global":
            # For global attention, this is a lower triangular matrix - key <= query
            self.register_buffer("mask", causal_mask)
        elif self.attn_type == "local":
            # For local, this is banded, query - window_size < key <= query
            assert isinstance(self.cfg.window_size, int)
            self.register_buffer(
                "mask", torch.triu(causal_mask, 1 - self.cfg.window_size)
            )
        else:
            raise ValueError(f"Invalid attention type: {self.attn_type}")

        self.register_buffer("IGNORE", torch.tensor(-torch.inf))

        self.layer_id = layer_id

        # attn_scale is a constant that we divide the attention scores by pre-softmax. I'm not entirely sure why it matters, but it's probably a mix of softmax not being scale invariant and numerical stability?
        if self.cfg.use_attn_scale:
            self.attn_scale = np.sqrt(self.cfg.d_head)
        else:
            self.attn_scale = 1.0
        if self.cfg.scale_attn_by_inverse_layer_idx:
            self.attn_scale *= self.layer_id + 1

        self.hook_k = HookPoint()  # [batch, pos, head_index, d_head]
        self.hook_q = HookPoint()  # [batch, pos, head_index, d_head]
        self.hook_v = HookPoint()  # [batch, pos, head_index, d_head]
        self.hook_z = HookPoint()  # [batch, pos, head_index, d_head]
        self.hook_attn_scores = HookPoint()  # [batch, head_index, query_pos, key_pos]
        self.hook_pattern = HookPoint()  # [batch, head_index, query_pos, key_pos]
        self.hook_result = HookPoint()  # [batch, pos, head_index, d_model]

        # See HookedTransformerConfig for more details.
        if self.cfg.positional_embedding_type == "shortformer":
            # This tracks the input to the keys and queries, which is resid_pre + pos_embeds
            self.hook_attn_input = HookPoint()  # [batch, pos, d_model]
        elif self.cfg.positional_embedding_type == "rotary":
            # Applies a rotation to each two-element chunk of keys and queries pre dot producting to bake in relative position. See HookedTransformerConfig for details
            self.hook_rot_k = HookPoint()
            self.hook_rot_q = HookPoint()
            sin, cos = self.calculate_sin_cos_rotary(
                self.cfg.rotary_dim, self.cfg.n_ctx, dtype=self.cfg.dtype
            )
            self.register_buffer("rotary_sin", sin)
            self.register_buffer("rotary_cos", cos)
        elif self.cfg.positional_embedding_type == "alibi":
            # ALiBi bias wil be constructed on the first forward pass.
            # Note: While computationally efficient, initializing an bias with max n_ctx (16, 1024, 1024) of float32 will occupy ~256MiB of contiguous GPU memory, which may not be optimal for memory usage.
            self.alibi = None

    @property
    def OV(self) -> FactoredMatrix:
        """
        OV-Circuit, as defined in A Mathematical Framework. Because there's no non-linearity between the value vector and the output of the layer, the output is purely determined by the matrix W_OV = W_V @ W_O, and not W_V or W_O individually. (Mathematically, for a single head, output == pattern @ residual @ W_V @ W_O, see the glossary for more)

        Done in the order W_V, W_O because the paper uses left-multiplying weight matrices, and TransformerLens uses right-multiplying, sorry!

        Returns a FactoredMatrix, with left matrix W_V [head_index, d_model, d_head] and right matrix W_O [head_index, d_head, d_model] - this is a low rank factorisation of the underlying [head_index, d_model, d_model]. FactoredMatrix has helper functions to deal with these large matrices efficiently. To get the OV circuit of a head k, attn.OV[k] works.
        """
        return FactoredMatrix(self.W_V, self.W_O)

    @property
    def QK(self) -> FactoredMatrix:
        """
        QK-Circuit, as defined in A Mathematical Framework. Because there's no non-linearity in the key-query dot product, the output is purely determined by the matrix W_QK = W_Q.T @ W_K, and not W_Q or W_K individually. (Mathematically, for a single head, pattern = destination_residual.T @ W_Q.T @ W_K @ source-residual, see the glossary for more).

        Done in the order Q on the left, K on the right, because the pattern has dimensions [destination_pos, source_pos]

        Returns a FactoredMatrix, with left matrix W_Q [head_index, d_model, d_head] and right matrix W_K.T [head_index, d_head, d_model] - this is a low rank factorisation of the underlying [head_index, d_model, d_model] matrix. FactoredMatrix has helper functions to deal with these large matrices efficiently. To get the QK circuit of a head k, attn.QK[k] works.
        """
        W_K_transpose = einops.rearrange(
            self.W_K, "head_index d_model d_head -> head_index d_head d_model"
        )
        return FactoredMatrix(self.W_Q, W_K_transpose)

    def forward(
        self,
        query_input: Union[
            Float[torch.Tensor, "batch pos d_model"],
            Float[torch.Tensor, "batch pos head_index d_model"],
        ],
        key_input: Union[
            Float[torch.Tensor, "batch pos d_model"],
            Float[torch.Tensor, "batch pos head_index d_model"],
        ],
        value_input: Union[
            Float[torch.Tensor, "batch pos d_model"],
            Float[torch.Tensor, "batch pos head_index d_model"],
        ],
        past_kv_cache_entry: Optional[HookedTransformerKeyValueCacheEntry] = None,
        additive_attention_mask: Optional[Float[torch.Tensor, "batch 1 1 pos"]] = None,
        attention_mask: Optional[Int[torch.Tensor, "batch offset_pos"]] = None,
    ) -> Float[torch.Tensor, "batch pos d_model"]:
        """
        shortformer_pos_embed is only used if self.cfg.positional_embedding_type == "shortformer", else defaults to None and is irrelevant. See HookedTransformerConfig for more details
        past_kv_cache_entry is an optional entry of past keys and values for this layer, only relevant if generating text. Defaults to None
        additive_attention_mask is an optional mask to add to the attention weights. Defaults to None.
        attention_mask is the attention mask for padded tokens. Defaults to None.
        """

<<<<<<< HEAD
        q, k, v = self.calculate_qkv_matrices(query_input, key_input, value_input)
=======
        if self.cfg.use_split_qkv_input or self.cfg.use_attn_in:
            qkv_einops_string = "batch pos head_index d_model"
        else:
            qkv_einops_string = "batch pos d_model"
        q = self.hook_q(
            einsum(
                f"{qkv_einops_string}, head_index d_model d_head \
                -> batch pos head_index d_head",
                query_input,
                self.W_Q,
            )
            + self.b_Q
        )  # [batch, pos, head_index, d_head]
        k = self.hook_k(
            einsum(
                f"{qkv_einops_string}, head_index d_model d_head \
                -> batch pos head_index d_head",
                key_input,
                self.W_K,
            )
            + self.b_K
        )  # [batch, pos, head_index, d_head]
        v = self.hook_v(
            einsum(
                f"{qkv_einops_string}, head_index d_model d_head \
                -> batch pos head_index d_head",
                value_input,
                self.W_V,
            )
            + self.b_V
        )  # [batch, pos, head_index, d_head]
>>>>>>> f5a7d455

        if past_kv_cache_entry is not None:
            # Appends the new keys and values to the cached values, and automatically updates the cache
            kv_cache_pos_offset = past_kv_cache_entry.past_keys.size(1)
            k, v = past_kv_cache_entry.append(k, v)
        else:
            # Not using a cache
            kv_cache_pos_offset = 0

        if self.cfg.positional_embedding_type == "rotary":
            q = self.hook_rot_q(
                self.apply_rotary(q, kv_cache_pos_offset, attention_mask)
            )
            k = self.hook_rot_k(
                self.apply_rotary(k, 0, attention_mask)
            )  # keys are cached so no offset

        if self.cfg.dtype not in [torch.float32, torch.float64]:
            # If using 16 bits, increase the precision to avoid numerical instabilities
            q = q.to(torch.float32)
            k = k.to(torch.float32)

        attn_scores = self.calculate_attention_scores(
            q, k
        )  # [batch, head_index, query_pos, key_pos]

        if self.cfg.positional_embedding_type == "alibi":
            query_ctx = attn_scores.size(-2)
            # The key context length is the number of positions in the past - this includes all positions in the cache
            key_ctx = attn_scores.size(-1)

            # only recompute when necessary to increase efficiency.
            if self.alibi is None or key_ctx > self.alibi.size(-1):
                self.alibi = Attention.create_alibi_bias(
                    self.cfg.n_heads, key_ctx, self.cfg.device
                )

            attn_scores += self.alibi[
                :, :query_ctx, :key_ctx
            ]  # [batch, head_index, query_pos, key_pos]

        if self.cfg.attention_dir == "causal":
            # If causal attention, we mask it to only attend backwards. If bidirectional, we don't mask.
            attn_scores = self.apply_causal_mask(
                attn_scores, kv_cache_pos_offset, attention_mask
            )  # [batch, head_index, query_pos, key_pos]
        if additive_attention_mask is not None:
            attn_scores += additive_attention_mask

        attn_scores = self.hook_attn_scores(attn_scores)
        pattern = F.softmax(attn_scores, dim=-1)
        pattern = torch.where(torch.isnan(pattern), torch.zeros_like(pattern), pattern)
        pattern = self.hook_pattern(pattern)  # [batch, head_index, query_pos, key_pos]
        pattern = pattern.to(self.cfg.dtype)
        z = self.calculate_z_scores(v, pattern)  # [batch, pos, head_index, d_head]
        if not self.cfg.use_attn_result:
            out = (
                (
                    einsum(
                        "batch pos head_index d_head, \
                            head_index d_head d_model -> \
                            batch pos d_model",
                        z,
                        self.W_O,
                    )
                )
                + self.b_O
            )  # [batch, pos, d_model]
        else:
            # Explicitly calculate the attention result so it can be accessed by a hook
            # This is off by default because it can easily eat through your GPU memory.
            result = self.hook_result(
                einsum(
                    "batch pos head_index d_head, \
                        head_index d_head d_model -> \
                        batch pos head_index d_model",
                    z,
                    self.W_O,
                )
            )  # [batch, pos, head_index, d_model]
            out = (
                einops.reduce(
                    result, "batch position index model->batch position model", "sum"
                )
                + self.b_O
            )  # [batch, pos, d_model]
        return out

    def calculate_qkv_matrices(self, query_input, key_input, value_input):
        if self.cfg.use_split_qkv_input or self.cfg.use_attn_in:
            qkv_einops_string = "batch pos head_index d_model"
        else:
            qkv_einops_string = "batch pos d_model"

        q = self.hook_q(
            einsum(
                f"{qkv_einops_string}, head_index d_model d_head \
                -> batch pos head_index d_head",
                query_input,
                self.W_Q,
            )
            + self.b_Q
        )  # [batch, pos, head_index, d_head]
        k = self.hook_k(
            einsum(
                f"{qkv_einops_string}, head_index d_model d_head \
                -> batch pos head_index d_head",
                key_input,
                self.W_K,
            )
            + self.b_K
        )  # [batch, pos, head_index, d_head]
        v = self.hook_v(
            einsum(
                f"{qkv_einops_string}, head_index d_model d_head \
                -> batch pos head_index d_head",
                value_input,
                self.W_V,
            )
            + self.b_V
        )  # [batch, pos, head_index, d_head]
        return q, k, v

    def calculate_attention_scores(self, q, k):
        attn_scores = (
            einsum(
                "batch query_pos head_index d_head, \
                    batch key_pos head_index d_head \
                    -> batch head_index query_pos key_pos",
                q,
                k,
            )
            / self.attn_scale
        )
        return attn_scores

    def calculate_z_scores(self, v, pattern):
        z = self.hook_z(
            einsum(
                "batch key_pos head_index d_head, \
                batch head_index query_pos key_pos -> \
                batch query_pos head_index d_head",
                v,
                pattern,
            )
        )
        return z

    def apply_causal_mask(
        self,
        attn_scores: Float[
            torch.Tensor, "batch head_index pos pos_plus_past_kv_pos_offset"
        ],
        past_kv_pos_offset: int = 0,
        attention_mask: Optional[Int[torch.Tensor, "batch offset_pos"]] = None,
    ):
        # The query context length is the number of positions we take queries from - if not using a past_kv_cache this is just the context length (for the current prompt), but if we're caching it can be different.
        query_ctx_length = attn_scores.size(-2)
        # The key context length is the number of positions in the past - this includes all positions in the cache
        # If not caching, query_ctx_length == key_ctx_length
        key_ctx_length = attn_scores.size(-1)

        assert (
            query_ctx_length + past_kv_pos_offset == key_ctx_length
        ), f"query_ctx_length {query_ctx_length} + past_kv_pos_offset {past_kv_pos_offset} != key_ctx_length {key_ctx_length} - you likely have a bug."

        # Index back to front to ensure local attention works
        final_mask = self.mask[
            None, None, -query_ctx_length:, -key_ctx_length:
        ]  # [1, 1, pos, pos]
        if attention_mask is not None:
            # Apply a causal mask to the attention scores considering the padding
            einsum_str = "batch head pos offset_pos, batch offset_pos -> batch head pos offset_pos"
            final_mask = einops.einsum(final_mask, attention_mask, einsum_str).bool()

        return torch.where(final_mask, attn_scores, self.IGNORE)

    def calculate_sin_cos_rotary(
        self,
        rotary_dim: int,
        n_ctx: int,
        base: int = 10000,
        dtype: torch.dtype = torch.float32,
    ) -> Tuple[
        Float[torch.Tensor, "n_ctx rotary_dim"], Float[torch.Tensor, "n_ctx rotary_dim"]
    ]:
        """
        Calculate the sine and cosine waves to use in a rotary embedding. See https://blog.eleuther.ai/rotary-embeddings/ for details

        Note: For some inexplicable reason, in GPT-J each ADJACENT pair of elements in k and q are rotated, in GPT-NeoX the pair of elements at k and k+n//2 are rotated (ie folding the full length in half, and then looking at pairs accordingly). I have absolutely no clue why, it should be completely equivalent.
        To resolve this, I've coded it to default to the GPT-J mode, but to explicitly check whether it's GPT-NeoX and then do the GPT-NeoX thing if it is.
        """
        high_precision = torch.float32 if dtype != torch.float64 else torch.float64
        pos = torch.arange(n_ctx, dtype=high_precision)
        dim = torch.arange(rotary_dim // 2, dtype=high_precision)

        # A set of frequencies evenly spaced in log space
        freq = base ** (dim / (rotary_dim / 2))
        if self.cfg.original_architecture in [
            "GPTNeoXForCausalLM",
            "LlamaForCausalLM",
            "MistralForCausalLM",
        ]:
            freq = einops.repeat(freq, "d -> (2 d)")
        else:
            freq = einops.repeat(freq, "d -> (d 2)")
        # Create a n_ctx x rotary_dim tensor, where each column is an arithmetic sequence of angles in that frequency
        angles = pos[:, None] / freq[None, :]
        return torch.sin(angles).to(dtype), torch.cos(angles).to(dtype)

    def rotate_every_two(
        self, x: Float[torch.Tensor, "... rotary_dim"]
    ) -> Float[torch.Tensor, "... rotary_dim"]:
        """
        Rotary helper function, splits x into blocks of size 2 along the final axis and maps [x0, x1] to [-x1, x0]

        The final axis of x must have even length.

        GPT-NeoX and GPT-J do rotary subtly differently, see calculate_sin_cos_rotary for details.
        """
        rot_x = x.clone()
        if self.cfg.original_architecture in [
            "GPTNeoXForCausalLM",
            "LlamaForCausalLM",
            "MistralForCausalLM",
        ]:
            n = x.size(-1) // 2
            rot_x[..., :n] = -x[..., n:]
            rot_x[..., n:] = x[..., :n]
        else:
            rot_x[..., ::2] = -x[..., 1::2]
            rot_x[..., 1::2] = x[..., ::2]

        return rot_x

    def apply_rotary(
        self,
        x: Float[torch.Tensor, "batch pos head_index d_head"],
        past_kv_pos_offset=0,
        attention_mask: Optional[Int[torch.Tensor, "batch offset_pos"]] = None,
    ) -> Float[torch.Tensor, "batch pos head_index d_head"]:
        # Only apply rotary to first rotary_dim dimensions (eg, if rotary_dim=64 and d_head=256, only apply to first 1/4 of dimensions)
        x_pos = x.size(1)
        x_rot = x[..., : self.cfg.rotary_dim]
        x_pass = x[..., self.cfg.rotary_dim :]
        x_flip = self.rotate_every_two(x_rot)

        if attention_mask is None:
            rotary_cos = self.rotary_cos[
                None, past_kv_pos_offset : past_kv_pos_offset + x_pos, None, :
            ]
            rotary_sin = self.rotary_sin[
                None, past_kv_pos_offset : past_kv_pos_offset + x_pos, None, :
            ]
            x_rotated = x_rot * rotary_cos + x_flip * rotary_sin
        else:
            offset_position_ids = get_offset_position_ids(
                past_kv_pos_offset, attention_mask
            )
            mask_rotary_cos = self.rotary_cos[offset_position_ids, None, :]
            mask_rotary_sin = self.rotary_sin[offset_position_ids, None, :]
            x_rotated = x_rot * mask_rotary_cos + x_flip * mask_rotary_sin

        return torch.cat([x_rotated, x_pass], dim=-1)

    @staticmethod
    def create_alibi_slope(
        n_ctx: int, device: torch.device = None
    ) -> Float[torch.Tensor, "query key"]:
        """Create an ALiBi Slope Matrix.

        Create the slope matrix used in ALiBi, before it is multiplied by the head-specific scalar.

        See :meth:`create_alibi_bias` for the full ALiBi bias calculation.

        Examples:

        >>> Attention.create_alibi_slope(3)
        tensor([[ 0.,  0.,  0.],
                [-1.,  0.,  0.],
                [-2., -1.,  0.]])

        >>> Attention.create_alibi_slope(4)
        tensor([[ 0.,  0.,  0.,  0.],
                [-1.,  0.,  0.,  0.],
                [-2., -1.,  0.,  0.],
                [-3., -2., -1.,  0.]])

        Args:
            n_ctx: The maximum number of tokens in a prompt.

        Returns:
            A tensor of shape (n_ctx, n_ctx), where the upper triangle is zero and the lower
            triangle is decreasing by a constant slope of 1 (towards the bottom left corner).
        """
        # set rows as [[0,1,2...]]
        rows = torch.arange(n_ctx, device=device).unsqueeze(0)

        # Set cols as [[0],[1],[2]...]
        cols = torch.arange(n_ctx, device=device).unsqueeze(1)

        # Use broadcasting to create the desired lower triangular part of the matrix
        slope_matrix = rows - cols

        # Use the clamp method to set all positive values (upper right triangle) to
        return slope_matrix.clamp(max=0).to(torch.float32)

    @staticmethod
    def create_alibi_multipliers(
        n_heads: int, device: torch.device = None
    ) -> Float[torch.Tensor, "head_idx"]:
        """Create the ALiBi Scalar Multipliers for each Head.

        For n heads, the set of multipliers (m) is the geometric sequence that starts at 2^(-8/n), and
        uses that same value as its ratio. For example, with 8 heads the values would be [1/(2^1),
        1/(2^2), ... , 1/(2^8)]. With 16 heads the values would be [1/(2^0.5), 1/(2^1), ... , 1/(2^8)].

        See :meth:`create_alibi_bias` for the full ALiBi bias calculation.

        Examples:

        >>> Attention.create_alibi_multipliers(8)
        tensor([0.5000, 0.2500, 0.1250, 0.0625, 0.0312, 0.0156, 0.0078, 0.0039])

        >>> Attention.create_alibi_multipliers(16)
        tensor([0.7071, 0.5000, 0.3536, 0.2500, 0.1768, 0.1250, 0.0884, 0.0625, 0.0442, 0.0312,
                0.0221, 0.0156, 0.0110, 0.0078, 0.0055, 0.0039])

        Args:
            n_heads: The number of heads in a layer.
            device: The device to create the tensor on.

        Returns:
            A tensor of shape (n_heads,) containing the scalar multiplier for each head.
        """
        # Calculate the starting value
        start = 2 ** (-8 / n_heads)

        # Generate the indices [0, 1, ..., n_heads-1]
        indices = torch.arange(n_heads, device=device)

        # Compute the multipliers, with the starting value being the same as the ratio
        multipliers = start * (start**indices)

        return multipliers

    @staticmethod
    def create_alibi_bias(
        n_heads: int, n_ctx: int, device: torch.device = None
    ) -> Float[torch.Tensor, "head_idx query key"]:
        """Create the ALiBi Bias for all Heads.

        Calculate the ALiBi bias (https://arxiv.org/pdf/2108.12409.pdf) for all heads in a layer.

        The broad idea behind ALiBi is to remove the positional encoding from the original transformer
        model, and instead apply a bias to each attention score. This bias is proportional to the
        distance between the query and key (i.e. it encourage paying less attention to more distant
        tokens), and is added to the attention scores before the softmax. It is used in models such as
        Bloom.

        Examples:

        >>> Attention.create_alibi_bias(2, 4, torch.device('cpu'))
        tensor([[[ 0.0000,  0.0000,  0.0000,  0.0000],
            [-0.0625,  0.0000,  0.0000,  0.0000],
            [-0.1250, -0.0625,  0.0000,  0.0000],
            [-0.1875, -0.1250, -0.0625,  0.0000]],
            [[ 0.0000,  0.0000,  0.0000,  0.0000],
            [-0.0039,  0.0000,  0.0000,  0.0000],
            [-0.0078, -0.0039,  0.0000,  0.0000],
            [-0.0117, -0.0078, -0.0039,  0.0000]]])

        Args:
            n_heads: The number of heads in a layer.
            n_ctx: The maximum number of tokens in a prompt.
            device: The device to create the tensor on.

        Returns:
            The ALiBi bias that should be added to the attention scores before the softmax.
        """
        # Create the slope matrix
        slope: Float[torch.Tensor, "query key"] = Attention.create_alibi_slope(
            n_ctx, device
        )

        # Create the scalar multiplier for each head.
        multipliers: Float[
            torch.Tensor, "head_idx"
        ] = Attention.create_alibi_multipliers(n_heads, device)

        # The ALiBi bias is then m * slope_matrix
        alibi_bias = torch.einsum("ij,k->kij", slope, multipliers)

        return alibi_bias


# Attention
class Attention(AbstractAttention):
    def __init__(
        self,
        cfg: Union[Dict, HookedTransformerConfig],
        attn_type: str = "global",
        layer_id: Optional[int] = None,
    ):
        """Attention Block - params have shape [head_index, d_model, d_head] (or [head_index, d_head, d_model] for W_O) and multiply on the right. attn_scores refers to query key dot product immediately before attention softmax

        Convention: All attention pattern-style matrices have shape [batch, head_index, query_pos, key_pos]

        Args:
            cfg (Union[Dict, HookedTransformerConfig]): Config
            attn_type (str, optional): "global" or "local", used by GPT-Neo. Local attention means the model can only attend back cfg.window_size tokens (here, 256). Not used by any other model at the moment. Defaults to "global".
            layer_id (int, optional): The index of the current layer. Used by the Mistal models (labelled here as stanford-gpt2) to scale down attention scores pre softmax for numerical stability reasons by 1/(layer_id+1). Defaults to None.
        """
        super().__init__(cfg, attn_type, layer_id)
        if isinstance(cfg, Dict):
            cfg = HookedTransformerConfig.from_dict(cfg)
        self.cfg = cfg
        self.W_K = nn.Parameter(
            torch.empty(
                self.cfg.n_heads, self.cfg.d_model, self.cfg.d_head, dtype=cfg.dtype
            )
        )
        self.W_V = nn.Parameter(
            torch.empty(
                self.cfg.n_heads, self.cfg.d_model, self.cfg.d_head, dtype=cfg.dtype
            )
        )
        self.b_K = nn.Parameter(
            torch.zeros(self.cfg.n_heads, self.cfg.d_head, dtype=cfg.dtype)
        )
        self.b_V = nn.Parameter(
            torch.zeros(self.cfg.n_heads, self.cfg.d_head, dtype=cfg.dtype)
        )


class GroupedQueryAttention(AbstractAttention):
    def __init__(
        self,
        cfg: Union[Dict, HookedTransformerConfig],
        attn_type: str = "global",
        layer_id: Union[int, None] = None,
    ):
        """Grouped Query Attention Block - see https://arxiv.org/abs/2305.13245v2 for details.
        Similar to regular attention, W_Q, W_K, and W_V all have shape [head_index, d_model, d_head] and W_Q has shape [head_index, d_head, d_model].
        However, under the hood the keys and values are stored with shape [n_key_value_heads, d_model, d_head] and are expanded when the corresponding properties' getter is called.

        Args:
            cfg (Union[Dict, HookedTransformerConfig]): Config
            attn_type (str, optional): "global" or "local", used by GPT-Neo. Local attention means the model can only attend back cfg.window_size tokens (here, 256). Not used by any other model at the moment. Defaults to "global".
            layer_id (int, optional): The index of the current layer. Used by the Mistal models (labelled here as stanford-gpt2) to scale down attention scores pre softmax for numerical stability reasons by 1/(layer_id+1). Defaults to None.
        """
        if isinstance(cfg, Dict):
            cfg = HookedTransformerConfig.from_dict(cfg)
        assert cfg.n_key_value_heads is not None
        super().__init__(cfg, attn_type, layer_id)
        self.repeat_kv_heads = cfg.n_heads // cfg.n_key_value_heads
        self._W_K = nn.Parameter(
            torch.empty(
                cfg.n_key_value_heads,
                self.cfg.d_model,
                self.cfg.d_head,
                dtype=cfg.dtype,
            )
        )
        self._W_V = nn.Parameter(
            torch.empty(
                cfg.n_key_value_heads,
                self.cfg.d_model,
                self.cfg.d_head,
                dtype=cfg.dtype,
            )
        )
        self._b_K = nn.Parameter(
            torch.zeros(cfg.n_key_value_heads, self.cfg.d_head, dtype=cfg.dtype)
        )
        self._b_V = nn.Parameter(
            torch.zeros(cfg.n_key_value_heads, self.cfg.d_head, dtype=cfg.dtype)
        )

    @property
    def W_K(self):
        return torch.repeat_interleave(self._W_K, dim=0, repeats=self.repeat_kv_heads)

    @W_K.setter
    def W_K(self, value):
        self._W_K = value

    @property
    def W_V(self):
        return torch.repeat_interleave(self._W_V, dim=0, repeats=self.repeat_kv_heads)

    @W_V.setter
    def W_V(self, value):
        self._W_V = value

    @property
    def b_K(self):
        return torch.repeat_interleave(self._b_K, dim=0, repeats=self.repeat_kv_heads)

    @b_K.setter
    def b_K(self, value):
        self._b_K = value

    @property
    def b_V(self):
        return torch.repeat_interleave(self._b_V, dim=0, repeats=self.repeat_kv_heads)

    @b_V.setter
    def b_V(self, value):
        self._b_V = value

    def calculate_qkv_matrices(self, query_input, key_input, value_input):
        if self.cfg.use_split_qkv_input or self.cfg.use_attn_in:
            qkv_einops_string = "batch pos head_index d_model"
        else:
            qkv_einops_string = "batch pos d_model"

        q = self.hook_q(
            einsum(
                f"{qkv_einops_string}, head_index d_model d_head \
                -> batch pos head_index d_head",
                query_input,
                self.W_Q,
            )
            + self.b_Q
        )  # [batch, pos, head_index, d_head]
        k = self.hook_k(
            einsum(
                f"{qkv_einops_string}, head_index d_model d_head \
                -> batch pos head_index d_head",
                key_input,
                self._W_K,
            )
            + self._b_K
        )  # [batch, pos, head_index, d_head]
        v = self.hook_v(
            einsum(
                f"{qkv_einops_string}, head_index d_model d_head \
                -> batch pos head_index d_head",
                value_input,
                self._W_V,
            )
            + self._b_V
        )  # [batch, pos, head_index, d_head]
        return q, k, v

    def calculate_attention_scores(self, q, k):
        k = torch.repeat_interleave(k, dim=2, repeats=self.repeat_kv_heads)
        return super().calculate_attention_scores(q, k)

    def calculate_z_scores(self, v, pattern):
        v = torch.repeat_interleave(v, dim=2, repeats=self.repeat_kv_heads)
        return super().calculate_z_scores(v, pattern)


# MLP Layers
class MLP(nn.Module):
    def __init__(self, cfg: Union[Dict, HookedTransformerConfig]):
        super().__init__()
        if isinstance(cfg, Dict):
            cfg = HookedTransformerConfig.from_dict(cfg)
        self.cfg = cfg
        self.W_in = nn.Parameter(
            torch.empty(self.cfg.d_model, self.cfg.d_mlp, dtype=cfg.dtype)
        )
        self.b_in = nn.Parameter(torch.zeros(self.cfg.d_mlp, dtype=cfg.dtype))
        self.W_out = nn.Parameter(
            torch.empty(self.cfg.d_mlp, self.cfg.d_model, dtype=cfg.dtype)
        )
        self.b_out = nn.Parameter(torch.zeros(self.cfg.d_model, dtype=cfg.dtype))

        self.hook_pre = HookPoint()  # [batch, pos, d_mlp]
        self.hook_post = HookPoint()  # [batch, pos, d_mlp]

        if self.cfg.act_fn == "relu":
            self.act_fn = F.relu
        elif self.cfg.act_fn == "gelu":
            self.act_fn = F.gelu
        elif self.cfg.act_fn == "silu":
            self.act_fn = F.silu
        elif self.cfg.act_fn == "gelu_new":
            self.act_fn = gelu_new
        elif self.cfg.act_fn == "gelu_fast":
            self.act_fn = gelu_fast
        elif self.cfg.act_fn == "solu_ln":
            self.act_fn = solu
            # Hook taken between activation and layer norm
            self.hook_mid = HookPoint()  # [batch, pos, d_mlp]
            if self.cfg.normalization_type == "LN":
                self.ln = LayerNorm(self.cfg, self.cfg.d_mlp)
            else:
                self.ln = LayerNormPre(self.cfg)

        else:
            raise ValueError(f"Invalid activation function name: {self.cfg.act_fn}")

    def forward(
        self, x: Float[torch.Tensor, "batch pos d_model"]
    ) -> Float[torch.Tensor, "batch pos d_model"]:
        # Technically, all these einsums could be done with a single matmul, but this is more readable.
        pre_act = self.hook_pre(
            einsum("batch pos d_model, d_model d_mlp -> batch pos d_mlp", x, self.W_in)
            + self.b_in
        )  # [batch, pos, d_mlp]
        if not self.cfg.act_fn.endswith("_ln"):
            post_act = self.hook_post(self.act_fn(pre_act))  # [batch, pos, d_mlp]
        else:
            mid_act = self.hook_mid(self.act_fn(pre_act))  # [batch, pos, d_mlp]
            post_act = self.hook_post(self.ln(mid_act))
        return (
            einsum(
                "batch pos d_mlp, d_mlp d_model -> batch pos d_model",
                post_act,
                self.W_out,
            )
            + self.b_out
        )


# TODO
# not sure whether to fold this into MLP or not
class GatedMLP(nn.Module):
    """
    The equation of a gated MLP:
    pre = x @ W_gate
    pre_linear = x @ W_in
    post = Gelu(pre) * (pre_linear) + b_in
    mlp_out = post @ W_out + b_out

    In one equation, mlp_out = (Gelu(x @ W_gate) * (x @ W_in) + b_in) @ W_out + b_out
    """

    def __init__(self, cfg: Union[Dict, HookedTransformerConfig]):
        super().__init__()
        if isinstance(cfg, Dict):
            cfg = HookedTransformerConfig.from_dict(cfg)
        self.cfg = cfg
        self.W_in = nn.Parameter(
            torch.empty(self.cfg.d_model, self.cfg.d_mlp, dtype=cfg.dtype)
        )
        self.W_gate = nn.Parameter(
            torch.empty(self.cfg.d_model, self.cfg.d_mlp, dtype=cfg.dtype)
        )
        self.b_in = nn.Parameter(torch.zeros(self.cfg.d_mlp, dtype=cfg.dtype))
        self.W_out = nn.Parameter(
            torch.empty(self.cfg.d_mlp, self.cfg.d_model, dtype=cfg.dtype)
        )
        self.b_out = nn.Parameter(torch.zeros(self.cfg.d_model, dtype=cfg.dtype))

        # hook on gate output but before act_fn
        self.hook_pre = HookPoint()  # [batch, pos, d_mlp]
        # hook on the linear component of the input
        self.hook_pre_linear = HookPoint()  # [batch, pos, d_mlp]
        # hook on act_fn(gate_output) * W_in(x) + b_in
        self.hook_post = HookPoint()  # [batch, pos, d_mlp]

        if self.cfg.act_fn == "relu":
            self.act_fn = F.relu
        elif self.cfg.act_fn == "gelu":
            self.act_fn = F.gelu
        elif self.cfg.act_fn == "silu":
            self.act_fn = F.silu
        elif self.cfg.act_fn == "gelu_new":
            self.act_fn = gelu_new
        elif self.cfg.act_fn == "gelu_fast":
            self.act_fn = gelu_fast
        elif self.cfg.act_fn == "solu_ln":
            self.act_fn = solu
            # Hook taken between activation and layer norm
            self.hook_mid = HookPoint()  # [batch, pos, d_mlp]
            if self.cfg.normalization_type == "LN":
                self.ln = LayerNorm(self.cfg, self.cfg.d_mlp)
            else:
                self.ln = LayerNormPre(self.cfg)

        else:
            raise ValueError(f"Invalid activation function name: {self.cfg.act_fn}")

    def forward(
        self, x: Float[torch.Tensor, "batch pos d_model"]
    ) -> Float[torch.Tensor, "batch pos d_model"]:
        # Technically, all these einsums could be done with a single matmul, but this is more readable.
        pre_act = self.hook_pre(
            einsum(
                "batch pos d_model, d_model d_mlp -> batch pos d_mlp", x, self.W_gate
            )
        )  # [batch, pos, d_mlp]
        if not self.cfg.act_fn.endswith("_ln"):
            pre_linear = self.hook_pre_linear(
                einsum(
                    "batch pos d_model, d_model d_mlp -> batch pos d_mlp", x, self.W_in
                )
            )
            post_act = self.hook_post(
                (self.act_fn(pre_act) * pre_linear) + self.b_in
            )  # [batch, pos, d_mlp]
        else:
            mid_act = self.hook_mid(self.act_fn(pre_act))  # [batch, pos, d_mlp]
            post_act = self.hook_post(self.ln(mid_act))
        return (
            einsum(
                "batch pos d_mlp, d_mlp d_model -> batch pos d_model",
                post_act,
                self.W_out,
            )
            + self.b_out
        )


# Transformer Block
class TransformerBlock(nn.Module):
    def __init__(self, cfg: Union[Dict, HookedTransformerConfig], block_index):
        super().__init__()
        if isinstance(cfg, Dict):
            cfg = HookedTransformerConfig.from_dict(cfg)
        self.cfg = cfg
        if self.cfg.normalization_type == "LN":
            self.ln1 = LayerNorm(cfg)
            if not self.cfg.attn_only:
                self.ln2 = LayerNorm(cfg)
        elif self.cfg.normalization_type == "LNPre":
            # We've folded in LayerNorm weights, so just need the center + scale parts
            self.ln1 = LayerNormPre(cfg)
            if not self.cfg.attn_only:
                self.ln2 = LayerNormPre(cfg)
        elif self.cfg.normalization_type == "RMS":
            self.ln1 = RMSNorm(cfg)
            if not self.cfg.attn_only:
                self.ln2 = RMSNorm(cfg)
        elif self.cfg.normalization_type == "RMSPre":
            self.ln1 = RMSNormPre(cfg)
            if not self.cfg.attn_only:
                self.ln2 = RMSNormPre(cfg)
        elif self.cfg.normalization_type is None:
            self.ln1 = nn.Identity()
            if not self.cfg.attn_only:
                self.ln2 = nn.Identity()
        else:
            logging.warning(
                f"Invalid normalization_type passed in {self.cfg.normalization_type}"
            )

        attention = (
            Attention if self.cfg.n_key_value_heads is None else GroupedQueryAttention
        )
        if not self.cfg.use_local_attn:
            self.attn = attention(cfg, "global", block_index)
        else:
            assert self.cfg.attn_types is not None
            attn_type = self.cfg.attn_types[block_index]
            self.attn = attention(cfg, attn_type, block_index)
        if not self.cfg.attn_only:
            if self.cfg.gated_mlp:
                self.mlp = GatedMLP(cfg)
            else:
                self.mlp = MLP(cfg)

        self.hook_attn_in = HookPoint()  # [batch, pos, n_heads, d_model]
        self.hook_q_input = HookPoint()  # [batch, pos, n_heads, d_model]
        self.hook_k_input = HookPoint()  # [batch, pos, n_heads, d_model]
        self.hook_v_input = HookPoint()  # [batch, pos, n_heads, d_model]
        self.hook_mlp_in = HookPoint()  # [batch, pos, d_model]

        self.hook_attn_out = HookPoint()  # [batch, pos, d_model]
        self.hook_mlp_out = HookPoint()  # [batch, pos, d_model]

        self.hook_resid_pre = HookPoint()  # [batch, pos, d_model]
        if not self.cfg.attn_only and not self.cfg.parallel_attn_mlp:
            self.hook_resid_mid = HookPoint()  # [batch, pos, d_model]
        self.hook_resid_post = HookPoint()  # [batch, pos, d_model]

    def forward(
        self,
        resid_pre: Float[torch.Tensor, "batch pos d_model"],
        shortformer_pos_embed: Optional[
            Float[torch.Tensor, "batch pos d_model"]
        ] = None,
        past_kv_cache_entry: Optional[HookedTransformerKeyValueCacheEntry] = None,
        attention_mask: Optional[Int[torch.Tensor, "batch offset_pos"]] = None,
    ) -> Float[torch.Tensor, "batch pos d_model"]:
        """A single Transformer block.

        Args:
            resid_pre (torch.Tensor): The residual stream - shape [batch, pos, d_model]
            cache (HookedTransformerKeyValueCache): A cache of previous keys and values, used only when generating text. Defaults to None.
            shortformer_pos_embed (torch.Tensor, optional): Only used for positional_embeddings_type == "shortformer". The positional embeddings. See HookedTransformerConfig for details. Defaults to None.
            attention_mask (torch.Tensor, optional): The attention mask for padded tokens. Defaults to None.

        Returns:
            _type_: _description_
        """
        resid_pre = self.hook_resid_pre(resid_pre)  # [batch, pos, d_model]

        def add_head_dimension(
            tensor: Float[torch.Tensor, "batch pos d_model"],
            clone_tensor=True,
            # `einops.repeat` uses a view in torch, so we generally clone the tensor to avoid using shared storage for each head entry
        ):
            repeated_tensor = einops.repeat(
                tensor,
                "batch pos d_model -> batch pos n_heads d_model",
                n_heads=self.cfg.n_heads,
            )
            if clone_tensor:
                return repeated_tensor.clone()
            else:
                return repeated_tensor

        if self.cfg.use_attn_in or self.cfg.use_split_qkv_input:
            # We're adding a head dimension
            attn_in = add_head_dimension(resid_pre, clone_tensor=False)
            if shortformer_pos_embed is not None:
                shortformer_pos_embed = add_head_dimension(shortformer_pos_embed)
        else:
            attn_in = resid_pre

        if self.cfg.use_attn_in:
            attn_in = self.hook_attn_in(attn_in.clone())

        if self.cfg.use_split_qkv_input:
            query_input = self.hook_q_input(attn_in.clone())
            key_input = self.hook_k_input(attn_in.clone())
            value_input = self.hook_v_input(attn_in.clone())
        else:
            query_input = attn_in
            key_input = attn_in
            value_input = attn_in

        attn_out = self.hook_attn_out(
            # hook the residual stream states that are used to calculate the
            # queries, keys and values, independently.
            # Then take the layer norm of these inputs, and pass these to the attention module.
            self.attn(
                query_input=self.ln1(query_input)
                + (0.0 if shortformer_pos_embed is None else shortformer_pos_embed),
                key_input=self.ln1(key_input)
                + (0.0 if shortformer_pos_embed is None else shortformer_pos_embed),
                value_input=self.ln1(value_input),
                past_kv_cache_entry=past_kv_cache_entry,
                attention_mask=attention_mask,
            )
        )  # [batch, pos, d_model]
        if not self.cfg.attn_only and not self.cfg.parallel_attn_mlp:
            resid_mid = self.hook_resid_mid(
                resid_pre + attn_out
            )  # [batch, pos, d_model]
            mlp_in = (
                resid_mid
                if not self.cfg.use_hook_mlp_in
                else self.hook_mlp_in(resid_mid.clone())
            )
            normalized_resid_mid = self.ln2(mlp_in)
            mlp_out = self.hook_mlp_out(
                self.mlp(normalized_resid_mid)
            )  # [batch, pos, d_model]
            resid_post = self.hook_resid_post(
                resid_mid + mlp_out
            )  # [batch, pos, d_model]
        elif self.cfg.parallel_attn_mlp:
            # Dumb thing done by GPT-J, both MLP and Attn read from resid_pre and write to resid_post, no resid_mid used.
            # In GPT-J, LN1 and LN2 are tied, in GPT-NeoX they aren't.
            normalized_resid_pre_2 = self.ln2(
                resid_pre
                if not self.cfg.use_hook_mlp_in
                else self.hook_mlp_in(resid_pre.clone())
            )
            mlp_out = self.hook_mlp_out(
                self.mlp(normalized_resid_pre_2)
            )  # [batch, pos, d_model]
            resid_post = self.hook_resid_post(
                resid_pre + attn_out + mlp_out
            )  # [batch, pos, d_model]
        else:
            resid_post = self.hook_resid_post(
                resid_pre + attn_out
            )  # [batch, pos, d_model]
        return resid_post


class BertBlock(nn.Module):
    """
    BERT Block. Similar to the TransformerBlock, except that the LayerNorms are applied after the attention and MLP, rather than before.
    """

    def __init__(self, cfg: HookedTransformerConfig):
        super().__init__()
        self.cfg = cfg

        self.attn = Attention(cfg)
        self.ln1 = LayerNorm(cfg)
        self.mlp = MLP(cfg)
        self.ln2 = LayerNorm(cfg)

        self.hook_q_input = HookPoint()  # [batch, pos, n_heads, d_model]
        self.hook_k_input = HookPoint()  # [batch, pos, n_heads, d_model]
        self.hook_v_input = HookPoint()  # [batch, pos, n_heads, d_model]

        self.hook_attn_out = HookPoint()  # [batch, pos, d_model]
        self.hook_mlp_in = HookPoint()  # [batch, pos, d_model]
        self.hook_mlp_out = HookPoint()  # [batch, pos, d_model]
        self.hook_resid_pre = HookPoint()  # [batch, pos, d_model]
        self.hook_resid_mid = HookPoint()  # [batch, pos, d_model]
        self.hook_resid_post = HookPoint()  # [batch, pos, d_model]
        self.hook_normalized_resid_post = HookPoint()  # [batch, pos, d_model]

    def forward(
        self,
        resid_pre: Float[torch.Tensor, "batch pos d_model"],
        additive_attention_mask: Optional[Float[torch.Tensor, "batch 1 1 pos"]] = None,
    ):
        resid_pre = self.hook_resid_pre(resid_pre)

        query_input = resid_pre
        key_input = resid_pre
        value_input = resid_pre

        if self.cfg.use_split_qkv_input:

            def add_head_dimension(tensor):
                return einops.repeat(
                    tensor,
                    "batch pos d_model -> batch pos n_heads d_model",
                    n_heads=self.cfg.n_heads,
                ).clone()

            query_input = self.hook_q_input(add_head_dimension(query_input))
            key_input = self.hook_k_input(add_head_dimension(key_input))
            value_input = self.hook_v_input(add_head_dimension(value_input))

        attn_out = self.hook_attn_out(
            self.attn(
                query_input,
                key_input,
                value_input,
                additive_attention_mask=additive_attention_mask,
            )
        )
        resid_mid = self.hook_resid_mid(resid_pre + attn_out)

        mlp_in = (
            resid_mid
            if not self.cfg.use_hook_mlp_in
            else self.hook_mlp_in(resid_mid.clone())
        )
        normalized_resid_mid = self.ln1(mlp_in)
        mlp_out = self.hook_mlp_out(self.mlp(normalized_resid_mid))
        resid_post = self.hook_resid_post(normalized_resid_mid + mlp_out)
        normalized_resid_post = self.hook_normalized_resid_post(self.ln2(resid_post))

        return normalized_resid_post<|MERGE_RESOLUTION|>--- conflicted
+++ resolved
@@ -528,41 +528,7 @@
         attention_mask is the attention mask for padded tokens. Defaults to None.
         """
 
-<<<<<<< HEAD
         q, k, v = self.calculate_qkv_matrices(query_input, key_input, value_input)
-=======
-        if self.cfg.use_split_qkv_input or self.cfg.use_attn_in:
-            qkv_einops_string = "batch pos head_index d_model"
-        else:
-            qkv_einops_string = "batch pos d_model"
-        q = self.hook_q(
-            einsum(
-                f"{qkv_einops_string}, head_index d_model d_head \
-                -> batch pos head_index d_head",
-                query_input,
-                self.W_Q,
-            )
-            + self.b_Q
-        )  # [batch, pos, head_index, d_head]
-        k = self.hook_k(
-            einsum(
-                f"{qkv_einops_string}, head_index d_model d_head \
-                -> batch pos head_index d_head",
-                key_input,
-                self.W_K,
-            )
-            + self.b_K
-        )  # [batch, pos, head_index, d_head]
-        v = self.hook_v(
-            einsum(
-                f"{qkv_einops_string}, head_index d_model d_head \
-                -> batch pos head_index d_head",
-                value_input,
-                self.W_V,
-            )
-            + self.b_V
-        )  # [batch, pos, head_index, d_head]
->>>>>>> f5a7d455
 
         if past_kv_cache_entry is not None:
             # Appends the new keys and values to the cached values, and automatically updates the cache
