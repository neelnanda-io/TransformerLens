from typing import Union, Dict, Optional, Tuple
import torch
import torch.nn as nn
import torch.nn.functional as F
import numpy as np
import einops
import logging
from jaxtyping import Float, Int

from functools import *

from transformer_lens.hook_points import HookPoint
from transformer_lens.utils import gelu_new, solu, gelu_fast
from transformer_lens.HookedTransformerConfig import HookedTransformerConfig
from transformer_lens.FactoredMatrix import FactoredMatrix

from fancy_einsum import einsum

from transformer_lens.past_key_value_caching import (
    HookedTransformerKeyValueCacheEntry,
)

# Embed & Unembed
class Embed(nn.Module):
    def __init__(self, cfg: Union[Dict, HookedTransformerConfig]):
        super().__init__()
        if isinstance(cfg, Dict):
            cfg = HookedTransformerConfig.from_dict(cfg)
        self.cfg = cfg
        self.W_E: Float[torch.Tensor, "d_vocab d_model"] = nn.Parameter(
            torch.empty(self.cfg.d_vocab, self.cfg.d_model)
        )

    def forward(
        self, tokens: Int[torch.Tensor, "batch pos"]
    ) -> Float[torch.Tensor, "batch pos d_model"]:
        # If A has shape [a, b] and B has shape [c, d], then A[:, B] has shape [a, c, d]
        # B acts as a tensor of indices into the second dimension (so >=0 and <b)
        return self.W_E[tokens, :]


class Unembed(nn.Module):
    def __init__(self, cfg: Union[Dict, HookedTransformerConfig]):
        super().__init__()
        if isinstance(cfg, Dict):
            cfg = HookedTransformerConfig.from_dict(cfg)
        self.cfg = cfg
        # Note that there's a separate variable for d_vocab_out and d_vocab (the input vocab size). For language tasks these are always the same, but for algorithmic tasks we may want them to be different.
        self.W_U: Float[torch.Tensor, "d_model d_vocab_out"] = nn.Parameter(
            torch.empty(self.cfg.d_model, self.cfg.d_vocab_out)
        )
        self.b_U: Float[torch.Tensor, "d_vocab_out"] = nn.Parameter(torch.zeros(self.cfg.d_vocab_out))

    def forward(
        self, residual: Float[torch.Tensor, "batch pos d_model"]
    ) -> Float[torch.Tensor, "batch pos d_vocab_out"]:
        return (
            einsum(
                "batch pos d_model, d_model vocab -> batch pos vocab",
                residual,
                self.W_U,
            )
            + self.b_U
        )


# Positional Embeddings
class PosEmbed(nn.Module):
    def __init__(self, cfg: Union[Dict, HookedTransformerConfig]):
        super().__init__()
        if isinstance(cfg, Dict):
            cfg = HookedTransformerConfig.from_dict(cfg)
        self.cfg = cfg
        self.W_pos = nn.Parameter(torch.empty(self.cfg.n_ctx, self.cfg.d_model))

    def forward(
        self, tokens: Int[torch.Tensor, "batch pos"], past_kv_pos_offset: int = 0
    ) -> Float[torch.Tensor, "batch pos d_model"]:
        """Tokens have shape [batch, pos]
        past_kv_pos_offset is the length of tokens in the past_kv_cache (if used, defaults to zero if unused)
        Output shape [pos, d_model] - will be broadcast along batch dim"""

        tokens_length = tokens.size(-1)
        pos_embed = self.W_pos[
            past_kv_pos_offset : tokens_length + past_kv_pos_offset, :
        ]  # [pos, d_model]
        broadcast_pos_embed = einops.repeat(
            pos_embed, "pos d_model -> batch pos d_model", batch=tokens.size(0)
        )  # [batch, pos, d_model]
        return broadcast_pos_embed


# LayerNormPre
# I fold the LayerNorm weights and biases into later weights and biases.
# This is just the 'center and normalise' part of LayerNorm
# Centering is equivalent to just deleting one direction of residual space,
# and is equivalent to centering the weight matrices of everything writing to the residual stream
# Normalising is a funkier non-linear operation, that projects the residual stream onto the unit hypersphere
class LayerNormPre(nn.Module):
    def __init__(self, cfg: Union[Dict, HookedTransformerConfig]):
        """LayerNormPre - the 'center and normalise' part of LayerNorm. Length is
        normally d_model, but is d_mlp for softmax. Not needed as a parameter. This
        should only be used in inference mode after folding in LayerNorm weights"""
        super().__init__()
        if isinstance(cfg, Dict):
            cfg = HookedTransformerConfig.from_dict(cfg)
        self.cfg = cfg
        self.eps = self.cfg.eps

        # Adds a hook point for the normalisation scale factor
        self.hook_scale = HookPoint()  # [batch, pos]
        # Hook Normalized captures LN output - here it's a vector with std 1 and mean 0
        self.hook_normalized = HookPoint()  # [batch, pos, length]

    def forward(
<<<<<<< HEAD
        self, x: Float[torch.Tensor, "batch pos length"]
    ) -> Float[torch.Tensor, "batch pos length"]:
=======
        self, x: Union[TT[T.batch, T.pos, T.d_model], TT[T.batch, T.pos, T.head_index, T.d_model]]
    ) -> Union[TT[T.batch, T.pos, T.d_model], TT[T.batch, T.pos, T.head_index, T.d_model]]:
>>>>>>> 47f98959
        x = x - x.mean(axis=-1, keepdim=True)  # [batch, pos, length]
        scale: Float[torch.Tensor, "batch pos 1"] = self.hook_scale(
            (x.pow(2).mean(-1, keepdim=True) + self.eps).sqrt()
        )
        return self.hook_normalized(x / scale)


class LayerNorm(nn.Module):
    def __init__(
        self, cfg: Union[Dict, HookedTransformerConfig], length: Optional[int] = None
    ):

        """
        LayerNorm with optional length parameter

        length (Optional[int]): If the dimension of the LayerNorm. If not provided, assumed to be d_model
        """
        super().__init__()
        if isinstance(cfg, Dict):
            cfg = HookedTransformerConfig.from_dict(cfg)
        self.cfg = cfg
        self.eps = self.cfg.eps
        if length is None:
            self.length = self.cfg.d_model
        else:
            self.length = length

        self.w = nn.Parameter(torch.ones(self.length))
        self.b = nn.Parameter(torch.zeros(self.length))

        # Adds a hook point for the normalisation scale factor
        self.hook_scale = HookPoint()  # [batch, pos, 1]
        # Hook_normalized is on the LN output
        self.hook_normalized = HookPoint()  # [batch, pos, length]

    def forward(
<<<<<<< HEAD
        self, x: Float[torch.Tensor, "batch pos length"]
    ) -> Float[torch.Tensor, "batch pos length"]:
=======
        self, x: Union[TT[T.batch, T.pos, T.d_model], TT[T.batch, T.pos, T.head_index, T.d_model]]
    ) -> Union[TT[T.batch, T.pos, T.d_model], TT[T.batch, T.pos, T.head_index, T.d_model]]:
>>>>>>> 47f98959
        x = x - x.mean(axis=-1, keepdim=True)  # [batch, pos, length]
        scale: Float[torch.Tensor, "batch pos 1"] = self.hook_scale(
            (x.pow(2).mean(-1, keepdim=True) + self.eps).sqrt()
        )
        x = x / scale  # [batch, pos, length]
        return self.hook_normalized(x * self.w + self.b)


class RMSNormPre(nn.Module):
    def __init__(self, cfg: Union[Dict, HookedTransformerConfig]):
        """RMSNormPre - LayerNormPre without the centering and bias (RMS = Root Mean Square)"""
        super().__init__()
        if isinstance(cfg, Dict):
            cfg = HookedTransformerConfig.from_dict(cfg)
        self.cfg = cfg
        self.eps = self.cfg.eps

        # Adds a hook point for the normalisation scale factor
        self.hook_scale = HookPoint()  # [batch, pos]
        self.hook_normalized = HookPoint()  # [batch, pos, length]

    def forward(
        self, x: Float[torch.Tensor, "batch pos length"]
    ) -> Float[torch.Tensor, "batch pos length"]:
        scale: Float[torch.Tensor, "batch pos 1"] = self.hook_scale(
            (x.pow(2).mean(-1, keepdim=True) + self.eps).sqrt()
        )
        return self.hook_normalized(x / scale)  # [batch, pos, length]


class RMSNorm(nn.Module):
    def __init__(
        self, cfg: Union[Dict, HookedTransformerConfig], length: Optional[int] = None
    ):

        """
        RMSNorm - LayerNorm without the centering and bias (RMS = Root Mean Square)

        length (Optional[int]): If the dimension of the RMSNorm. If not provided, assumed to be d_model
        """
        super().__init__()
        if isinstance(cfg, Dict):
            cfg = HookedTransformerConfig.from_dict(cfg)
        self.cfg = cfg
        self.eps = self.cfg.eps
        if length is None:
            self.length = self.cfg.d_model
        else:
            self.length = length

        self.w = nn.Parameter(torch.ones(self.length))

        # Adds a hook point for the normalisation scale factor
        self.hook_scale = HookPoint()  # [batch, pos, 1]
        self.hook_normalized = HookPoint()  # [batch, pos, length]

    def forward(
        self, x: Float[torch.Tensor, "batch pos length"]
    ) -> Float[torch.Tensor, "batch pos length"]:
        scale: Float[torch.Tensor, "batch pos 1"] = self.hook_scale(
            (x.pow(2).mean(-1, keepdim=True) + self.eps).sqrt()
        )
        x = self.hook_normalized(x / scale)  # [batch, pos, length]
        return x * self.w


# Attention
class Attention(nn.Module):
    def __init__(
        self,
        cfg: Union[Dict, HookedTransformerConfig],
        attn_type: str = "global",
        layer_id: Optional[int] = None,
    ):
        """Attention Block - params have shape [head_index, d_model, d_head] (or [head_index, d_head, d_model] for W_O) and multiply on the right. attn_scores refers to query key dot product immediately before attention softmax

        Convention: All attention pattern-style matrices have shape [batch, head_index, query_pos, key_pos]

        Args:
            cfg (Union[Dict, HookedTransformerConfig]): Config
            attn_type (str, optional): "global" or "local", used by GPT-Neo. Local attention means the model can only attend back cfg.window_size tokens (here, 256). Not used by any other model at the moment. Defaults to "global".
            layer_id (int, optional): The index of the current layer. Used by the Mistal models (labelled here as stanford-gpt2) to scale down attention scores pre softmax for numerical stability reasons by 1/(layer_id+1). Defaults to None.
        """
        super().__init__()
        if isinstance(cfg, Dict):
            cfg = HookedTransformerConfig.from_dict(cfg)
        self.cfg = cfg
        self.W_Q = nn.Parameter(
            torch.empty(self.cfg.n_heads, self.cfg.d_model, self.cfg.d_head)
        )
        self.W_K = nn.Parameter(
            torch.empty(self.cfg.n_heads, self.cfg.d_model, self.cfg.d_head)
        )
        self.W_V = nn.Parameter(
            torch.empty(self.cfg.n_heads, self.cfg.d_model, self.cfg.d_head)
        )
        self.W_O = nn.Parameter(
            torch.empty(self.cfg.n_heads, self.cfg.d_head, self.cfg.d_model)
        )
        self.b_Q = nn.Parameter(torch.zeros(self.cfg.n_heads, self.cfg.d_head))
        self.b_K = nn.Parameter(torch.zeros(self.cfg.n_heads, self.cfg.d_head))
        self.b_V = nn.Parameter(torch.zeros(self.cfg.n_heads, self.cfg.d_head))
        self.b_O = nn.Parameter(torch.zeros(self.cfg.d_model))

        self.attn_type = attn_type
        # Create a max_ctx x max_ctx mask, with True iff that query position
        # can attend to that key position (query is first axis, key is second axis)
        causal_mask = torch.tril(torch.ones((self.cfg.n_ctx, self.cfg.n_ctx)).bool())
        if self.attn_type == "global":
            # For global attention, this is a lower triangular matrix - key <= query
            self.register_buffer("mask", causal_mask)
        elif self.attn_type == "local":
            # For local, this is banded, query - window_size < key <= query
            assert isinstance(self.cfg.window_size, int)
            self.register_buffer(
                "mask", torch.triu(causal_mask, 1 - self.cfg.window_size)
            )
        else:
            raise ValueError(f"Invalid attention type: {self.attn_type}")

        self.register_buffer("IGNORE", torch.tensor(-1e5))

        self.layer_id = layer_id

        # attn_scale is a constant that we divide the attention scores by pre-softmax. I'm not entirely sure why it matters, but it's probably a mix of softmax not being scale invariant and numerical stability?
        if self.cfg.use_attn_scale:
            self.attn_scale = np.sqrt(self.cfg.d_head)
        else:
            self.attn_scale = 1.0
        if self.cfg.scale_attn_by_inverse_layer_idx:
            self.attn_scale *= self.layer_id + 1

        self.hook_k = HookPoint()  # [batch, pos, head_index, d_head]
        self.hook_q = HookPoint()  # [batch, pos, head_index, d_head]
        self.hook_v = HookPoint()  # [batch, pos, head_index, d_head]
        self.hook_z = HookPoint()  # [batch, pos, head_index, d_head]
        self.hook_attn_scores = HookPoint()  # [batch, head_index, query_pos, key_pos]
        self.hook_pattern = HookPoint()  # [batch, head_index, query_pos, key_pos]
        self.hook_result = HookPoint()  # [batch, head_index, head_index, d_model]

        # See HookedTransformerConfig for more details.
        if self.cfg.positional_embedding_type == "shortformer":
            # This tracks the input to the keys and queries, which is resid_pre + pos_embeds
            self.hook_attn_input = HookPoint()  # [batch, pos, d_model]
        elif self.cfg.positional_embedding_type == "rotary":
            # Applies a rotation to each two-element chunk of keys and queries pre dot producting to bake in relative position. See HookedTransformerConfig for details
            self.hook_rot_k = HookPoint()
            self.hook_rot_q = HookPoint()
            sin, cos = self.calculate_sin_cos_rotary(
                self.cfg.rotary_dim, self.cfg.n_ctx
            )
            self.register_buffer("rotary_sin", sin)
            self.register_buffer("rotary_cos", cos)
    
    @property
    @lru_cache(maxsize=None)
    def OV(self) -> FactoredMatrix:
        """ 
        OV-Circuit, as defined in A Mathematical Framework. Because there's no non-linearity between the value vector and the output of the layer, the output is purely determined by the matrix W_OV = W_V @ W_O, and not W_V or W_O individually. (Mathematically, for a single head, output == pattern @ residual @ W_V @ W_O, see the glossary for more)

        Done in the order W_V, W_O because the paper uses left-multiplying weight matrices, and TransformerLens uses right-multiplying, sorry!

        lru_cache says "compute this the first time a user runs attn.OV, and then cache it". By not defining this in __init__, this means it's only computed and only consumes memory for investigations that need it.

        Returns a FactoredMatrix, with left matrix W_V [head_index, d_model, d_head] and right matrix W_O [head_index, d_head, d_model] - this is a low rank factorisation of the underlying [head_index, d_model, d_model]. FactoredMatrix has helper functions to deal with these large matrices efficiently. To get the OV circuit of a head k, attn.OV[k] works.
        """
        return FactoredMatrix(self.W_V, self.W_O)
    
    @property
    @lru_cache(maxsize=None)
    def QK(self) -> FactoredMatrix:
        """ 
        QK-Circuit, as defined in A Mathematical Framework. Because there's no non-linearity in the key-query dot product, the output is purely determined by the matrix W_QK = W_Q.T @ W_K, and not W_Q or W_K individually. (Mathematically, for a single head, pattern = destination_residual.T @ W_Q.T @ W_K @ source-residual, see the glossary for more).

        Done in the order Q on the left, K on the right, because the pattern has dimensions [destination_pos, source_pos]

        lru_cache says "compute this the first time a user runs attn.QK, and then cache it". By not defining this in __init__, this means it's only computed and only consumes memory for investigations that need it.

        Returns a FactoredMatrix, with left matrix W_Q [head_index, d_model, d_head] and right matrix W_K.T [head_index, d_head, d_model] - this is a low rank factorisation of the underlying [head_index, d_model, d_model] matrix. FactoredMatrix has helper functions to deal with these large matrices efficiently. To get the QK circuit of a head k, attn.QK[k] works.
        """
        W_K_transpose = einops.rearrange(self.W_K , "head_index d_model d_head -> head_index d_head d_model")
        return FactoredMatrix(self.W_Q, W_K_transpose)


    def forward(
        self,
<<<<<<< HEAD
        resid_pre: Float[torch.Tensor, "batch pos d_model"],
        shortformer_pos_embed: Optional[Float[torch.Tensor, "batch pos d_model"]] = None,
=======
        query_input: Union[TT[T.batch, T.pos, T.d_model], TT[T.batch, T.pos, T.head_index, T.d_model]],
        key_input: Union[TT[T.batch, T.pos, T.d_model], TT[T.batch, T.pos, T.head_index, T.d_model]],
        value_input: Union[TT[T.batch, T.pos, T.d_model], TT[T.batch, T.pos, T.head_index, T.d_model]],
>>>>>>> 47f98959
        past_kv_cache_entry: Optional[HookedTransformerKeyValueCacheEntry] = None,
    ) -> Float[torch.Tensor, "batch pos d_model"]:
        """
        shortformer_pos_embed is only used if self.cfg.positional_embedding_type == "shortformer", else defaults to None and is irrelevant. See HookedTransformerConfig for more details
        past_kv_cache_entry is an optional entry of past keys and values for this layer, only relevant if generating text. Defaults to None
        """

        if self.cfg.use_split_qkv_input:
            qkv_einops_string = "batch pos head_index d_model"
        else:
            qkv_einops_string = "batch pos d_model"

        q = self.hook_q(
            einsum(
                f"{qkv_einops_string}, head_index d_model d_head \
                -> batch pos head_index d_head",
                query_input,
                self.W_Q,
            )
            + self.b_Q
        )  # [batch, pos, head_index, d_head]
        k = self.hook_k(
            einsum(
                f"{qkv_einops_string}, head_index d_model d_head \
                -> batch pos head_index d_head",
                key_input,
                self.W_K,
            )
            + self.b_K
        )  # [batch, pos, head_index, d_head]
        v = self.hook_v(
            einsum(
                f"{qkv_einops_string}, head_index d_model d_head \
                -> batch pos head_index d_head",
                value_input,
                self.W_V,
            )
            + self.b_V
        )  # [batch, pos, head_index, d_head]

        if past_kv_cache_entry is not None:
            # Appends the new keys and values to the cached values, and automatically updates the cache
            kv_cache_pos_offset = past_kv_cache_entry.past_keys.size(1)
            k, v = past_kv_cache_entry.append(k, v)
        else:
            # Not using a cache
            kv_cache_pos_offset = 0

        if self.cfg.positional_embedding_type == "rotary":
            q, k = self.rotary_rotate_qk(q, k, kv_cache_pos_offset)

        attn_scores = (
            einsum(
                "batch query_pos head_index d_head, \
                batch key_pos head_index d_head \
                -> batch head_index query_pos key_pos",
                q,
                k,
            )
            / self.attn_scale
        )  # [batch, head_index, query_pos, key_pos]
        if self.cfg.attention_dir == "causal":
            # If causal attention, we mask it to only attend backwards. If bidirectional, we don't mask.
            attn_scores = self.apply_causal_mask(
                attn_scores, kv_cache_pos_offset
            )  # [batch, head_index, query_pos, key_pos]
        attn_scores = self.hook_attn_scores(attn_scores)
        pattern = self.hook_pattern(
            F.softmax(attn_scores, dim=-1)
        )  # [batch, head_index, query_pos, key_pos]
        z = self.hook_z(
            einsum(
                "batch key_pos head_index d_head, \
                batch head_index query_pos key_pos -> \
                batch query_pos head_index d_head",
                v,
                pattern,
            )
        )  # [batch, pos, head_index, d_head]
        if not self.cfg.use_attn_result:
            out = (
                (
                    einsum(
                        "batch pos head_index d_head, \
                        head_index d_head d_model -> \
                        batch pos d_model",
                        z,
                        self.W_O,
                    )
                )
                + self.b_O
            )  # [batch, pos, d_model]
        else:
            # Explicitly calculate the attention result so it can be accessed by a hook
            # This is off by default because it can easily eat through your GPU memory.
            result = self.hook_result(
                einsum(
                    "batch pos head_index d_head, \
                        head_index d_head d_model -> \
                        batch pos head_index d_model",
                    z,
                    self.W_O,
                )
            )  # [batch, pos, head_index, d_model]
            out = (
                einops.reduce(
                    result, "batch position index model->batch position model", "sum"
                )
                + self.b_O
            )  # [batch, pos, d_model]
        return out

    def apply_causal_mask(
        self,
        attn_scores: Float[torch.Tensor, "batch head_index pos pos_plus_past_kv_pos_offset"],
        past_kv_pos_offset: int = 0,
    ):
        # The query context length is the number of positions we take queries from - if not using a past_kv_cache this is just the context length (for the current prompt), but if we're caching it's just a single token.
        query_ctx_length = attn_scores.size(-2)
        # The key context length is the number of positions in the past - this includes all positions in the cache
        # If not caching, query_ctx_length == key_ctx_length
        key_ctx_length = attn_scores.size(-1)

        assert (
            query_ctx_length + past_kv_pos_offset == key_ctx_length
        ), f"query_ctx_length {query_ctx_length} + past_kv_pos_offset {past_kv_pos_offset} != key_ctx_length {key_ctx_length} - you likely have a bug."
        return torch.where(
            self.mask[
                past_kv_pos_offset : past_kv_pos_offset + query_ctx_length,
                :key_ctx_length,
            ],
            attn_scores,
            self.IGNORE,
        )

<<<<<<< HEAD
    def shortformer_calculate_qk(
        self,
        x: Float[torch.Tensor, "batch pos d_model"],
        shortformer_pos_embed: Float[torch.Tensor, "batch pos d_model"],
    ) -> Tuple[
        Float[torch.Tensor, "batch pos head_index d_head"],
        Float[torch.Tensor, "batch pos head_index d_head"],
    ]:
        # We add on the positional encodings to the residual stream JUST for the keys and queries, it's not added to the normal residual stream.
        attn_input = self.hook_attn_input(
            x + shortformer_pos_embed
        )  # [batch, pos, d_model]
        q = self.hook_q(
            einsum(
                "batch pos d_model, head_index d_model d_head \
                -> batch pos head_index d_head",
                attn_input,
                self.W_Q,
            )
            + self.b_Q
        )  # [batch, pos, head_index, d_head]
        k = self.hook_k(
            einsum(
                "batch pos d_model, head_index d_model d_head \
                -> batch pos head_index d_head",
                attn_input,
                self.W_K,
            )
            + self.b_K
        )  # [batch, pos, head_index, d_head]
        return (q, k)

=======
>>>>>>> 47f98959
    def rotary_rotate_qk(
        self,
        q: Float[torch.Tensor, "batch pos head_index d_head"],
        k: Float[torch.Tensor, "batch pos head_index d_head"],
        past_kv_pos_offset,
    ) -> Tuple[
        Float[torch.Tensor, "batch pos head_index d_head"],
        Float[torch.Tensor, "batch pos head_index d_head"],
    ]:
        # We first apply standard q and k calculation
        q = self.hook_rot_q(self.apply_rotary(q, past_kv_pos_offset))
        k = self.hook_rot_k(self.apply_rotary(k))
        return q, k

    def calculate_sin_cos_rotary(
        self, rotary_dim: int, n_ctx: int, base: int = 10000
    ) -> Tuple[Float[torch.Tensor, "n_ctx rotary_dim"], Float[torch.Tensor, "n_ctx rotary_dim"]]:
        """
        Calculate the sine and cosine waves to use in a rotary embedding. See https://blog.eleuther.ai/rotary-embeddings/ for details

        Note: For some inexplicable reason, in GPT-J each ADJACENT pair of elements in k and q are rotated, in GPT-NeoX the pair of elements at k and k+n//2 are rotated (ie folding the full length in half, and then looking at pairs accordingly). I have absolutely no clue why, it should be completely equivalent.
        To resolve this, I've coded it to default to the GPT-J mode, but to explicitly check whether it's GPT-NeoX and then do the GPT-NeoX thing if it is.
        """
        pos = torch.arange(n_ctx, dtype=torch.float32)
        dim = torch.arange(rotary_dim // 2, dtype=torch.float32)
        # A set of frequencies evenly spaced in log space
        freq = base ** (dim / (rotary_dim / 2))
        if self.cfg.original_architecture == "GPTNeoXForCausalLM":
            freq = einops.repeat(freq, "d -> (2 d)")
        else:
            freq = einops.repeat(freq, "d -> (d 2)")
        # Create a n_ctx x rotary_dim tensor, where each column is an arithmetic sequence of angles in that frequency
        angles = pos[:, None] / freq[None, :]
        return torch.sin(angles), torch.cos(angles)

    def rotate_every_two(self, x: Float[torch.Tensor, "... rotary_dim"]) -> Float[torch.Tensor, "... rotary_dim"]:
        """
        Rotary helper function, splits x into blocks of size 2 along the final axis and maps [x0, x1] to [-x1, x0]

        The final axis of x must have even length.

        GPT-NeoX and GPT-J do rotary subtly differently, see calculate_sin_cos_rotary for details.
        """
        rot_x = x.clone()
        if self.cfg.original_architecture == "GPTNeoXForCausalLM":
            n = x.size(-1) // 2
            rot_x[..., :n] = -x[..., n:]
            rot_x[..., n:] = x[..., :n]
        else:
            rot_x[..., ::2] = -x[..., 1::2]
            rot_x[..., 1::2] = x[..., ::2]

        return rot_x

    def apply_rotary(
        self, x: Float[torch.Tensor, "batch pos head_index d_head"], past_kv_pos_offset=0
    ) -> Float[torch.Tensor, "batch pos head_index d_head"]:
        # Only apply rotary to first rotary_dim dimensions (eg, if rotary_dim=64 and d_head=256, only apply to first 1/4 of dimensions)
        x_pos = x.size(1)
        x_rot = x[..., : self.cfg.rotary_dim]
        x_pass = x[..., self.cfg.rotary_dim :]
        x_flip = self.rotate_every_two(x_rot)
        x_rotated = (
            x_rot
            * self.rotary_cos[past_kv_pos_offset : past_kv_pos_offset + x_pos, None, :]
            + x_flip
            * self.rotary_sin[past_kv_pos_offset : past_kv_pos_offset + x_pos, None, :]
        )
        return torch.cat([x_rotated, x_pass], dim=-1)


# MLP Layers
class MLP(nn.Module):
    def __init__(self, cfg: Union[Dict, HookedTransformerConfig]):
        super().__init__()
        if isinstance(cfg, Dict):
            cfg = HookedTransformerConfig.from_dict(cfg)
        self.cfg = cfg
        self.W_in = nn.Parameter(torch.empty(self.cfg.d_model, self.cfg.d_mlp))
        self.b_in = nn.Parameter(torch.zeros(self.cfg.d_mlp))
        self.W_out = nn.Parameter(torch.empty(self.cfg.d_mlp, self.cfg.d_model))
        self.b_out = nn.Parameter(torch.zeros(self.cfg.d_model))

        self.hook_pre = HookPoint()  # [batch, pos, d_mlp]
        self.hook_post = HookPoint()  # [batch, pos, d_mlp]

        if self.cfg.act_fn == "relu":
            self.act_fn = F.relu
        elif self.cfg.act_fn == "gelu":
            self.act_fn = F.gelu
        elif self.cfg.act_fn == "silu":
            self.act_fn = F.silu
        elif self.cfg.act_fn == "gelu_new":
            self.act_fn = gelu_new
        elif self.cfg.act_fn == "gelu_fast":
            self.act_fn = gelu_fast
        elif self.cfg.act_fn == "solu_ln":
            self.act_fn = solu
            # Hook taken between activation and layer norm
            self.hook_mid = HookPoint()  # [batch, pos, d_mlp]
            if self.cfg.normalization_type == "LN":
                self.ln = LayerNorm(self.cfg, self.cfg.d_mlp)
            else:
                self.ln = LayerNormPre(self.cfg)

        else:
            raise ValueError(f"Invalid activation function name: {self.cfg.act_fn}")

    def forward(
        self, x: Float[torch.Tensor, "batch pos d_model"]
    ) -> Float[torch.Tensor, "batch pos d_model"]:
        # Technically, all these einsums could be done with a single matmul, but this is more readable.
        pre_act = self.hook_pre(
            einsum("batch pos d_model, d_model d_mlp -> batch pos d_mlp", x, self.W_in)
            + self.b_in
        )  # [batch, pos, d_mlp]
        if not self.cfg.act_fn.endswith("_ln"):
            post_act = self.hook_post(self.act_fn(pre_act))  # [batch, pos, d_mlp]
        else:
            mid_act = self.hook_mid(self.act_fn(pre_act))  # [batch, pos, d_mlp]
            post_act = self.hook_post(self.ln(mid_act))
        return (
            einsum(
                "batch pos d_mlp, d_mlp d_model -> batch pos d_model",
                post_act,
                self.W_out,
            )
            + self.b_out
        )


# Transformer Block
class TransformerBlock(nn.Module):
    def __init__(self, cfg: Union[Dict, HookedTransformerConfig], block_index):
        super().__init__()
        if isinstance(cfg, Dict):
            cfg = HookedTransformerConfig.from_dict(cfg)
        self.cfg = cfg
        if self.cfg.normalization_type == "LN":
            self.ln1 = LayerNorm(cfg)
            if not self.cfg.attn_only:
                self.ln2 = LayerNorm(cfg)
        elif self.cfg.normalization_type == "LNPre":
            # We've folded in LayerNorm weights, so just need the center + scale parts
            self.ln1 = LayerNormPre(cfg)
            if not self.cfg.attn_only:
                self.ln2 = LayerNormPre(cfg)
        elif self.cfg.normalization_type is None:
            self.ln1 = nn.Identity()
            if not self.cfg.attn_only:
                self.ln2 = nn.Identity()
        else:
            logging.warning(
                f"Invalid normalization_type passed in {self.cfg.normalization_type}"
            )

        if not self.cfg.use_local_attn:
            self.attn = Attention(cfg, "global", block_index)
        else:
            assert self.cfg.attn_types is not None
            attn_type = self.cfg.attn_types[block_index]
            self.attn = Attention(cfg, attn_type, block_index)
        if not self.cfg.attn_only:
            self.mlp = MLP(cfg)

        self.hook_q_input = HookPoint()  # [batch, pos, d_model]
        self.hook_k_input = HookPoint()  # [batch, pos, d_model]
        self.hook_v_input = HookPoint()  # [batch, pos, d_model]

        self.hook_attn_out = HookPoint()  # [batch, pos, d_model]
        self.hook_mlp_out = HookPoint()  # [batch, pos, d_model]
        self.hook_resid_pre = HookPoint()  # [batch, pos, d_model]
        if not self.cfg.attn_only and not self.cfg.parallel_attn_mlp:
            self.hook_resid_mid = HookPoint()  # [batch, pos, d_model]
        self.hook_resid_post = HookPoint()  # [batch, pos, d_model]

    def forward(
        self,
        resid_pre: Float[torch.Tensor, "batch pos d_model"],
        shortformer_pos_embed: Optional[Float[torch.Tensor, "batch pos d_model"]] = None,
        past_kv_cache_entry: Optional[HookedTransformerKeyValueCacheEntry] = None,
    ) -> Float[torch.Tensor, "batch pos d_model"]:
        """A single Transformer block.

        Args:
            resid_pre (torch.Tensor): The residual stream - shape [batch, pos, d_model]
            cache (HookedTransformerKeyValueCache): A cache of previous keys and values, used only when generating text. Defaults to None.
            shortformer_pos_embed (torch.Tensor, optional): Only used for positional_embeddings_type == "shortformer". The positional embeddings. See HookedTransformerConfig for details. Defaults to None.

        Returns:
            _type_: _description_
        """
        resid_pre = self.hook_resid_pre(resid_pre)  # [batch, pos, d_model]

        query_input = resid_pre
        key_input = resid_pre
        value_input = resid_pre
        
        if self.cfg.use_split_qkv_input:
            def add_head_dimension(tensor):
                return einops.repeat(tensor, "batch pos d_model -> batch pos n_heads d_model", n_heads=self.cfg.n_heads).clone()

            query_input = self.hook_q_input(add_head_dimension(query_input))
            key_input = self.hook_k_input(add_head_dimension(key_input))
            value_input = self.hook_v_input(add_head_dimension(value_input))

            if shortformer_pos_embed is not None:
                shortformer_pos_embed = add_head_dimension(shortformer_pos_embed)

        attn_out = self.hook_attn_out(
            # hook the residual stream states that are used to calculate the 
            # queries, keys and values, independently. 
            # Then take the layer norm of these inputs, and pass these to the attention module.
            self.attn(
                query_input = self.ln1(query_input) + (0.0 if shortformer_pos_embed is None else shortformer_pos_embed),
                key_input = self.ln1(key_input) + (0.0 if shortformer_pos_embed is None else shortformer_pos_embed),
                value_input = self.ln1(value_input),
                past_kv_cache_entry=past_kv_cache_entry,
            )
        )  # [batch, pos, d_model]
        if not self.cfg.attn_only and not self.cfg.parallel_attn_mlp:
            resid_mid = self.hook_resid_mid(
                resid_pre + attn_out
            )  # [batch, pos, d_model]
            normalized_resid_mid = self.ln2(resid_mid)
            mlp_out = self.hook_mlp_out(
                self.mlp(normalized_resid_mid)
            )  # [batch, pos, d_model]
            resid_post = self.hook_resid_post(
                resid_mid + mlp_out
            )  # [batch, pos, d_model]
        elif self.cfg.parallel_attn_mlp:
            # Dumb thing done by GPT-J, both MLP and Attn read from resid_pre and write to resid_post, no resid_mid used.
            # In GPT-J, LN1 and LN2 are tied, in GPT-NeoX they aren't.
            normalized_resid_pre_2 = self.ln2(resid_pre)
            mlp_out = self.hook_mlp_out(
                self.mlp(normalized_resid_pre_2)
            )  # [batch, pos, d_model]
            resid_post = self.hook_resid_post(
                resid_pre + attn_out + mlp_out
            )  # [batch, pos, d_model]
        else:
            resid_post = self.hook_resid_post(
                resid_pre + attn_out
            )  # [batch, pos, d_model]
        return resid_post<|MERGE_RESOLUTION|>--- conflicted
+++ resolved
@@ -113,13 +113,8 @@
         self.hook_normalized = HookPoint()  # [batch, pos, length]
 
     def forward(
-<<<<<<< HEAD
-        self, x: Float[torch.Tensor, "batch pos length"]
-    ) -> Float[torch.Tensor, "batch pos length"]:
-=======
-        self, x: Union[TT[T.batch, T.pos, T.d_model], TT[T.batch, T.pos, T.head_index, T.d_model]]
-    ) -> Union[TT[T.batch, T.pos, T.d_model], TT[T.batch, T.pos, T.head_index, T.d_model]]:
->>>>>>> 47f98959
+        self, x: Union[Float[torch.Tensor, "batch pos d_model"], Float[torch.Tensor, "batch pos head_index d_model"]]
+    ) -> Union[Float[torch.Tensor, "batch pos d_model"], Float[torch.Tensor, "batch pos head_index d_model"]]:
         x = x - x.mean(axis=-1, keepdim=True)  # [batch, pos, length]
         scale: Float[torch.Tensor, "batch pos 1"] = self.hook_scale(
             (x.pow(2).mean(-1, keepdim=True) + self.eps).sqrt()
@@ -156,13 +151,8 @@
         self.hook_normalized = HookPoint()  # [batch, pos, length]
 
     def forward(
-<<<<<<< HEAD
-        self, x: Float[torch.Tensor, "batch pos length"]
-    ) -> Float[torch.Tensor, "batch pos length"]:
-=======
-        self, x: Union[TT[T.batch, T.pos, T.d_model], TT[T.batch, T.pos, T.head_index, T.d_model]]
-    ) -> Union[TT[T.batch, T.pos, T.d_model], TT[T.batch, T.pos, T.head_index, T.d_model]]:
->>>>>>> 47f98959
+        self, x: Union[Float[torch.Tensor, "batch pos d_model"], Float[torch.Tensor, "batch pos head_index d_model"]]
+    ) -> Union[Float[torch.Tensor, "batch pos d_model"], Float[torch.Tensor, "batch pos head_index d_model"]]:
         x = x - x.mean(axis=-1, keepdim=True)  # [batch, pos, length]
         scale: Float[torch.Tensor, "batch pos 1"] = self.hook_scale(
             (x.pow(2).mean(-1, keepdim=True) + self.eps).sqrt()
@@ -349,14 +339,9 @@
 
     def forward(
         self,
-<<<<<<< HEAD
-        resid_pre: Float[torch.Tensor, "batch pos d_model"],
-        shortformer_pos_embed: Optional[Float[torch.Tensor, "batch pos d_model"]] = None,
-=======
-        query_input: Union[TT[T.batch, T.pos, T.d_model], TT[T.batch, T.pos, T.head_index, T.d_model]],
-        key_input: Union[TT[T.batch, T.pos, T.d_model], TT[T.batch, T.pos, T.head_index, T.d_model]],
-        value_input: Union[TT[T.batch, T.pos, T.d_model], TT[T.batch, T.pos, T.head_index, T.d_model]],
->>>>>>> 47f98959
+        query_input: Union[Float[torch.Tensor, "batch pos d_model"], Float[torch.Tensor, "batch pos head_index d_model"]],
+        key_input: Union[Float[torch.Tensor, "batch pos d_model"], Float[torch.Tensor, "batch pos head_index d_model"]],
+        value_input: Union[Float[torch.Tensor, "batch pos d_model"], Float[torch.Tensor, "batch pos head_index d_model"]],
         past_kv_cache_entry: Optional[HookedTransformerKeyValueCacheEntry] = None,
     ) -> Float[torch.Tensor, "batch pos d_model"]:
         """
@@ -492,41 +477,6 @@
             self.IGNORE,
         )
 
-<<<<<<< HEAD
-    def shortformer_calculate_qk(
-        self,
-        x: Float[torch.Tensor, "batch pos d_model"],
-        shortformer_pos_embed: Float[torch.Tensor, "batch pos d_model"],
-    ) -> Tuple[
-        Float[torch.Tensor, "batch pos head_index d_head"],
-        Float[torch.Tensor, "batch pos head_index d_head"],
-    ]:
-        # We add on the positional encodings to the residual stream JUST for the keys and queries, it's not added to the normal residual stream.
-        attn_input = self.hook_attn_input(
-            x + shortformer_pos_embed
-        )  # [batch, pos, d_model]
-        q = self.hook_q(
-            einsum(
-                "batch pos d_model, head_index d_model d_head \
-                -> batch pos head_index d_head",
-                attn_input,
-                self.W_Q,
-            )
-            + self.b_Q
-        )  # [batch, pos, head_index, d_head]
-        k = self.hook_k(
-            einsum(
-                "batch pos d_model, head_index d_model d_head \
-                -> batch pos head_index d_head",
-                attn_input,
-                self.W_K,
-            )
-            + self.b_K
-        )  # [batch, pos, head_index, d_head]
-        return (q, k)
-
-=======
->>>>>>> 47f98959
     def rotary_rotate_qk(
         self,
         q: Float[torch.Tensor, "batch pos head_index d_head"],
