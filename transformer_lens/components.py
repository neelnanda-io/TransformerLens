--- conflicted
+++ resolved
@@ -609,17 +609,9 @@
             attn_scores += additive_attention_mask
 
         attn_scores = self.hook_attn_scores(attn_scores)
-<<<<<<< HEAD
         pattern = F.softmax(attn_scores, dim=-1)
         pattern = torch.where(torch.isnan(pattern), torch.zeros_like(pattern), pattern)
         pattern = self.hook_pattern(pattern)  # [batch, head_index, query_pos, key_pos]
-        
-=======
-        pattern = self.hook_pattern(
-            F.softmax(attn_scores, dim=-1)
-        )  # [batch, head_index, query_pos, key_pos]
-        pattern = torch.where(torch.isnan(pattern), torch.zeros_like(pattern), pattern)
->>>>>>> f988b5a7
         pattern = pattern.to(self.cfg.dtype)
         z = self.hook_z(
             einsum(
