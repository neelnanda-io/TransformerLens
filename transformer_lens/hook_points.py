--- conflicted
+++ resolved
@@ -7,11 +7,7 @@
 from contextlib import contextmanager
 from dataclasses import dataclass
 from functools import partial
-<<<<<<< HEAD
-from typing import Callable, Dict, List, Literal, Optional, Sequence, Tuple, Union
-=======
-from typing import Callable, Dict, List, Optional, Sequence, Tuple, Union, cast
->>>>>>> e1980061
+from typing import Callable, Dict, List, Literal, Optional, Sequence, Tuple, Union, cast
 
 import torch.nn as nn
 import torch.utils.hooks as hooks
@@ -58,7 +54,6 @@
     def add_perma_hook(self, hook, dir="fwd") -> None:
         self.add_hook(hook, dir=dir, is_permanent=True)
 
-<<<<<<< HEAD
     def add_hook(
         self,
         hook: Callable,
@@ -67,31 +62,21 @@
         level: Optional[int] = None,
         prepend: bool = False,
     ) -> None:
-=======
-    def add_hook(self, hook, dir="fwd", is_permanent=False, level=None, prepend=False) -> None:
->>>>>>> e1980061
         """
         Hook format is fn(activation, hook_name)
         Change it into PyTorch hook format (this includes input and output,
         which are the same for a HookPoint)
         If prepend is True, add this hook before all other hooks
         """
-
-        def full_hook(module, module_input, module_output):
-            if (
-                dir == "bwd"
-            ):  # For a backwards hook, module_output is a tuple of (grad,) - I don't know why.
-                module_output = module_output[0]
-            return hook(module_output, hook=self)
-
-        full_hook.__name__ = (
-            hook.__repr__()
-        )  # annotate the `full_hook` with the string representation of the `hook` function
-
-<<<<<<< HEAD
         if dir == "fwd":
-            handle = self.register_forward_hook(full_hook)
-=======
+
+            def full_hook(module, module_input, module_output):
+                return hook(module_output, hook=self)
+
+            full_hook.__name__ = (
+                hook.__repr__()
+            )  # annotate the `full_hook` with the string representation of the `hook` function
+
             pt_handle = self.register_forward_hook(full_hook)
             handle = LensHandle(pt_handle, is_permanent, level)
 
@@ -103,21 +88,16 @@
             else:
                 self.fwd_hooks.append(handle)
 
->>>>>>> e1980061
         elif dir == "bwd":
-            handle = self.register_full_backward_hook(full_hook)
-        else:
-            raise ValueError(f"Invalid direction {dir}")
-
-        handle = LensHandle(handle, is_permanent, level)
-
-<<<<<<< HEAD
-        if prepend:
-            # we could just pass this as an argument in PyTorch 2.0, but for now we manually do this...
-            self._forward_hooks.move_to_end(handle.hook.id, last=False)
-            self.fwd_hooks.insert(0, handle)
-
-=======
+            # For a backwards hook, module_output is a tuple of (grad,) - I don't know why.
+
+            def full_hook(module, module_input, module_output):
+                return hook(module_output[0], hook=self)
+
+            full_hook.__name__ = (
+                hook.__repr__()
+            )  # annotate the `full_hook` with the string representation of the `hook` function
+
             pt_handle = self.register_full_backward_hook(full_hook)
             handle = LensHandle(pt_handle, is_permanent, level)
 
@@ -127,9 +107,8 @@
                 self.bwd_hooks.insert(0, handle)
             else:
                 self.bwd_hooks.append(handle)
->>>>>>> e1980061
         else:
-            self.fwd_hooks.append(handle)
+            raise ValueError(f"Invalid direction {dir}")
 
     def remove_hooks(self, dir="fwd", including_permanent=False, level=None) -> None:
         def _remove_hooks(handles: List[LensHandle]) -> List[LensHandle]:
@@ -424,20 +403,23 @@
 
         self.is_caching = True
 
-        def save_hook(tensor, hook, is_backward):
-            hook_name = hook.name
-            if is_backward:
-                hook_name += "_grad"
+        def save_hook(tensor, hook):
             if remove_batch_dim:
-                cache[hook_name] = tensor.detach().to(device)[0]
+                cache[hook.name] = tensor.detach().to(device)[0]
             else:
-                cache[hook_name] = tensor.detach().to(device)
+                cache[hook.name] = tensor.detach().to(device)
+
+        def save_hook_back(tensor, hook):
+            if remove_batch_dim:
+                cache[hook.name + "_grad"] = tensor.detach().to(device)[0]
+            else:
+                cache[hook.name + "_grad"] = tensor.detach().to(device)
 
         for name, hp in self.hook_dict.items():
             if names_filter(name):
-                hp.add_hook(partial(save_hook, is_backward=False), "fwd")
+                hp.add_hook(save_hook, "fwd")
                 if incl_bwd:
-                    hp.add_hook(partial(save_hook, is_backward=True), "bwd")
+                    hp.add_hook(save_hook_back, "bwd")
         return cache
 
     def run_with_cache(
@@ -544,22 +526,13 @@
             names_filter = lambda name: name in filter_list
         self.is_caching = True
 
-<<<<<<< HEAD
-=======
         # mypy can't seem to infer this
         names_filter = cast(Callable[[str], bool], names_filter)
 
->>>>>>> e1980061
         def save_hook(tensor, hook, is_backward=False):
             hook_name = hook.name
             if is_backward:
                 hook_name += "_grad"
-<<<<<<< HEAD
-            if remove_batch_dim:
-                cache[hook_name] = tensor.detach().to(device)[0]
-            else:
-                cache[hook_name] = tensor.detach().to(device)
-=======
             resid_stream = tensor.detach().to(device)
             if remove_batch_dim:
                 resid_stream = resid_stream[0]
@@ -584,7 +557,6 @@
                 assert pos_slice is not None  # keep mypy happy
                 resid_stream = pos_slice.apply(resid_stream, dim=pos_dim)
             cache[hook_name] = resid_stream
->>>>>>> e1980061
 
         fwd_hooks = []
         bwd_hooks = []
