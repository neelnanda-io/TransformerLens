--- conflicted
+++ resolved
@@ -254,15 +254,6 @@
         if self.positional_embedding_type == "rotary" and self.rotary_dim is None:
             self.rotary_dim = self.d_head
 
-<<<<<<< HEAD
-        # The number of parameters in attention layers (ignoring biases and layer norm).
-        # 4 because W_Q, W_K, W_V and W_O
-        self.n_params = self.n_layers * ((self.d_model * self.d_head * self.n_heads * 4))
-        if not self.attn_only:
-            # Number of parameters in MLP layers (ignoring biases and layer norm).
-            # 2 because W_in and W_out
-            self.n_params += self.n_layers * self.d_model * self.d_mlp * 2
-=======
         if self.num_experts is not None:
             assert (
                 self.experts_per_token is not None
@@ -287,7 +278,6 @@
                     mlp_params_per_layer + self.d_model
                 ) * self.num_experts
             self.n_params += self.n_layers * mlp_params_per_layer
->>>>>>> 760135a2
 
         if self.device is None:
             self.device = utils.get_device()
