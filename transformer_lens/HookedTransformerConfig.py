"""Hooked Transformer Config.

Module with a dataclass for storing the configuration of a
:class:`transformer_lens.HookedTransformer` model.
"""

from __future__ import annotations

import logging
import pprint
import random
from dataclasses import dataclass
from typing import Any, Dict, List, Optional, Union

import numpy as np
import torch

from transformer_lens import utils

SUPPORTED_ACTIVATIONS = ["relu", "gelu", "silu", "gelu_new", "solu_ln", "gelu_fast"]


@dataclass
class HookedTransformerConfig:
    """
    Configuration class to store the configuration of a HookedTransformer model.

    See further_comments.md for more details on the more complex arguments.

    Args:
        d_model (int): The dimensionality of the embeddings.
        d_head (int): The dimensionality of each attention head.
        n_layers (int): The number of transformer blocks (one block = one attn layer AND one MLP layer).
        n_ctx (int): The maximum sequence length.
        n_heads (int): The number of attention heads. If not
            specified, will be set to d_model // d_head. (This is represented by a default value of -1)
        d_mlp (int, *optional*): The dimensionality of the feedforward mlp
            network. Defaults to 4 * d_model, and in an attn-only model is None.
        d_vocab (int): The size of the vocabulary. Defaults to -1, which means not set. If not set, will be
            automatically set from the tokenizer's vocab size.
        act_fn (str, *optional*): The activation function to use. Always
            lowercase. Supports ['relu', 'gelu', 'silu', 'gelu_new', 'solu_ln',
            'gelu_fast']. Must be set unless using an attn-only model.
        eps (float): The epsilon value to use for layer normalization. Defaults
            to 1e-5
        use_attn_result (bool): whether to explicitly calculate the amount
            each head adds to the residual stream (with a hook) and THEN add it
            up, vs just calculating the sum. This can be very memory intensive
            for large models, so defaults to False
        use_split_qkv_input (bool): whether to explicitly calculate the input of
            each head separately, with a hook. Defaults to false to save memory.
        use_hook_mlp_in (bool): whether to use a hook to get the input to the
            MLP layer. Defaults to false to save memory.
        use_attn_in (bool): whether to explicitly calculate the input of each
            attention head separately, with a hook. Defaults to false to save memory
        use_attn_scale (bool): whether to scale the attention weights by
            1/sqrt(d_head)
        model_name (str): the name of the model, used to load
            weights from HuggingFace or initialized to "custom" if not passed
        original_architecture (str, *optional*): the family of the model, used
        to help load
            weights from HuggingFace or initialized to "custom" if not passed
        from_checkpoint (bool): Whether the model weights were
            loaded from a checkpoint (only applies to pretrained models)
        checkpoint_index (int, *optional*): The index of the
            checkpoint loaded (only applies to pretrained models).
        checkpoint_label_type (str, *optional*): Whether
            checkpoints are labelled by the number of steps or number of tokens.
        checkpoint_value (int, *optional*): The value of the
            checkpoint label (whether of steps or tokens).
        tokenizer_name (str, *optional*): the full name of the model, passed into
            HuggingFace to access the tokenizer. Only used when passing in
            custom config, if loading from pretrained then this is not needed.
        use_local_attn (bool): whether to use local attention - ie each
            destination token can only attend to source tokens a certain distance back.
        window_size (int, *optional*): the size of the window for local
            attention
        attn_types (List[str], *optional*): the types of attention to use for
            local attention
        weight_init_mode (str): the initialization mode to use for the
            weights. Only relevant for custom models, ignored for pre-trained.
            We now support 'gpt2', 'xavier_uniform', 'xavier_normal', 'kaiming_uniform',
            'kaiming_normal'. MuP support to come. Defaults to 'gpt2'.
        normalization_type (str, *optional*): the type of normalization to use.
            Options are None (no normalization), 'LN' (use LayerNorm, including weights
            & biases) and 'LNPre' (use LayerNorm, but no weights & biases).
            Defaults to LN
        device(str): The device to use for the model. Defaults to 'cuda' if
            available, else 'cpu'. Must be 'cuda' if `n_devices` > 1.
        n_devices (int): The number of devices to use for the model. Defaults to 1. Layers are loaded
            to support "pipeline parallelism", where each device is responsible for a subset of the layers.
        attention_dir (str): Whether to use causal (aka unidirectional aka GPT-2
            style) or bidirectional attention. Options are 'causal' and
            'bidirectional'. Defaults to 'causal'
        attn_only (bool): Whether to only use attention layers, no feedforward
            layers. Defaults to False
        seed (int, *optional*): The seed to use for the model.
            Used to set sources of randomness (Python, PyTorch and NumPy) and to initialize weights.
            Defaults to None. We recommend setting a seed, so your experiments are reproducible.
        initializer_range (float): The standard deviation of the normal used to
            initialise the weights, initialized to 0.8 / sqrt(d_model). If weight_init_mode is
            'xavier_uniform' or 'xavier_normal', this value is instead treated as the `gain` parameter for the weight
            initialisation (a constant factor to scale the weights by). Defaults to -1.0, which means not set.
        init_weights (bool): Whether to initialize the weights. Defaults to
            True. If False, does not initialize weights.
        scale_attn_by_inverse_layer_idx (bool): Whether to scale the attention
            weights by 1/(layer_id+1), used by Mistral (Stanford) models for numerical stability when
            training in FP16. Defaults to False.
        positional_embedding_type (str): The positional embedding used. Options
            are 'standard' (ie GPT-2 style, absolute, randomly initialized learned positional
            embeddings, directly added to the residual stream), 'rotary'
            (described here: https://blog.eleuther.ai/rotary-embeddings/ ) and
            'shortformer' (GPT-2 style absolute & learned, but rather than being
            added to the residual stream they're only added to the inputs to the
            keys and the queries (ie key = W_K(res_stream + pos_embed), but
            values and MLPs don't get any positional info)). Sinusoidal are not
            currently supported. Defaults to 'standard'.
        final_rms (bool): Whether to replace the final normalization (just
            before the unembed) with RMSNorm (ie no centering or bias, just
            scaling + weights). Only included because of a dumb bug in my
            original SoLU code. Defaults to False.
        d_vocab_out (int, *optional*): The size of the output vocabulary. Defaults to -1, which means not set. If not
            set, will be equal to d_vocab. Mainly useful for algorithmic tasks
            where the input and output vocabularies may be different.
        parallel_attn_mlp (bool): Whether to parallelize the attention and MLP
            layers - a weird cursed thing done by GPT-J. Means that
            mlp_out=MLP(ln1(resid_pre)) and resid_post=resid_pre+attn_out+mlp_out. Defaults to False.
        rotary_dim (int, *optional*): The dimensionality of the rotary
            embeddings, may be d_head in which case only the first rotary_dim
            dimensions of each head are rotated. Defaults to None, if
            positional_embedding_type=="rotary" it defaults to d_head.
        n_params (int, *optional*): The number of (hidden weight)
            parameters in the model. This is automatically calculated and not
            intended to be set by the user. (Non embedding parameters, because
            the [scaling laws paper](https://arxiv.org/pdf/2001.08361.pdf) found
            that that was a more meaningful number. Ignoring biases and layer
            norms, for convenience)
        use_hook_tokens (bool): Will add a hook point on the token input to
            HookedTransformer.forward, which lets you cache or intervene on the tokens.
            Defaults to False.
        default_prepend_bos (bool, optional): Default behavior of whether to prepend the BOS token when the
            methods of HookedTransformer process input text to tokenize (only when input is a string).
            Defaults to True - even for models not explicitly trained with this, heads often use the
            first position as a resting position and accordingly lose information from the first token,
            so this empirically seems to give better results. To change the default behavior to False, pass in
            default_prepend_bos=False. Note that you can also locally override the default behavior by passing
            in prepend_bos=True/False when you call a method that processes the input string.
        dtype (torch.dtype, *optional*): The model's dtype. Defaults to torch.float32.
        tokenizer_prepends_bos (bool, *optional*): This flag is set by set_tokenizer. It is set to True only
            when the tokenizer automatically prepends the BOS token if initialized with add_bos_token=True.
            We need this information to dynamically control bos prepending.
        load_in_4bit(bool): If this flag is set, then it's assumed that parameters are 4-bit quantized
            with bitsandbytes. Currently only supported for Llama.
        n_key_value_heads (int, *optional*): The number of groups of heads that use the same key and value matrix.
            Only for models that use Grouped Query Attention.
        post_embedding_ln (bool): Whether to apply layer normalization after embedding the tokens. Defaults
            to False.
<<<<<<< HEAD
        use_fast_attn (bool): Whether to use torch.nn.functional.scaled_dot_product_attention. This
            implementation includes FlashAttention-2, as well as, two other alternative (potentially faster) attention
            implmentations. PyTorch attempts to automatically select the most optimal implementation
            based on inputs. Note, using these implementations will mean loss of some intermediate hooks
            (ie. hook_attn_scores and hook_pattern). Defaults to False.
=======
        num_experts (int, *optional*): The number of experts to use in the MoE layer. If set, experts_per_token
            must also be set. Set to None if not using MoE.
        experts_per_token (int, *optional*): The number of experts to use for each pass in the MoE layer. If set,
            num_experts must also be set. Set to None if not using MoE.
>>>>>>> 9c1f355f
    """

    n_layers: int
    d_model: int
    n_ctx: int
    d_head: int
    model_name: str = "custom"
    n_heads: int = -1
    d_mlp: Optional[int] = None
    act_fn: Optional[str] = None
    d_vocab: int = -1
    eps: float = 1e-5
    use_attn_result: bool = False
    use_attn_scale: bool = True
    use_split_qkv_input: bool = False
    use_hook_mlp_in: bool = False
    use_attn_in: bool = False
    use_local_attn: bool = False
    original_architecture: Optional[str] = None
    from_checkpoint: bool = False
    checkpoint_index: Optional[int] = None
    checkpoint_label_type: Optional[str] = None
    checkpoint_value: Optional[int] = None
    tokenizer_name: Optional[str] = None
    window_size: Optional[int] = None
    attn_types: Optional[List] = None
    init_mode: str = "gpt2"
    normalization_type: Optional[str] = "LN"
    device: Optional[str] = None
    n_devices: int = 1
    attention_dir: str = "causal"
    attn_only: bool = False
    seed: Optional[int] = None
    initializer_range: float = -1.0
    init_weights: bool = True
    scale_attn_by_inverse_layer_idx: bool = False
    positional_embedding_type: str = "standard"
    final_rms: bool = False
    d_vocab_out: int = -1
    parallel_attn_mlp: bool = False
    rotary_dim: Optional[int] = None
    n_params: Optional[int] = None
    use_hook_tokens: bool = False
    gated_mlp: bool = False
    default_prepend_bos: bool = True
    dtype: torch.dtype = torch.float32
    tokenizer_prepends_bos: Optional[bool] = None
    n_key_value_heads: Optional[int] = None
    post_embedding_ln: bool = False
    rotary_base: int = 10000
    trust_remote_code: bool = False
    rotary_adjacent_pairs: bool = False
<<<<<<< HEAD
    use_fast_attn: bool = False
=======
    load_in_4bit: bool = False
    num_experts: Optional[int] = None
    experts_per_token: Optional[int] = None
>>>>>>> 9c1f355f

    def __post_init__(self):
        if self.n_heads == -1:
            self.n_heads = self.d_model // self.d_head

            if not self.d_model % (self.d_head) == 0:
                logging.warning(
                    "d_model %d is not divisible by d_head %d."
                    "n_heads was inferred to be %d, rounding down the ratio.",
                    self.d_model,
                    self.d_head,
                    self.n_heads,
                )

        if self.seed is not None:
            self.set_seed_everywhere(self.seed)
        if self.use_local_attn:
            assert self.window_size is not None, "window_size must be specified for local attention"
            assert self.attn_types is not None, "attn_types must be specified for local attention"
        if not self.attn_only:
            if self.d_mlp is None:
                # For some reason everyone hard codes in this hyper-parameter!
                self.d_mlp: int = self.d_model * 4
            assert self.act_fn is not None, "act_fn must be specified for non-attn-only models"
            assert (
                self.act_fn in SUPPORTED_ACTIVATIONS
            ), f"act_fn={self.act_fn} must be one of {SUPPORTED_ACTIVATIONS}"
        if self.initializer_range < 0 and self.init_mode == "gpt2":
            # Roughly copy the GPT-2 value, but proportional to sqrt(1/d_model)
            self.initializer_range = 0.8 / np.sqrt(self.d_model)
        if self.initializer_range < 0 and self.init_mode != "gpt2":
            # This is the gain parameter for the weight initialisation
            self.initializer_range = 1.0

        if self.d_vocab_out == -1:
            # d_vocab_out defaults to d_vocab, unless there's an algorithmic task
            # If d_vocab is not set, it'll be inferred from tokenizer_name or from a tokenizer
            # explicitly passed to HookedTransformer initialisation.
            self.d_vocab_out = self.d_vocab

        if self.positional_embedding_type == "rotary" and self.rotary_dim is None:
            self.rotary_dim = self.d_head

        if self.num_experts is not None:
            assert (
                self.experts_per_token is not None
            ), "experts_per_token must be set if num_experts is set"
        if self.experts_per_token is not None:
            assert (
                self.num_experts is not None
            ), "num_experts must be set if experts_per_token is set"

        # The number of parameters in attention layers (ignoring biases and layer norm). 4 because W_Q, W_K, W_V and W_O
        self.n_params = self.n_layers * ((self.d_model * self.d_head * self.n_heads * 4))
        if not self.attn_only:
            assert self.d_mlp is not None  # mypy
            # Number of parameters in MLP layers (ignoring biases and layer norm). 2 because W_in and W_out
            mlp_params_per_layer = self.d_model * self.d_mlp * (2 + self.gated_mlp)

            if self.num_experts:
                # If we are using MoE, we multiply by num_experts, and add the expert gate parameters (d_model * num_experts)
                mlp_params_per_layer = (mlp_params_per_layer + self.d_model) * self.num_experts
            self.n_params += self.n_layers * mlp_params_per_layer

        if self.device is None:
            self.device = utils.get_device()

        if self.n_devices > 1:
            assert (
                torch.cuda.device_count() >= self.n_devices
            ), f"Not enough CUDA devices to support n_devices {self.n_devices}"

        assert self.default_prepend_bos in [
            True,
            False,
        ], f"padding_side must be either True or False, but {self.default_prepend_bos} is given"

    @classmethod
    def unwrap(cls, config: Union[Dict, "HookedTransformerConfig"]) -> HookedTransformerConfig:
        """
        Convenience function to avoid duplicate code from a common way config is passed to various components
        """
        return HookedTransformerConfig.from_dict(config) if isinstance(config, Dict) else config

    @classmethod
    def from_dict(cls, config_dict: Dict[str, Any]) -> HookedTransformerConfig:
        """
        Instantiates a `HookedTransformerConfig` from a Python dictionary of
        parameters.
        """
        return cls(**config_dict)

    def to_dict(self):
        return self.__dict__

    def __repr__(self):
        return "HookedTransformerConfig:\n" + pprint.pformat(self.to_dict())

    def set_seed_everywhere(self, seed: int):
        torch.manual_seed(seed)
        random.seed(seed)
        np.random.seed(seed)<|MERGE_RESOLUTION|>--- conflicted
+++ resolved
@@ -155,18 +155,15 @@
             Only for models that use Grouped Query Attention.
         post_embedding_ln (bool): Whether to apply layer normalization after embedding the tokens. Defaults
             to False.
-<<<<<<< HEAD
+        num_experts (int, *optional*): The number of experts to use in the MoE layer. If set, experts_per_token
+            must also be set. Set to None if not using MoE.
+        experts_per_token (int, *optional*): The number of experts to use for each pass in the MoE layer. If set,
+            num_experts must also be set. Set to None if not using MoE.
         use_fast_attn (bool): Whether to use torch.nn.functional.scaled_dot_product_attention. This
             implementation includes FlashAttention-2, as well as, two other alternative (potentially faster) attention
             implmentations. PyTorch attempts to automatically select the most optimal implementation
             based on inputs. Note, using these implementations will mean loss of some intermediate hooks
             (ie. hook_attn_scores and hook_pattern). Defaults to False.
-=======
-        num_experts (int, *optional*): The number of experts to use in the MoE layer. If set, experts_per_token
-            must also be set. Set to None if not using MoE.
-        experts_per_token (int, *optional*): The number of experts to use for each pass in the MoE layer. If set,
-            num_experts must also be set. Set to None if not using MoE.
->>>>>>> 9c1f355f
     """
 
     n_layers: int
@@ -219,13 +216,10 @@
     rotary_base: int = 10000
     trust_remote_code: bool = False
     rotary_adjacent_pairs: bool = False
-<<<<<<< HEAD
-    use_fast_attn: bool = False
-=======
     load_in_4bit: bool = False
     num_experts: Optional[int] = None
     experts_per_token: Optional[int] = None
->>>>>>> 9c1f355f
+    use_fast_attn: bool = False
 
     def __post_init__(self):
         if self.n_heads == -1:
