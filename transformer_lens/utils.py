from __future__ import annotations

<<<<<<< HEAD
import inspect
=======
import json
>>>>>>> 0c722a33
import re
import shutil
from typing import Any, Callable, Dict, List, Optional, Tuple, Type, Union, cast

import einops
import numpy as np
import torch
import torch.nn.functional as F
import transformers
from datasets.arrow_dataset import Dataset
from datasets.load import load_dataset
from huggingface_hub import hf_hub_download
from jaxtyping import Float, Int
from rich import print as rprint
from transformers import AutoTokenizer

from transformer_lens import FactoredMatrix

CACHE_DIR = transformers.TRANSFORMERS_CACHE


def _select_compatible_kwargs(
    kwargs_dict: Dict[str, Any], callable: Callable
) -> Dict[str, Any]:
    """Return a dict with the elements kwargs_dict that are parameters of callable"""
    return {
        k: v
        for k, v in kwargs_dict.items()
        if k in inspect.getfullargspec(callable).args
    }


def download_file_from_hf(
    repo_name,
    file_name,
    subfolder=".",
    cache_dir=CACHE_DIR,
    force_is_torch=False,
    **kwargs,
):
    """
    Helper function to download files from the HuggingFace Hub, from subfolder/file_name in repo_name, saving locally to cache_dir and returning the loaded file (if a json or Torch object) and the file path otherwise.

    If it's a Torch file without the ".pth" extension, set force_is_torch=True to load it as a Torch object.
    """
    file_path = hf_hub_download(
        repo_id=repo_name,
        filename=file_name,
        subfolder=subfolder,
        cache_dir=cache_dir,
        **_select_compatible_kwargs(kwargs, hf_hub_download),
    )

    # Load to the CPU device if CUDA is not available
    map_location = None if torch.cuda.is_available() else torch.device("cpu")

    if file_path.endswith(".pth") or force_is_torch:
        return torch.load(file_path, map_location=map_location)
    elif file_path.endswith(".json"):
        return json.load(open(file_path, "r"))
    else:
        print("File type not supported:", file_path.split(".")[-1])
        return file_path


def clear_huggingface_cache():
    """
    Deletes the Hugging Face cache directory and all its contents.

    This function deletes the Hugging Face cache directory, which is used to store downloaded models and their associated files. Deleting the cache directory will remove all the downloaded models and their files, so you will need to download them again if you want to use them in your code.

    Parameters:
    None

    Returns:
    None
    """
    print("Deleting Hugging Face cache directory and all its contents.")
    shutil.rmtree(CACHE_DIR)


def print_gpu_mem(step_name=""):
    print(
        f"{step_name} ~ {np.round(torch.cuda.memory_allocated()/2e30, 2)} GiB allocated on GPU."
    )


def get_corner(tensor, n=3):
    # Prints the top left corner of the tensor
    if isinstance(tensor, torch.Tensor):
        return tensor[tuple(slice(n) for _ in range(tensor.ndim))]
    elif isinstance(tensor, FactoredMatrix):
        return tensor[tuple(slice(n) for _ in range(tensor.ndim))].AB


def to_numpy(tensor):
    """
    Helper function to convert a tensor to a numpy array. Also works on lists, tuples, and numpy arrays.
    """
    if isinstance(tensor, np.ndarray):
        return tensor
    elif isinstance(tensor, (list, tuple)):
        array = np.array(tensor)
        return array
    elif isinstance(tensor, (torch.Tensor, torch.nn.parameter.Parameter)):
        return tensor.detach().cpu().numpy()
    elif isinstance(tensor, (int, float, bool, str)):
        return np.array(tensor)
    else:
        raise ValueError(f"Input to to_numpy has invalid type: {type(tensor)}")


def lm_cross_entropy_loss(
    logits: Float[torch.Tensor, "batch pos d_vocab"],
    tokens: Int[torch.Tensor, "batch pos"],
    per_token: bool = False,
) -> Union[Float[torch.Tensor, ""], Float[torch.Tensor, "batch pos"]]:
    """Cross entropy loss for the language model, gives the loss for predicting the NEXT token.

    Args:
        logits (torch.Tensor): Logits. Shape [batch, pos, d_vocab]
        tokens (torch.Tensor[int64]): Input tokens. Shape [batch, pos]
        per_token (bool, optional): Whether to return the log probs predicted for the correct token, or the loss (ie mean of the predicted log probs). Note that the returned array has shape [batch, seq-1] as we cannot predict the first token (alternately, we ignore the final logit). Defaults to False.
    """
    log_probs = F.log_softmax(logits, dim=-1)
    # Use torch.gather to find the log probs of the correct tokens
    # Offsets needed because we're predicting the NEXT token (this means the final logit is meaningless)
    # None and [..., 0] needed because the tensor used in gather must have the same rank.
    predicted_log_probs = log_probs[..., :-1, :].gather(
        dim=-1, index=tokens[..., 1:, None]
    )[..., 0]
    if per_token:
        return -predicted_log_probs
    else:
        return -predicted_log_probs.mean()


def lm_accuracy(
    logits: Float[torch.Tensor, "batch pos d_vocab"],
    tokens: Int[torch.Tensor, "batch pos"],
    per_token: bool = False,
) -> Union[Float[torch.Tensor, ""], Float[torch.Tensor, "batch pos"]]:
    """Cross-Entropy Accuracy for Language Modelling. We measure the accuracy on the logits for predicting the NEXT token.

    If per_token is True, returns the boolean for top 1 accuracy for each token in the batch. Note that this has size [batch, seq_len-1], as we cannot predict the first token.
    """
    top_prediction = logits.argmax(dim=-1)
    correct_matches = top_prediction[:, :-1] == tokens[:, 1:]
    if per_token:
        return correct_matches
    else:
        return correct_matches.sum() / correct_matches.numel()


def gelu_new(
    input: Float[torch.Tensor, "batch pos d_mlp"]
) -> Float[torch.Tensor, "batch pos d_mlp"]:
    # Implementation of GeLU used by GPT2 - subtly different from PyTorch's
    return (
        0.5
        * input
        * (
            1.0
            + torch.tanh(
                np.sqrt(2.0 / np.pi) * (input + 0.044715 * torch.pow(input, 3.0))
            )
        )
    )


def gelu_fast(
    input: Float[torch.Tensor, "batch pos d_mlp"]
) -> Float[torch.Tensor, "batch pos d_mlp"]:
    return (
        0.5
        * input
        * (1.0 + torch.tanh(input * 0.7978845608 * (1.0 + 0.044715 * input * input)))
    )


def solu(
    input: Float[torch.Tensor, "batch pos d_mlp"]
) -> Float[torch.Tensor, "batch pos d_mlp"]:
    """
    SoLU activation function as described by
    https://transformer-circuits.pub/2022/solu/index.html.

    LayerNorm implemented by the MLP class.
    """
    return input * F.softmax(input, dim=-1)


def keep_single_column(dataset: Dataset, col_name: str):
    """
    Acts on a HuggingFace dataset to delete all columns apart from a single column name - useful when we want to tokenize and mix together different strings
    """
    for key in dataset.features:
        if key != col_name:
            dataset = dataset.remove_columns(key)
    return dataset


def tokenize_and_concatenate(
    dataset: Dataset,
    tokenizer: AutoTokenizer,
    streaming: bool = False,
    max_length: int = 1024,
    column_name: str = "text",
    add_bos_token: bool = True,
    num_proc: int = 10,
) -> Dataset:
    """Helper function to tokenizer and concatenate a dataset of text. This converts the text to tokens, concatenates them (separated by EOS tokens) and then reshapes them into a 2D array of shape (____, sequence_length), dropping the last batch. Tokenizers are much faster if parallelised, so we chop the string into 20, feed it into the tokenizer, in parallel with padding, then remove padding at the end.

    This tokenization is useful for training language models, as it allows us to efficiently train on a large corpus of text of varying lengths (without, eg, a lot of truncation or padding). Further, for models with absolute positional encodings, this avoids privileging early tokens (eg, news articles often begin with CNN, and models may learn to use early positional encodings to predict these)

    Args:
        dataset (Dataset): The dataset to tokenize, assumed to be a HuggingFace text dataset.
        tokenizer (AutoTokenizer): The tokenizer. Assumed to have a bos_token_id and an eos_token_id.
        streaming (bool, optional): Whether the dataset is being streamed. If True, avoids using parallelism. Defaults to False.
        max_length (int, optional): The length of the context window of the sequence. Defaults to 1024.
        column_name (str, optional): The name of the text column in the dataset. Defaults to 'text'.
        add_bos_token (bool, optional): . Defaults to True.

    Returns:
        Dataset: Returns the tokenized dataset, as a dataset of tensors, with a single column called "tokens"

    Note: There is a bug when inputting very small datasets (eg, <1 batch per process) where it just outputs nothing. I'm not super sure why
    """
    dataset = keep_single_column(dataset, column_name)
    if tokenizer.pad_token is None:
        # We add a padding token, purely to implement the tokenizer. This will be removed before inputting tokens to the model, so we do not need to increment d_vocab in the model.
        tokenizer.add_special_tokens({"pad_token": "<PAD>"})
    # Define the length to chop things up into - leaving space for a bos_token if required
    if add_bos_token:
        seq_len = max_length - 1
    else:
        seq_len = max_length

    def tokenize_function(examples: Dict[str, List[str]]) -> Dict[str, np.ndarray]:
        text = examples[column_name]
        # Concatenate it all into an enormous string, separated by eos_tokens
        full_text = tokenizer.eos_token.join(text)
        # Divide into 20 chunks of ~ equal length
        num_chunks = 20
        chunk_length = (len(full_text) - 1) // num_chunks + 1
        chunks = [
            full_text[i * chunk_length : (i + 1) * chunk_length]
            for i in range(num_chunks)
        ]
        # Tokenize the chunks in parallel. Uses NumPy because HuggingFace map doesn't want tensors returned
        tokens = tokenizer(chunks, return_tensors="np", padding=True)[
            "input_ids"
        ].flatten()
        # Drop padding tokens
        tokens = tokens[tokens != tokenizer.pad_token_id]
        num_tokens = len(tokens)
        num_batches = num_tokens // (seq_len)
        # Drop the final tokens if not enough to make a full sequence
        tokens = tokens[: seq_len * num_batches]
        tokens = einops.rearrange(
            tokens, "(batch seq) -> batch seq", batch=num_batches, seq=seq_len
        )
        if add_bos_token:
            prefix = np.full((num_batches, 1), tokenizer.bos_token_id)
            tokens = np.concatenate([prefix, tokens], axis=1)
        return {"tokens": tokens}

    tokenized_dataset = dataset.map(
        tokenize_function,
        batched=True,
        num_proc=(num_proc if not streaming else None),
        remove_columns=[column_name],
    )
    tokenized_dataset.set_format(type="torch", columns=["tokens"])
    return tokenized_dataset


""" 
Test ^

data = Dataset.from_dict({"text":[str(i) for i in range(1000)]})
tokenizer = AutoTokenizer.from_pretrained("NeelNanda/gpt-neox-tokenizer-digits")
print(data)
tokenize_and_concatenate(data, tokenizer, streaming=False, column_name="text")
"""


def sample_logits(
    final_logits: Float[torch.Tensor, "batch d_vocab"],
    top_k: Optional[int] = None,
    top_p: Optional[float] = None,
    temperature: float = 1.0,
    freq_penalty: float = 0.0,
    tokens: Optional[Int[torch.Tensor, "batch pos"]] = None,
) -> Float[torch.Tensor, "batch"]:
    """
    Sample from the logits, in order to generate text

    final_logits has shape [batch, vocab_size]
    We divide the logits by temperature before softmaxing and sampling - high temperature = more uniform, low = more argmaxy. Temp = 0.0 is greedy sampling
    We apply top_k and top_p filtering to the logits, to encourage diversity. top_k = 10 means we only sample from the 10 most likely tokens. top_p = 0.9 means we only sample from the top 90% of tokens, and then renormalise the distribution. top_k and top_p are mutually exclusive. By default we apply neither and just sample from the full distribution.

    Frequency penalty is a penalty on the probability of a token, proportional to the number of times it has been generated so far. This encourages the model to generate new tokens, rather than repeating itself. It is a hyperparameter, and should be tuned. It is applied to the logits before sampling. If this is non-zero it is required to input the input_tokens

    #! TODO: Finish testing all the edge cases here. Useful testing code:
    logits = torch.randn(4)
    print(logits)
    np.unique(np.array([sample_logits(logits, top_k=2).item() for i in range(1000)]), return_counts=True)
    """
    if temperature == 0.0:
        # Greedy sampling
        return final_logits.argmax(dim=-1)
    else:
        # Sample from the distribution

        final_logits = final_logits / temperature
        if freq_penalty > 0:
            assert (
                tokens is not None
            ), "Must provide input_tokens if applying a frequency penalty"
            for batch_index in range(final_logits.shape[0]):
                # torch.bincount returns a tensor of length d_vocab, with the number of occurences of each token in the tokens.
                final_logits[batch_index] = final_logits[
                    batch_index
                ] - freq_penalty * torch.bincount(
                    tokens[batch_index], minlength=final_logits.shape[-1]
                )
        if top_k is not None:
            assert top_k > 0, "top_k has to be greater than 0"
            top_logits, top_idx = final_logits.topk(top_k, dim=-1)
            indices_to_remove = final_logits < top_logits[..., -1].unsqueeze(-1)
            final_logits = final_logits.masked_fill(indices_to_remove, -float("inf"))
        elif top_p is not None:
            assert 1.0 >= top_p > 0.0, "top_p has to be in (0, 1]"
            sorted_logits, sorted_indices = torch.sort(final_logits, descending=True)
            cumulative_probs = sorted_logits.softmax(dim=-1).cumsum(dim=-1)
            # We round up - we want prob >= top_p not <top_p
            sorted_indices_to_remove = cumulative_probs > top_p
            sorted_indices_to_remove[..., 1:] = sorted_indices_to_remove[
                ..., :-1
            ].clone()
            sorted_indices_to_remove[..., 0] = 0
            indices_to_remove = sorted_indices_to_remove.scatter(
                -1, sorted_indices, sorted_indices_to_remove
            )
            final_logits = final_logits.masked_fill(indices_to_remove, -float("inf"))
        return torch.distributions.categorical.Categorical(logits=final_logits).sample()


# %%
# Type alias
SliceInput: Type = Optional[
    Union[
        int,
        Tuple[int,],
        Tuple[int, int],
        Tuple[int, int, int],
        List[int],
        torch.Tensor,
        np.ndarray,
    ]
]
"""
An optional type alias for a slice input used in the `ActivationCache` module.

A `SliceInput` can be one of the following types:
    - `int`: an integer representing a single position
    - `Tuple[int, int]`: a tuple of two integers representing a range of positions
    - `Tuple[int, int, int]`: a tuple of three integers representing a range of positions with a step size
    - `List[int]`: a list of integers representing multiple positions
    - `torch.Tensor`: a tensor containing a boolean mask or a list of indices to be selected from the input tensor.

`SliceInput` is used in the `apply_ln_to_stack` method in the `ActivationCache` module.

:class:`SliceInput`
    An object that represents a slice input. It can be a tuple of integers or a slice object.
"""


class Slice:
    """
    We use a custom slice syntax because Python/Torch's don't let us reduce the number of dimensions:

    Note that slicing with input_slice=None means do nothing, NOT add an extra dimension (use unsqueeze for that)

    There are several modes:
    int - just index with that integer (decreases number of dimensions)
    slice - Input is a tuple converted to a slice ((k,) means :k, (k, m) means m:k, (k, m, n) means m:k:n)
    array - Input is a list or tensor or numpy array, converted to a numpy array, and we take the stack of values at those indices
    identity - Input is None, leave it unchanged.

    Examples for dim=0:
    if input_slice=0, tensor -> tensor[0]
    elif input_slice = (1, 5), tensor -> tensor[1:5]
    elif input_slice = (1, 5, 2), tensor -> tensor[1:5:2] (ie indexing with [1, 3])
    elif input_slice = [1, 4, 5], tensor -> tensor[[1, 4, 5]] (ie changing the first axis to have length 3, and taking the indices 1, 4, 5 out).
    elif input_slice is a Tensor, same as list - Tensor is assumed to be a 1D list of indices.

    :class: `Slice`
        An object that represents a slice input. It can be a tuple of integers or a slice object.
    """

    def __init__(
        self,
        input_slice: SliceInput = None,
    ):
        """
        Modular component for slicing tensors. Can be used to slice a tensor along a given dimension, or to index into a tensor along a given dimension.

        Args:
            input_slice (SliceInput): The slice to apply. Can be an int, a tuple, a list, a torch.Tensor, or None. If None, do nothing.

        Returns:
            Slice: A Slice object that can be applied to a tensor.

        Raises:
            ValueError: If the input_slice is not one of the above types.
        """
        if type(input_slice) == tuple:
            input_slice: slice = slice(*input_slice)
            self.slice = input_slice
            self.mode = "slice"
        elif type(input_slice) == int:
            self.slice = input_slice
            self.mode = "int"
        elif type(input_slice) == slice:
            self.slice = input_slice
            self.mode = "slice"
        elif type(input_slice) in [list, torch.Tensor, np.ndarray]:
            self.slice = to_numpy(input_slice)
            self.mode = "array"
        elif input_slice is None:
            self.slice = slice(None)
            self.mode = "identity"
        else:
            raise ValueError(f"Invalid input_slice {input_slice}")

    def apply(
        self,
        tensor: torch.Tensor,
        dim: int = 0,
    ) -> torch.Tensor:
        """
        Takes in a tensor and a slice, and applies the slice to the given dimension (supports positive and negative dimension syntax). Returns the sliced tensor.

        Args:
            tensor (torch.Tensor): The tensor to slice.
            dim (int, optional): The dimension to slice along. Supports positive and negative dimension syntax.

        Returns:
            torch.Tensor: The sliced tensor.
        """
        ndim = tensor.ndim
        slices = [slice(None)] * ndim
        slices[dim] = self.slice
        return tensor[tuple(slices)]

    def indices(
        self,
        max_ctx: Optional[int] = None,
    ) -> Union[np.ndarray, np.int64]:
        """
        Returns the indices when this slice is applied to an axis of size max_ctx. Returns them as a numpy array, for integer slicing it is eg array([4])

        Args:
            max_ctx (int, optional): The size of the axis to slice. Only used if the slice is not an integer.

        Returns:
            np.ndarray: The indices that this slice will select.

        Raises:
            ValueError: If the slice is not an integer and max_ctx is not specified.
        """
        if self.mode == "int":
            return np.array([self.slice], dtype=np.int64)
        if max_ctx is None:
            raise ValueError("max_ctx must be specified if slice is not an integer")
        return np.arange(max_ctx, dtype=np.int64)[self.slice]

    def __repr__(
        self,
    ) -> str:
        return f"Slice: {self.slice} Mode: {self.mode} "


# %%


def get_act_name(
    name: str,
    layer: Optional[int] = None,
    layer_type: Optional[str] = None,
):
    """
    Helper function to convert shorthand to an activation name. Pretty hacky, intended to be useful for short feedback
    loop hacking stuff together, more so than writing good, readable code. But it is deterministic!

    Returns a name corresponding to an activation point in a TransformerLens model.

    Args:
         name (str): Takes in the name of the activation. This can be used to specify any activation name by itself.
         The code assumes the first sequence of digits passed to it (if any) is the layer number, and anything after
         that is the layer type.

         Given only a word and number, it leaves layer_type as is.
         Given only a word, it leaves layer and layer_type as is.

         Examples:
             get_act_name('embed') = get_act_name('embed', None, None)
             get_act_name('k6') = get_act_name('k', 6, None)
             get_act_name('scale4ln1') = get_act_name('scale', 4, 'ln1')

         layer (int, optional): Takes in the layer number. Used for activations that appear in every block.

         layer_type (string, optional): Used to distinguish between activations that appear multiple times in one block.

    Full Examples:

    get_act_name('k', 6, 'a')=='blocks.6.attn.hook_k'
    get_act_name('pre', 2)=='blocks.2.mlp.hook_pre'
    get_act_name('embed')=='hook_embed'
    get_act_name('normalized', 27, 'ln2')=='blocks.27.ln2.hook_normalized'
    get_act_name('k6')=='blocks.6.attn.hook_k'
    get_act_name('scale4ln1')=='blocks.4.ln1.hook_scale'
    get_act_name('pre5')=='blocks.5.mlp.hook_pre'
    """
    if (
        ("." in name or name.startswith("hook_"))
        and layer is None
        and layer_type is None
    ):
        # If this was called on a full name, just return it
        return name
    match = re.match(r"([a-z]+)(\d+)([a-z]?.*)", name)
    if match is not None:
        name, layer, layer_type = match.groups(0)

    layer_type_alias = {
        "a": "attn",
        "m": "mlp",
        "b": "",
        "block": "",
        "blocks": "",
        "attention": "attn",
    }

    act_name_alias = {
        "attn": "pattern",
        "attn_logits": "attn_scores",
        "key": "k",
        "query": "q",
        "value": "v",
        "mlp_pre": "pre",
        "mlp_mid": "mid",
        "mlp_post": "post",
    }

    layer_norm_names = ["scale", "normalized"]

    if name in act_name_alias:
        name = act_name_alias[name]

    full_act_name = ""
    if layer is not None:
        full_act_name += f"blocks.{layer}."
    if name in [
        "k",
        "v",
        "q",
        "z",
        "rot_k",
        "rot_q",
        "result",
        "pattern",
        "attn_scores",
    ]:
        layer_type = "attn"
    elif name in ["pre", "post", "mid"]:
        layer_type = "mlp"
    elif layer_type in layer_type_alias:
        layer_type = layer_type_alias[layer_type]

    if layer_type:
        full_act_name += f"{layer_type}."
    full_act_name += f"hook_{name}"

    if name in layer_norm_names and layer is None:
        full_act_name = f"ln_final.{full_act_name}"
    return full_act_name


def remove_batch_dim(
    tensor: Float[torch.Tensor, "1 ..."]
) -> Float[torch.Tensor, "..."]:
    """
    Removes the first dimension of a tensor if it is size 1, otherwise returns the tensor unchanged
    """
    if tensor.shape[0] == 1:
        return tensor.squeeze(0)
    else:
        return tensor


def test_prompt(
    prompt: str,
    answer: str,
    model,
    prepend_space_to_answer: bool = True,
    print_details: bool = True,
    prepend_bos: bool = True,
    top_k: int = 10,
):
    """
    Function to test whether a model can give the correct answer to a prompt. Intended for exploratory analysis, so it prints things out rather than returning things.

    Works for multi-token answers and multi-token prompts.

    Will always print the ranks of the answer tokens, and if print_details will print the logit and prob for the answer tokens and the top k tokens returned for each answer position.
    """
    if prepend_space_to_answer and not answer.startswith(" "):
        answer = " " + answer
    # GPT-2 often treats the first token weirdly, so lets give it a resting position
    tokens = model.to_tokens(prompt + answer, prepend_bos=prepend_bos)
    prompt_str_tokens = model.to_str_tokens(prompt, prepend_bos=prepend_bos)
    answer_str_tokens = model.to_str_tokens(answer, prepend_bos=False)
    prompt_length = len(prompt_str_tokens)
    answer_length = len(answer_str_tokens)
    if print_details:
        print("Tokenized prompt:", prompt_str_tokens)
        print("Tokenized answer:", answer_str_tokens)
    logits = remove_batch_dim(model(tokens))
    probs = logits.softmax(dim=-1)
    answer_ranks = []
    for index in range(prompt_length, prompt_length + answer_length):
        answer_token = tokens[0, index]
        answer_str_token = answer_str_tokens[index - prompt_length]
        # Offset by 1 because models predict the NEXT token
        token_probs = probs[index - 1]
        sorted_token_probs, sorted_token_values = token_probs.sort(descending=True)
        # Janky way to get the index of the token in the sorted list - I couldn't find a better way?
        correct_rank = torch.arange(len(sorted_token_values))[
            (sorted_token_values == answer_token).cpu()
        ].item()
        answer_ranks.append((answer_str_token, correct_rank))
        if print_details:
            # String formatting syntax - the first number gives the number of characters to pad to, the second number gives the number of decimal places.
            # rprint gives rich text printing
            rprint(
                f"Performance on answer token:\n[b]Rank: {correct_rank: <8} Logit: {logits[index-1, answer_token].item():5.2f} Prob: {token_probs[answer_token].item():6.2%} Token: |{answer_str_token}|[/b]"
            )
            for i in range(top_k):
                print(
                    f"Top {i}th token. Logit: {logits[index-1, sorted_token_values[i]].item():5.2f} Prob: {sorted_token_probs[i].item():6.2%} Token: |{model.to_string(sorted_token_values[i])}|"
                )
    rprint(f"[b]Ranks of the answer tokens:[/b] {answer_ranks}")


# %%
def transpose(tensor: Float[torch.Tensor, "... a b"]) -> Float[torch.Tensor, "... b a"]:
    """
    Utility to swap the last two dimensions of a tensor, regardless of the number of leading dimensions
    """
    return tensor.transpose(-1, -2)


def composition_scores(
    left: FactoredMatrix, right: FactoredMatrix, broadcast_dims=True
) -> Union[
    Float[torch.Tensor, "*leading_dims"],
    Float[torch.Tensor, "*leading_dims_left *T.leading_dims_right"],
]:
    """
    See `HookedTransformer.all_composition_scores` for documentation.
    """
    if broadcast_dims:
        r_leading = right.ndim - 2
        l_leading = left.ndim - 2
        for i in range(l_leading):
            right = right.unsqueeze(i)
        for i in range(r_leading):
            left = left.unsqueeze(i + l_leading)
    assert (
        left.rdim == right.ldim
    ), f"Composition scores require left.rdim==right.ldim, shapes were left: {left.shape}, right:{right.shape}"

    right = right.collapse_r()
    left = left.collapse_l()
    r_norms = right.norm(dim=[-2, -1])
    l_norms = left.norm(dim=[-2, -1])
    comp_norms = (left @ right).norm(dim=[-2, -1])
    return comp_norms / r_norms / l_norms


# %%
def get_dataset(dataset_name: str, **kwargs) -> Dataset:
    """
    Returns a small HuggingFace dataset, for easy testing and exploration. Accesses several convenience datasets with 10,000 elements (dealing with the enormous 100GB - 2TB datasets is a lot of effort!). Note that it returns a dataset (ie a dictionary containing all the data), *not* a DataLoader (iterator over the data + some fancy features). But you can easily convert it to a DataLoader.

    Each dataset has a 'text' field, which contains the relevant info, some also have several meta data fields

    Kwargs will be passed to the huggingface dataset loading function, e.g. "data_dir"

    Possible inputs:
    * openwebtext (approx the GPT-2 training data https://huggingface.co/datasets/openwebtext)
    * pile (The Pile, a big mess of tons of diverse data https://pile.eleuther.ai/)
    * c4 (Colossal, Cleaned, Common Crawl - basically openwebtext but bigger https://huggingface.co/datasets/c4)
    * code (Codeparrot Clean, a Python code dataset https://huggingface.co/datasets/codeparrot/codeparrot-clean )
    * c4_code (c4 + code - the 20K data points from c4-10k and code-10k. This is the mix of datasets used to train my interpretability-friendly models, though note that they are *not* in the correct ratio! There's 10K texts for each, but about 22M tokens of code and 5M tokens of C4)
    * wiki (Wikipedia, generated from the 20220301.en split of https://huggingface.co/datasets/wikipedia )
    """
    dataset_aliases = {
        "openwebtext": "stas/openwebtext-10k",
        "owt": "stas/openwebtext-10k",
        "pile": "NeelNanda/pile-10k",
        "c4": "NeelNanda/c4-10k",
        "code": "NeelNanda/code-10k",
        "python": "NeelNanda/code-10k",
        "c4_code": "NeelNanda/c4-code-20k",
        "c4-code": "NeelNanda/c4-code-20k",
        "wiki": "NeelNanda/wiki-10k",
    }
    if dataset_name in dataset_aliases:
        dataset = load_dataset(dataset_aliases[dataset_name], split="train", **kwargs)
    else:
        raise ValueError(f"Dataset {dataset_name} not supported")
    return dataset


def is_square(x: torch.Tensor) -> bool:
    """Checks if `x` is a square matrix."""
    return x.ndim == 2 and x.shape[0] == x.shape[1]


def is_lower_triangular(x: torch.Tensor) -> bool:
    """Checks if `x` is a lower triangular matrix."""
    if not is_square(x):
        return False
    return x.equal(x.tril())


def check_structure(
    t1: torch.Tensor, t2: torch.Tensor, *, verbose: bool = False
) -> None:
    """Validate that the two square tensors have the same structure, i.e.,
    that the directionality of comparisons points in the same directions both
    row-wise and column-wise.

    This function is not used anywhere in the code right now, just for debugging tests.
    """
    assert t1.ndim == 2
    assert t1.shape == t2.shape
    n_rows, n_cols = cast(Tuple[int, int], t1.shape)

    if verbose:
        print("Checking rows")
    row_mismatch = []
    for row_i in range(n_rows - 1):
        t1_result = t1[row_i].ge(t1[row_i + 1])
        t2_result = t2[row_i].ge(t2[row_i + 1])
        if any(t1_result != t2_result):
            row_mismatch.append(row_i)
            if verbose:
                print(f"\trows {row_i}:{row_i + 1}")
                print(f"\tt1: {t1_result.tolist()}")
                print(f"\tt2: {t2_result.tolist()}")

    if verbose:
        print("Checking columns")
    col_mismatch = []
    for col_i in range(n_cols - 1):
        t1_result = t1[:, col_i].ge(t1[:, col_i + 1])
        t2_result = t2[:, col_i].ge(t2[:, col_i + 1])
        if any(t1_result != t2_result):
            col_mismatch.append(col_i)
            if verbose:
                print(f"\trows {col_i}:{col_i + 1}")
                print(f"\tt1: {t1_result.tolist()}")
                print(f"\tt2: {t2_result.tolist()}")
    if not row_mismatch and not col_mismatch:
        print("PASSED")
    elif row_mismatch:
        print(f"row mismatch: {row_mismatch}")
    elif col_mismatch:
        print(f"column mismatch: {col_mismatch}")<|MERGE_RESOLUTION|>--- conflicted
+++ resolved
@@ -1,10 +1,7 @@
 from __future__ import annotations
 
-<<<<<<< HEAD
 import inspect
-=======
 import json
->>>>>>> 0c722a33
 import re
 import shutil
 from typing import Any, Callable, Dict, List, Optional, Tuple, Type, Union, cast
