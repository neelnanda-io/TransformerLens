--- conflicted
+++ resolved
@@ -3,11 +3,7 @@
 import inspect
 import re
 import shutil
-<<<<<<< HEAD
-from typing import Dict, List, Optional, Tuple, Type, Union, cast
-=======
 from typing import Any, Callable, Dict, List, Optional, Tuple, Type, Union, cast
->>>>>>> a417edd6
 
 import einops
 import numpy as np
