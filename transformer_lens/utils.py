from __future__ import annotations
import numpy as np
import torch
import torch.nn.functional as F
from datasets.arrow_dataset import Dataset
import einops
from transformers import AutoTokenizer
from typing import Optional, Union, Tuple, List, Dict, Type, cast
import transformers
from huggingface_hub import hf_hub_download
import re
from rich import print as rprint
from datasets.arrow_dataset import Dataset
from datasets.load import load_dataset

from transformer_lens import FactoredMatrix, HookedTransformer

CACHE_DIR = transformers.TRANSFORMERS_CACHE
import json
from jaxtyping import Float, Int


def download_file_from_hf(
    repo_name, file_name, subfolder=".", cache_dir=CACHE_DIR, force_is_torch=False
):
    """
    Helper function to download files from the HuggingFace Hub, from subfolder/file_name in repo_name, saving locally to cache_dir and returning the loaded file (if a json or Torch object) and the file path otherwise.

    If it's a Torch file without the ".pth" extension, set force_is_torch=True to load it as a Torch object.
    """
    file_path = hf_hub_download(
        repo_id=repo_name, filename=file_name, subfolder=subfolder, cache_dir=cache_dir
    )

    # Load to the CPU device if CUDA is not available
    map_location = None if torch.cuda.is_available() else torch.device('cpu')

    if file_path.endswith(".pth") or force_is_torch:
        return torch.load(file_path, map_location=map_location)
    elif file_path.endswith(".json"):
        return json.load(open(file_path, "r"))
    else:
        print("File type not supported:", file_path.split(".")[-1])
        return file_path

def print_gpu_mem(step_name=""):
    print(
        f"{step_name} ~ {np.round(torch.cuda.memory_allocated()/2e30, 2)} GiB allocated on GPU."
    )


def get_corner(tensor, n=3):
    # Prints the top left corner of the tensor
    if isinstance(tensor, torch.Tensor):
        return tensor[tuple(slice(n) for _ in range(tensor.ndim))]
    elif isinstance(tensor, FactoredMatrix):
        return tensor[tuple(slice(n) for _ in range(tensor.ndim))].AB
def to_numpy(tensor):
    """ 
    Helper function to convert a tensor to a numpy array. Also works on lists, tuples, and numpy arrays.
    """
    if isinstance(tensor, np.ndarray):
        return tensor
    elif isinstance(tensor, (list, tuple)):
        array = np.array(tensor)
        return array
    elif isinstance(tensor, (torch.Tensor, torch.nn.parameter.Parameter)):
        return tensor.detach().cpu().numpy()
    elif isinstance(tensor, (int, float, bool, str)):
        return np.array(tensor)
    else:
        raise ValueError(f"Input to to_numpy has invalid type: {type(tensor)}")


def lm_cross_entropy_loss(
    logits: Float[torch.Tensor, "batch pos d_vocab"],
    tokens: Int[torch.Tensor, "batch pos"],
    per_token: bool = False,
) -> Union[Float[torch.Tensor, ""], Float[torch.Tensor, "batch pos"]]:
    """Cross entropy loss for the language model, gives the loss for predicting the NEXT token.

    Args:
        logits (torch.Tensor): Logits. Shape [batch, pos, d_vocab]
        tokens (torch.Tensor[int64]): Input tokens. Shape [batch, pos]
        per_token (bool, optional): Whether to return the log probs predicted for the correct token, or the loss (ie mean of the predicted log probs). Note that the returned array has shape [batch, seq-1] as we cannot predict the first token (alternately, we ignore the final logit). Defaults to False.
    """
    log_probs = F.log_softmax(logits, dim=-1)
    # Use torch.gather to find the log probs of the correct tokens
    # Offsets needed because we're predicting the NEXT token (this means the final logit is meaningless)
    # None and [..., 0] needed because the tensor used in gather must have the same rank.
    predicted_log_probs = log_probs[..., :-1, :].gather(
        dim=-1, index=tokens[..., 1:, None]
    )[..., 0]
    if per_token:
        return -predicted_log_probs
    else:
        return -predicted_log_probs.mean()


def lm_accuracy(
    logits: Float[torch.Tensor, "batch pos d_vocab"],
    tokens: Int[torch.Tensor, "batch pos"],
    per_token: bool = False,
) -> Union[Float[torch.Tensor, ""], Float[torch.Tensor, "batch pos"]]:
    """Cross-Entropy Accuracy for Language Modelling. We measure the accuracy on the logits for predicting the NEXT token.

    If per_token is True, returns the boolean for top 1 accuracy for each token in the batch. Note that this has size [batch, seq_len-1], as we cannot predict the first token.
    """
    top_prediction = logits.argmax(dim=-1)
    correct_matches = top_prediction[:, :-1] == tokens[:, 1:]
    if per_token:
        return correct_matches
    else:
        return correct_matches.sum() / correct_matches.numel()


def gelu_new(input: Float[torch.Tensor, "batch pos d_mlp"]) -> Float[torch.Tensor, "batch pos d_mlp"]:
    # Implementation of GeLU used by GPT2 - subtly different from PyTorch's
    return (
        0.5
        * input
        * (
            1.0
            + torch.tanh(
                np.sqrt(2.0 / np.pi) * (input + 0.044715 * torch.pow(input, 3.0))
            )
        )
    )


def gelu_fast(input: Float[torch.Tensor, "batch pos d_mlp"]) -> Float[torch.Tensor, "batch pos d_mlp"]:
    return (
        0.5
        * input
        * (1.0 + torch.tanh(input * 0.7978845608 * (1.0 + 0.044715 * input * input)))
    )


def solu(input: Float[torch.Tensor, "batch pos d_mlp"]) -> Float[torch.Tensor, "batch pos d_mlp"]:
    """
    SoLU activation function as described by
    https://transformer-circuits.pub/2022/solu/index.html.

    LayerNorm implemented by the MLP class.
    """
    return input * F.softmax(input, dim=-1)


def keep_single_column(dataset: Dataset, col_name: str):
    """
    Acts on a HuggingFace dataset to delete all columns apart from a single column name - useful when we want to tokenize and mix together different strings
    """
    for key in dataset.features:
        if key != col_name:
            dataset = dataset.remove_columns(key)
    return dataset


def tokenize_and_concatenate(
    dataset: Dataset,
    tokenizer: AutoTokenizer,
    streaming: bool = False,
    max_length: int = 1024,
    column_name: str = "text",
    add_bos_token: bool = True,
    num_proc: int = 10,
) -> Dataset:
    """Helper function to tokenizer and concatenate a dataset of text. This converts the text to tokens, concatenates them (separated by EOS tokens) and then reshapes them into a 2D array of shape (____, sequence_length), dropping the last batch. Tokenizers are much faster if parallelised, so we chop the string into 20, feed it into the tokenizer, in parallel with padding, then remove padding at the end.

    This tokenization is useful for training language models, as it allows us to efficiently train on a large corpus of text of varying lengths (without, eg, a lot of truncation or padding). Further, for models with absolute positional encodings, this avoids privileging early tokens (eg, news articles often begin with CNN, and models may learn to use early positional encodings to predict these)

    Args:
        dataset (Dataset): The dataset to tokenize, assumed to be a HuggingFace text dataset.
        tokenizer (AutoTokenizer): The tokenizer. Assumed to have a bos_token_id and an eos_token_id.
        streaming (bool, optional): Whether the dataset is being streamed. If True, avoids using parallelism. Defaults to False.
        max_length (int, optional): The length of the context window of the sequence. Defaults to 1024.
        column_name (str, optional): The name of the text column in the dataset. Defaults to 'text'.
        add_bos_token (bool, optional): . Defaults to True.

    Returns:
        Dataset: Returns the tokenized dataset, as a dataset of tensors, with a single column called "tokens"

    Note: There is a bug when inputting very small datasets (eg, <1 batch per process) where it just outputs nothing. I'm not super sure why
    """
    dataset = keep_single_column(dataset, column_name)
    if tokenizer.pad_token is None:
        # We add a padding token, purely to implement the tokenizer. This will be removed before inputting tokens to the model, so we do not need to increment d_vocab in the model.
        tokenizer.add_special_tokens({"pad_token": "<PAD>"})
    # Define the length to chop things up into - leaving space for a bos_token if required
    if add_bos_token:
        seq_len = max_length - 1
    else:
        seq_len = max_length

    def tokenize_function(examples: Dict[str, List[str]]) -> Dict[str, np.ndarray]:
        text = examples[column_name]
        # Concatenate it all into an enormous string, separated by eos_tokens
        full_text = tokenizer.eos_token.join(text)
        # Divide into 20 chunks of ~ equal length
        num_chunks = 20
        chunk_length = (len(full_text) - 1) // num_chunks + 1
        chunks = [
            full_text[i * chunk_length : (i + 1) * chunk_length]
            for i in range(num_chunks)
        ]
        # Tokenize the chunks in parallel. Uses NumPy because HuggingFace map doesn't want tensors returned
        tokens = tokenizer(chunks, return_tensors="np", padding=True)[
            "input_ids"
        ].flatten()
        # Drop padding tokens
        tokens = tokens[tokens != tokenizer.pad_token_id]
        num_tokens = len(tokens)
        num_batches = num_tokens // (seq_len)
        # Drop the final tokens if not enough to make a full sequence
        tokens = tokens[: seq_len * num_batches]
        tokens = einops.rearrange(
            tokens, "(batch seq) -> batch seq", batch=num_batches, seq=seq_len
        )
        if add_bos_token:
            prefix = np.full((num_batches, 1), tokenizer.bos_token_id)
            tokens = np.concatenate([prefix, tokens], axis=1)
        return {"tokens": tokens}

    tokenized_dataset = dataset.map(
        tokenize_function,
        batched=True,
        num_proc=(num_proc if not streaming else None),
        remove_columns=[column_name],
    )
    tokenized_dataset.set_format(type="torch", columns=["tokens"])
    return tokenized_dataset


""" 
Test ^

data = Dataset.from_dict({"text":[str(i) for i in range(1000)]})
tokenizer = AutoTokenizer.from_pretrained("NeelNanda/gpt-neox-tokenizer-digits")
print(data)
tokenize_and_concatenate(data, tokenizer, streaming=False, column_name="text")
"""

def sample_logits(
    final_logits: Float[torch.Tensor, "batch d_vocab"],
    top_k: Optional[int] = None,
    top_p: Optional[float] = None,
    temperature: float = 1.0,
    freq_penalty: float = 0.0,
    tokens: Optional[Int[torch.Tensor, "batch pos"]] = None,
) -> Float[torch.Tensor, "batch"]:
    """
    Sample from the logits, in order to generate text

    final_logits has shape [batch, vocab_size]
    We divide the logits by temperature before softmaxing and sampling - high temperature = more uniform, low = more argmaxy. Temp = 0.0 is greedy sampling
    We apply top_k and top_p filtering to the logits, to encourage diversity. top_k = 10 means we only sample from the 10 most likely tokens. top_p = 0.9 means we only sample from the top 90% of tokens, and then renormalise the distribution. top_k and top_p are mutually exclusive. By default we apply neither and just sample from the full distribution.

    Frequency penalty is a penalty on the probability of a token, proportional to the number of times it has been generated so far. This encourages the model to generate new tokens, rather than repeating itself. It is a hyperparameter, and should be tuned. It is applied to the logits before sampling. If this is non-zero it is required to input the input_tokens

    #! TODO: Finish testing all the edge cases here. Useful testing code:
    logits = torch.randn(4)
    print(logits)
    np.unique(np.array([sample_logits(logits, top_k=2).item() for i in range(1000)]), return_counts=True)
    """
    if temperature == 0.0:
        # Greedy sampling
        return final_logits.argmax(dim=-1)
    else:
        # Sample from the distribution

        final_logits = final_logits / temperature
        if freq_penalty > 0:
            assert (
                tokens is not None
            ), "Must provide input_tokens if applying a frequency penalty"
            for batch_index in range(final_logits.shape[0]):
                # torch.bincount returns a tensor of length d_vocab, with the number of occurences of each token in the tokens.
                final_logits[batch_index] = final_logits[
                    batch_index
                ] - freq_penalty * torch.bincount(
                    tokens[batch_index], minlength=final_logits.shape[-1]
                )
        if top_k is not None:
            assert top_k > 0, "top_k has to be greater than 0"
            top_logits, top_idx = final_logits.topk(top_k, dim=-1)
            indices_to_remove = final_logits < top_logits[..., -1].unsqueeze(-1)
            final_logits = final_logits.masked_fill(indices_to_remove, -float("inf"))
        elif top_p is not None:
            assert 1.0 >= top_p > 0.0, "top_p has to be in [0, 1)"
            sorted_logits, sorted_indices = torch.sort(final_logits, descending=True)
            cumulative_probs = sorted_logits.softmax(dim=-1).cumsum(dim=-1)
            # We round up - we want prob >= top_p not <top_p
            sorted_indices_to_remove = cumulative_probs > top_p
            sorted_indices_to_remove[..., 1:] = sorted_indices_to_remove[
                ..., :-1
            ].clone()
            sorted_indices_to_remove[..., 0] = 0
            indices_to_remove = sorted_indices_to_remove.scatter(
                -1, sorted_indices, sorted_indices_to_remove
            )
            final_logits = final_logits.masked_fill(indices_to_remove, -float("inf"))
        return torch.distributions.categorical.Categorical(logits=final_logits).sample()


# %%
# Type alias
SliceInput: Type = Optional[
    Union[int, Tuple[int,], Tuple[int, int], Tuple[int, int, int], List[int], torch.Tensor, np.ndarray]
]
"""
An optional type alias for a slice input used in the `ActivationCache` module.

A `SliceInput` can be one of the following types:
    - `int`: an integer representing a single position
    - `Tuple[int, int]`: a tuple of two integers representing a range of positions
    - `Tuple[int, int, int]`: a tuple of three integers representing a range of positions with a step size
    - `List[int]`: a list of integers representing multiple positions
    - `torch.Tensor`: a tensor containing a boolean mask or a list of indices to be selected from the input tensor.

`SliceInput` is used in the `apply_ln_to_stack` method in the `ActivationCache` module.

:class:`SliceInput`
    An object that represents a slice input. It can be a tuple of integers or a slice object.
"""


class Slice:
    """
    We use a custom slice syntax because Python/Torch's don't let us reduce the number of dimensions:

    Note that slicing with input_slice=None means do nothing, NOT add an extra dimension (use unsqueeze for that)

    There are several modes:
    int - just index with that integer (decreases number of dimensions)
    slice - Input is a tuple converted to a slice ((k,) means :k, (k, m) means m:k, (k, m, n) means m:k:n)
    array - Input is a list or tensor or numpy array, converted to a numpy array, and we take the stack of values at those indices
    identity - Input is None, leave it unchanged.

    Examples for dim=0:
    if input_slice=0, tensor -> tensor[0]
    elif input_slice = (1, 5), tensor -> tensor[1:5]
    elif input_slice = (1, 5, 2), tensor -> tensor[1:5:2] (ie indexing with [1, 3])
    elif input_slice = [1, 4, 5], tensor -> tensor[[1, 4, 5]] (ie changing the first axis to have length 3, and taking the indices 1, 4, 5 out).
    elif input_slice is a Tensor, same as list - Tensor is assumed to be a 1D list of indices.

    :class: `Slice`
        An object that represents a slice input. It can be a tuple of integers or a slice object.
    """

    def __init__(
        self,
        input_slice: SliceInput = None,
    ):
        """
        Modular component for slicing tensors. Can be used to slice a tensor along a given dimension, or to index into a tensor along a given dimension.

        Args:
            input_slice (SliceInput): The slice to apply. Can be an int, a tuple, a list, a torch.Tensor, or None. If None, do nothing.
            
        Returns:
            Slice: A Slice object that can be applied to a tensor.
        
        Raises:
            ValueError: If the input_slice is not one of the above types.
        """
        if type(input_slice) == tuple:
            input_slice = slice(*input_slice)
            self.slice = input_slice
            self.mode = "slice"
        elif type(input_slice) == int:
            self.slice = input_slice
            self.mode = "int"
        elif type(input_slice) == slice:
            self.slice = input_slice
            self.mode = "slice"
        elif type(input_slice) in [list, torch.Tensor, np.ndarray]:
            self.slice = to_numpy(input_slice)
            self.mode = "array"
        elif input_slice is None:
            self.slice = slice(None)
            self.mode = "identity"
        else:
            raise ValueError(f"Invalid input_slice {input_slice}")

    def apply(
        self,
        tensor: torch.Tensor,
        dim: int = 0,
        ) -> torch.Tensor:
        """
        Takes in a tensor and a slice, and applies the slice to the given dimension (supports positive and negative dimension syntax). Returns the sliced tensor.

        Args:
            tensor (torch.Tensor): The tensor to slice.
            dim (int, optional): The dimension to slice along. Supports positive and negative dimension syntax.

        Returns:
            torch.Tensor: The sliced tensor.
        """
        ndim = tensor.ndim
        slices = [slice(None)] * ndim
        slices[dim] = self.slice
        return tensor[tuple(slices)]

    def indices(
        self,
        max_ctx: Optional[int] = None,
        ) -> Union[np.ndarray, np.int64]:
        """
        Returns the indices when this slice is applied to an axis of size max_ctx. Returns them as a numpy array, for integer slicing it is eg array([4])

        Args:
            max_ctx (int, optional): The size of the axis to slice. Only used if the slice is not an integer.

        Returns:
            np.ndarray: The indices that this slice will select.

        Raises:
            ValueError: If the slice is not an integer and max_ctx is not specified.
        """
        if self.mode == "int":
            return np.array([self.slice])
        if max_ctx is None:
            raise ValueError("max_ctx must be specified if slice is not an integer")
        return np.arange(max_ctx)[self.slice]

    def __repr__(
        self,
        ) -> str:
        return f"Slice: {self.slice} Mode: {self.mode} "


# %%


def get_act_name(
    name: str,
    layer: Optional[int] = None,
    layer_type: Optional[str] = None,
):
    """
    Helper function to convert shorthand to an activation name. Pretty hacky, intended to be useful for short feedback
    loop hacking stuff together, more so than writing good, readable code. But it is deterministic!

    Returns a name corresponding to an activation point in a TransformerLens model.

    Args:
         name (str): Takes in the name of the activation. This can be used to specify any activation name by itself.
         The code assumes the first sequence of digits passed to it (if any) is the layer number, and anything after
         that is the layer type.

         Given only a word and number, it leaves layer_type as is.
         Given only a word, it leaves layer and layer_type as is.

         Examples:
             get_act_name('embed') = get_act_name('embed', None, None)
             get_act_name('k6') = get_act_name('k', 6, None)
             get_act_name('scale4ln1') = get_act_name('scale', 4, 'ln1')

         layer (int, optional): Takes in the layer number. Used for activations that appear in every block.

         layer_type (string, optional): Used to distinguish between activations that appear multiple times in one block.

    Full Examples:

    get_act_name('k', 6, 'a')=='blocks.6.attn.hook_k'
    get_act_name('pre', 2)=='blocks.2.mlp.hook_pre'
    get_act_name('embed')=='hook_embed'
    get_act_name('normalized', 27, 'ln2')=='blocks.27.ln2.hook_normalized'
    get_act_name('k6')=='blocks.6.attn.hook_k'
    get_act_name('scale4ln1')=='blocks.4.ln1.hook_scale'
    get_act_name('pre5')=='blocks.5.mlp.hook_pre'
    """
    if (
        ("." in name or name.startswith("hook_"))
        and layer is None
        and layer_type is None
    ):
        # If this was called on a full name, just return it
        return name
    match = re.match(r"([a-z]+)(\d+)([a-z]?.*)", name)
    if match is not None:
        name, layer, layer_type = match.groups(0)

    layer_type_alias = {
        "a": "attn",
        "m": "mlp",
        "b": "",
        "block": "",
        "blocks": "",
        "attention": "attn",
    }

    act_name_alias = {
        "attn":"pattern",
        "attn_logits":"attn_scores",
        "key":"k",
        "query":"q",
        "value":"v",
        "mlp_pre":"pre",
        "mlp_mid":"mid",
        "mlp_post":"post",
    }

    layer_norm_names = ["scale", "normalized"]

    if name in act_name_alias:
        name = act_name_alias[name]

    full_act_name = ""
    if layer is not None:
        full_act_name += f"blocks.{layer}."
    if name in ["k", "v", "q", "z", "rot_k", "rot_q", "result", "pattern", "attn_scores"]:
        layer_type = "attn"
    elif name in ["pre", "post", "mid"]:
        layer_type = "mlp"
    elif layer_type in layer_type_alias:
        layer_type = layer_type_alias[layer_type]

    if layer_type:
        full_act_name += f"{layer_type}."
    full_act_name += f"hook_{name}"

    if name in layer_norm_names and layer is None:
        full_act_name = f"ln_final.{full_act_name}"
    return full_act_name


def remove_batch_dim(tensor: Float[torch.Tensor, "1 ..."]) -> Float[torch.Tensor, "..."]:
    """
    Removes the first dimension of a tensor if it is size 1, otherwise returns the tensor unchanged
    """
    if tensor.shape[0] == 1:
        return tensor.squeeze(0)
    else:
        return tensor


def test_prompt(
    prompt: str,
    answer: str,
    model,
    prepend_space_to_answer: bool = True,
    print_details: bool = True,
    prepend_bos: bool = True,
    top_k: int = 10,
):
    """
    Function to test whether a model can give the correct answer to a prompt. Intended for exploratory analysis, so it prints things out rather than returning things.

    Works for multi-token answers and multi-token prompts.

    Will always print the ranks of the answer tokens, and if print_details will print the logit and prob for the answer tokens and the top k tokens returned for each answer position.
    """
    if prepend_space_to_answer and not answer.startswith(" "):
        answer = " " + answer
    # GPT-2 often treats the first token weirdly, so lets give it a resting position
    tokens = model.to_tokens(prompt + answer, prepend_bos=prepend_bos)
    prompt_str_tokens = model.to_str_tokens(prompt, prepend_bos=prepend_bos)
    answer_str_tokens = model.to_str_tokens(answer, prepend_bos=False)
    prompt_length = len(prompt_str_tokens)
    answer_length = len(answer_str_tokens)
    if print_details:
        print("Tokenized prompt:", prompt_str_tokens)
        print("Tokenized answer:", answer_str_tokens)
    logits = remove_batch_dim(model(tokens))
    probs = logits.softmax(dim=-1)
    answer_ranks = []
    for index in range(prompt_length, prompt_length + answer_length):
        answer_token = tokens[0, index]
        answer_str_token = answer_str_tokens[index - prompt_length]
        # Offset by 1 because models predict the NEXT token
        token_probs = probs[index - 1]
        sorted_token_probs, sorted_token_values = token_probs.sort(descending=True)
        # Janky way to get the index of the token in the sorted list - I couldn't find a better way?
        correct_rank = torch.arange(len(sorted_token_values))[
            (sorted_token_values == answer_token).cpu()
        ].item()
        answer_ranks.append((answer_str_token, correct_rank))
        if print_details:
            # String formatting syntax - the first number gives the number of characters to pad to, the second number gives the number of decimal places.
            # rprint gives rich text printing
            rprint(
                f"Performance on answer token:\n[b]Rank: {correct_rank: <8} Logit: {logits[index-1, answer_token].item():5.2f} Prob: {token_probs[answer_token].item():6.2%} Token: |{answer_str_token}|[/b]"
            )
            for i in range(top_k):
                print(
                    f"Top {i}th token. Logit: {logits[index-1, sorted_token_values[i]].item():5.2f} Prob: {sorted_token_probs[i].item():6.2%} Token: |{model.to_string(sorted_token_values[i])}|"
                )
    rprint(f"[b]Ranks of the answer tokens:[/b] {answer_ranks}")


# %%
def transpose(tensor: Float[torch.Tensor, "... a b"]) -> Float[torch.Tensor, "... b a"]:
    """
    Utility to swap the last two dimensions of a tensor, regardless of the number of leading dimensions
    """
    return tensor.transpose(-1, -2)

def composition_scores(
    left: FactoredMatrix, right: FactoredMatrix, broadcast_dims=True
) -> Union[
    Float[torch.Tensor, "*leading_dims"], Float[torch.Tensor, "*leading_dims_left *T.leading_dims_right"]
]:
    """
    See `HookedTransformer.all_composition_scores` for documentation.
    """
    if broadcast_dims:
        r_leading = right.ndim - 2
        l_leading = left.ndim - 2
        for i in range(l_leading):
            right = right.unsqueeze(i)
        for i in range(r_leading):
            left = left.unsqueeze(i + l_leading)
    assert (
        left.rdim == right.ldim
    ), f"Composition scores require left.rdim==right.ldim, shapes were left: {left.shape}, right:{right.shape}"

    right = right.collapse_r()
    left = left.collapse_l()
    r_norms = right.norm(dim=[-2, -1])
    l_norms = left.norm(dim=[-2, -1])
    comp_norms = (left @ right).norm(dim=[-2, -1])
    return comp_norms / r_norms / l_norms


# %%
def get_dataset(dataset_name: str, **kwargs) -> Dataset:
    """
    Returns a small HuggingFace dataset, for easy testing and exploration. Accesses several convenience datasets with 10,000 elements (dealing with the enormous 100GB - 2TB datasets is a lot of effort!). Note that it returns a dataset (ie a dictionary containing all the data), *not* a DataLoader (iterator over the data + some fancy features). But you can easily convert it to a DataLoader. 
    
    Each dataset has a 'text' field, which contains the relevant info, some also have several meta data fields

    Kwargs will be passed to the huggingface dataset loading function, e.g. "data_dir"
    
    Possible inputs:
    * openwebtext (approx the GPT-2 training data https://huggingface.co/datasets/openwebtext)
    * pile (The Pile, a big mess of tons of diverse data https://pile.eleuther.ai/)
    * c4 (Colossal, Cleaned, Common Crawl - basically openwebtext but bigger https://huggingface.co/datasets/c4)
    * code (Codeparrot Clean, a Python code dataset https://huggingface.co/datasets/codeparrot/codeparrot-clean )
    * c4_code (c4 + code - the 20K data points from c4-10k and code-10k. This is the mix of datasets used to train my interpretability-friendly models, though note that they are *not* in the correct ratio! There's 10K texts for each, but about 22M tokens of code and 5M tokens of C4)
    * wiki (Wikipedia, generated from the 20220301.en split of https://huggingface.co/datasets/wikipedia )
    """
    dataset_aliases = {
        'openwebtext': 'stas/openwebtext-10k',
        'owt': 'stas/openwebtext-10k',
        'pile': 'NeelNanda/pile-10k',
        'c4': 'NeelNanda/c4-10k',
        'code': 'NeelNanda/code-10k',
        'python': 'NeelNanda/code-10k',
        'c4_code': 'NeelNanda/c4-code-20k',
        'c4-code': 'NeelNanda/c4-code-20k',
        'wiki': 'NeelNanda/wiki-10k'
    }
    if dataset_name in dataset_aliases:
        dataset = load_dataset(dataset_aliases[dataset_name], split='train', **kwargs)
    else:
        raise ValueError(f"Dataset {dataset_name} not supported")
    return dataset

<<<<<<< HEAD
def get_all_tokens(model: HookedTransformer) -> List[str]:
    """Gets all tokens from a HookedTransformer model, represented as a list of strings."""
    all_tokens = [model.to_str_tokens(np.array([i])) for i in range(model.cfg.d_vocab)]
    all_tokens = [all_tokens[i][0] for i in range(model.cfg.d_vocab)]
=======
def is_square(x: torch.Tensor) -> bool:
    """Checks if `x` is a square matrix."""
    return x.ndim == 2 and x.shape[0] == x.shape[1]

def is_lower_triangular(x: torch.Tensor) -> bool:
    """Checks if `x` is a lower triangular matrix."""
    if not is_square(x):
        return False
    return x.equal(x.tril())

def check_structure(t1: torch.Tensor, t2: torch.Tensor, *, verbose: bool=False) -> None:
    """Validate that the two square tensors have the same structure, i.e., 
    that the directionality of comparisons points in the same directions both 
    row-wise and column-wise.
    
    This function is not used anywhere in the code right now, just for debugging tests.
    """
    assert t1.ndim == 2
    assert t1.shape == t2.shape
    n_rows, n_cols = cast(Tuple[int, int], t1.shape)

    if verbose:
        print("Checking rows")
    row_mismatch = []
    for row_i in range(n_rows - 1):
        t1_result = t1[row_i].ge(t1[row_i + 1])
        t2_result = t2[row_i].ge(t2[row_i + 1])
        if any(t1_result != t2_result):
            row_mismatch.append(row_i)
            if verbose:
                print(f"\trows {row_i}:{row_i + 1}")
                print(f"\tt1: {t1_result.tolist()}")
                print(f"\tt2: {t2_result.tolist()}")
    
    if verbose:
        print("Checking columns")
    col_mismatch = []
    for col_i in range(n_cols - 1):
        t1_result = t1[:, col_i].ge(t1[:, col_i + 1])
        t2_result = t2[:, col_i].ge(t2[:, col_i + 1])
        if any(t1_result != t2_result):
            col_mismatch.append(col_i)
            if verbose:
                print(f"\trows {col_i}:{col_i + 1}")
                print(f"\tt1: {t1_result.tolist()}")
                print(f"\tt2: {t2_result.tolist()}")
    if not row_mismatch and not col_mismatch:
        print("PASSED")
    elif row_mismatch:
        print(f"row mismatch: {row_mismatch}")
    elif col_mismatch:
        print(f"column mismatch: {col_mismatch}")
>>>>>>> 3f0e1c3a
<|MERGE_RESOLUTION|>--- conflicted
+++ resolved
@@ -658,12 +658,11 @@
         raise ValueError(f"Dataset {dataset_name} not supported")
     return dataset
 
-<<<<<<< HEAD
 def get_all_tokens(model: HookedTransformer) -> List[str]:
     """Gets all tokens from a HookedTransformer model, represented as a list of strings."""
     all_tokens = [model.to_str_tokens(np.array([i])) for i in range(model.cfg.d_vocab)]
     all_tokens = [all_tokens[i][0] for i in range(model.cfg.d_vocab)]
-=======
+    
 def is_square(x: torch.Tensor) -> bool:
     """Checks if `x` is a square matrix."""
     return x.ndim == 2 and x.shape[0] == x.shape[1]
@@ -715,5 +714,4 @@
     elif row_mismatch:
         print(f"row mismatch: {row_mismatch}")
     elif col_mismatch:
-        print(f"column mismatch: {col_mismatch}")
->>>>>>> 3f0e1c3a
+        print(f"column mismatch: {col_mismatch}")