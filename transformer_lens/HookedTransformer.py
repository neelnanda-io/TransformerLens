import logging
from typing import Dict, List, NamedTuple, Optional, Tuple, Union, overload

import einops
import numpy as np
import torch
import torch.nn as nn
import tqdm.auto as tqdm
from fancy_einsum import einsum
from jaxtyping import Float, Int
from transformers import AutoTokenizer, PreTrainedTokenizerBase
from typing_extensions import Literal

import transformer_lens.loading_from_pretrained as loading
import transformer_lens.utils as utils
from transformer_lens import HookedTransformerConfig
from transformer_lens.ActivationCache import ActivationCache
from transformer_lens.components import (
    Embed,
    LayerNorm,
    LayerNormPre,
    PosEmbed,
    RMSNorm,
    RMSNormPre,
    TransformerBlock,
    Unembed,
)
from transformer_lens.FactoredMatrix import FactoredMatrix
from transformer_lens.hook_points import HookedRootModule, HookPoint

# Note - activation cache is used with run_with_cache, past_key_value_caching is used for
# generation.
from transformer_lens.past_key_value_caching import HookedTransformerKeyValueCache
from transformer_lens.utilities import devices
from transformer_lens.utils import USE_DEFAULT_VALUE

SingleLoss = Float[torch.Tensor, ""]  # Type alias for a single element tensor
LossPerToken = Float[torch.Tensor, "batch pos-1"]
Loss = Union[SingleLoss, LossPerToken]

DTYPE_FROM_STRING = {
    "float32": torch.float32,
    "fp32": torch.float32,
    "float16": torch.float16,
    "fp16": torch.float16,
    "bfloat16": torch.bfloat16,
    "bf16": torch.bfloat16,
}


# Named tuple object for if we want to output both logits and loss
class Output(NamedTuple):
    logits: Float[torch.Tensor, "batch pos d_vocab"]
    loss: Loss


class HookedTransformer(HookedRootModule):
    """Hooked Transformer.

    This class implements a full Transformer using the components in ./components.py, with
    HookPoints on every interesting activation. It inherits from HookedRootModule.

    It can have a pretrained Transformer's weights automatically loaded in via the
    HookedTransformer.from_pretrained class method. It can also be instantiated with randomly
    initialized weights via __init__ and being passed a dict or HookedTransformerConfig object.
    """

    def __init__(
        self,
        cfg,
        tokenizer=None,
        move_to_device=True,
        default_padding_side="right",
    ):
        """Model initialization.

        Note that if you want to load the model from pretrained weights, you should use the
        `HookedTransformer.from_pretrained()` class method instead of this one.

        Args:
            cfg Union[HookedTransformerConfig, Dict]: The config to use for the
                model.
            tokenizer (*optional): The tokenizer to use for the model. If not
                provided, it is inferred from cfg.tokenizer_name or initialized to None. If None,
                then the model cannot be passed strings, and d_vocab must be explicitly set.
            move_to_device (bool): Whether to move the model to the device specified in cfg.
                device. Must be true if `n_devices` in the config is greater than 1, since the
                model's layers will be split across multiple devices.
            default_padding_side (str): Which side to pad on. Must be "right" or "left".
        """
        super().__init__()
        if isinstance(cfg, Dict):
            cfg = HookedTransformerConfig(**cfg)
        elif isinstance(cfg, str):
            raise ValueError(
                "Please pass in a config dictionary or HookedTransformerConfig object. If you want to load a "
                "pretrained model, use HookedTransformer.from_pretrained() instead."
            )
        self.cfg = cfg

        if tokenizer is not None:
            self.set_tokenizer(tokenizer, default_padding_side=default_padding_side)
        elif self.cfg.tokenizer_name is not None:
            # If we have a tokenizer name, we can load it from HuggingFace
            if "llama" in self.cfg.tokenizer_name.lower():
                # llama tokenizer requires special handling
                logging.warning("LLaMA tokenizer not loaded. Please load manually.")
            else:
                self.set_tokenizer(
                    AutoTokenizer.from_pretrained(
                        self.cfg.tokenizer_name, add_bos_token=True
                    ),
                    default_padding_side=default_padding_side,
                )
        else:
            # If no tokenizer name is provided, we assume we're training on an algorithmic task and
            # will pass in tokens directly. In this case, we don't need a tokenizer.
            assert (
                self.cfg.d_vocab != -1
            ), "Must provide a tokenizer if d_vocab is not provided"
            self.tokenizer = None
            if default_padding_side != "right":
                logging.warning(
                    "default_padding_side is explictly given but ignored because tokenizer is not set."
                )

        self.embed = Embed(self.cfg)
        self.hook_embed = HookPoint()  # [batch, pos, d_model]

        if self.cfg.positional_embedding_type != "rotary":
            self.pos_embed = PosEmbed(self.cfg)
            self.hook_pos_embed = HookPoint()  # [batch, pos, d__dictmodel]

        if self.cfg.use_hook_tokens:
            self.hook_tokens = HookPoint()  # [batch, pos]

        self.blocks = nn.ModuleList(
            [
                TransformerBlock(self.cfg, block_index)
                for block_index in range(self.cfg.n_layers)
            ]
        )

        if self.cfg.normalization_type == "RMS":
            self.ln_final = RMSNorm(self.cfg)
        elif self.cfg.normalization_type == "RMSPre":
            self.ln_final = RMSNormPre(self.cfg)
        elif self.cfg.normalization_type == "LN":
            if self.cfg.final_rms:
                self.ln_final = RMSNorm(self.cfg)
            else:
                self.ln_final = LayerNorm(self.cfg)
        elif self.cfg.normalization_type == "LNPre":
            # We've folded in LayerNorm weights, so just need the center + scale parts
            if self.cfg.final_rms:
                self.ln_final = RMSNormPre(self.cfg)
            else:
                self.ln_final = LayerNormPre(self.cfg)
        elif self.cfg.normalization_type is None:
            # If it's None, don't create either layer
            pass
        else:
            logging.warning(
                f"Invalid normalization_type passed in {self.cfg.normalization_type}"
            )
        self.unembed = Unembed(self.cfg)

        if self.cfg.init_weights:
            self.init_weights()

        if move_to_device:
            # We load the devices in a pipeline manner - the first device gets the embed and
            # pos_embed layers and the first n_layers // n_devices blocks, the second gets the next
            # n_layers // n_devices blocks ... the last gets the last n_layers // n_devices blocks,
            # the final normalization layer (if it exists) and the unembed layer
            self.move_model_modules_to_device()

        # Helper variable to store a small (10K-20K) dataset of training data. Empty by default, can
        # be loaded with load_sample_training_dataset
        self.dataset = None

        # Gives each module a parameter with its name (relative to this root module)
        # Needed for HookPoints to work
        self.setup()

    def check_hooks_to_add(
        self,
        hook_point,
        hook_point_name,
        hook,
        dir="fwd",
        is_permanent=False,
        prepend=False,
    ) -> None:
        if hook_point_name.endswith("attn.hook_result"):
            assert (
                self.cfg.use_attn_result
            ), f"Cannot add hook {hook_point_name} if use_attn_result_hook is False"
        if hook_point_name.endswith(("hook_q_input", "hook_k_input", "hook_v_input")):
            assert (
                self.cfg.use_split_qkv_input
            ), f"Cannot add hook {hook_point_name} if use_split_qkv_input is False"
        if hook_point_name.endswith("mlp_in"):
            assert (
                self.cfg.use_hook_mlp_in
            ), f"Cannot add hook {hook_point_name} if use_hook_mlp_in is False"
        if hook_point_name.endswith("attn_in"):
            assert (
                self.cfg.use_attn_in
            ), f"Cannot add hook {hook_point_name} if use_attn_in is False"

    def input_to_embed(
        self,
        input: Union[str, List[str], Int[torch.Tensor, "batch pos"]],
        prepend_bos: Union[bool, None] = USE_DEFAULT_VALUE,
        padding_side: Union[Literal["left", "right"], None] = USE_DEFAULT_VALUE,
        past_kv_cache: Optional[HookedTransformerKeyValueCache] = None,
        past_left_attention_mask: Optional[torch.Tensor] = None,  # [batch pos]
    ) -> Tuple[
        Float[torch.Tensor, "batch pos d_model"],  # residual
        Optional[Int[torch.Tensor, "batch pos"]],  # tokens
        Optional[Float[torch.Tensor, "batch pos d_model"]],  # shortformer_pos_embed
        Optional[torch.Tensor],  # left_attention_mask [batch pos]
    ]:
        if type(input) == str or type(input) == list:
            # If text, convert to tokens (batch_size=1)
            assert (
                self.tokenizer is not None
            ), "Must provide a tokenizer if passing a string to the model"
            # This is only intended to support passing in a single string
            tokens = self.to_tokens(
                input, prepend_bos=prepend_bos, padding_side=padding_side
            )
        else:
            tokens = input
        if len(tokens.shape) == 1:
            # If tokens are a rank 1 tensor, add a dummy batch dimension to avoid things breaking.
            tokens = tokens[None]
        if tokens.device.type != self.cfg.device:
            tokens = tokens.to(devices.get_device_for_block_index(0, self.cfg))

        if self.tokenizer and self.tokenizer.padding_side == "left":
            # If the padding side is left, we need to compute the attention mask for the adjustment
            # of absolute positional embeddings and attention masking so that the pad tokens are not
            # attended.

            if past_left_attention_mask is None:
                left_attention_mask = utils.get_attention_mask(
                    self.tokenizer, tokens, self.cfg.default_prepend_bos
                )
            else:
                assert (
                    past_kv_cache is not None
                ), "If past_left_attention_mask is not None, past_kv_cache must not be None"
                assert (
                    tokens.shape[1] == 1
                ), "If past_left_attention_mask is not None, tokens must be a single token along the sequence dimension"
                # past_kv_cache is not None, so we're doing caching.
                # We need to extend the past_left_attention_mask.
                # Append '1' to the right of the past_left_attention_mask to account for the new
                # tokens
                left_attention_mask = utils.extend_tensor_with_ones(
                    past_left_attention_mask
                )

        else:
            # If tokenizer is not set, we assume that the input is right-padded.
            # If the padding side is right, we don't need to compute the attention mask.
            # We separate this case from left padding for computational efficiency.
            left_attention_mask = None

        # If we're doing caching, then we reuse keys and values from previous runs, as that's the
        # only way that past activations will affect the final logits. The cache contains those so
        # we don't need to recompute them. This is useful for generating text. As we have absolute
        # positional encodings, to implement this we have a `pos_offset` variable, defaulting to
        # zero, which says to offset which positional encodings are used (cached keys and values
        # were calculated with their own positional encodings).
        if past_kv_cache is None:
            pos_offset = 0
        else:
            batch_size, ctx_length = tokens.shape
            (
                cached_batch_size,
                cache_ctx_length,
                num_heads_in_cache,
                d_head_in_cache,
            ) = past_kv_cache[0].past_keys.shape
            assert cached_batch_size == batch_size
            assert num_heads_in_cache == self.cfg.n_heads
            assert d_head_in_cache == self.cfg.d_head
            # If we want to generate from the empty string, we'd pass in an empty cache, so we need
            # to handle that case
            assert (
                cache_ctx_length == 0 or ctx_length == 1
            ), "Pass in one token at a time after loading cache"
            pos_offset = cache_ctx_length
        if self.cfg.use_hook_tokens:
            tokens = self.hook_tokens(tokens)
        embed = self.hook_embed(self.embed(tokens))  # [batch, pos, d_model]
        if self.cfg.positional_embedding_type == "standard":
            pos_embed = self.hook_pos_embed(
                self.pos_embed(tokens, pos_offset, left_attention_mask)
            )  # [batch, pos, d_model]
            residual = embed + pos_embed  # [batch, pos, d_model]
            shortformer_pos_embed = None
        elif self.cfg.positional_embedding_type == "shortformer":
            # If we're using shortformer style attention, we don't add the positional embedding to
            # the residual stream. See HookedTransformerConfig for details
            pos_embed = self.hook_pos_embed(
                self.pos_embed(tokens, pos_offset, left_attention_mask)
            )  # [batch, pos, d_model]
            residual = embed
            shortformer_pos_embed = pos_embed
        elif self.cfg.positional_embedding_type == "rotary":
            # Rotary doesn't use positional embeddings, instead they're applied when dot producting
            # keys and queries. See HookedTransformerConfig for details
            residual = embed
            shortformer_pos_embed = None
        else:
            raise ValueError(
                f"Invalid positional_embedding_type passed in {self.cfg.positional_embedding_type}"
            )
        return residual, tokens, shortformer_pos_embed, left_attention_mask

    @overload
    def forward(
        self,
        input,
        return_type: Literal["logits"],
        loss_per_token: bool = False,
        prepend_bos: Union[bool, None] = USE_DEFAULT_VALUE,
        padding_side: Union[Literal["left", "right"], None] = USE_DEFAULT_VALUE,
        start_at_layer: Optional[int] = None,
        tokens: Optional[Int[torch.Tensor, "batch pos"]] = None,
        shortformer_pos_embed: Optional[
            Float[torch.Tensor, "batch pos d_model"]
        ] = None,
        left_attention_mask: Optional[torch.Tensor] = None,  # [batch pos]
        stop_at_layer: Optional[int] = None,
        past_kv_cache: Optional[HookedTransformerKeyValueCache] = None,
        past_left_attention_mask: Optional[torch.Tensor] = None,
    ) -> Loss:
        ...

    @overload
    def forward(
        self,
        input,
        return_type: Literal["loss"],
        loss_per_token: bool = False,
        prepend_bos: Union[bool, None] = USE_DEFAULT_VALUE,
        padding_side: Union[Literal["left", "right"], None] = USE_DEFAULT_VALUE,
        start_at_layer: Optional[int] = None,
        tokens: Optional[Int[torch.Tensor, "batch pos"]] = None,
        shortformer_pos_embed: Optional[
            Float[torch.Tensor, "batch pos d_model"]
        ] = None,
        left_attention_mask: Optional[torch.Tensor] = None,  # [batch pos]
        stop_at_layer: Optional[int] = None,
        past_kv_cache: Optional[HookedTransformerKeyValueCache] = None,
        past_left_attention_mask: Optional[torch.Tensor] = None,
    ) -> Loss:
        ...

    @overload
    def forward(
        self,
        input,
        return_type: Literal["both"],
        loss_per_token: bool = False,
        prepend_bos: Union[bool, None] = USE_DEFAULT_VALUE,
        padding_side: Union[Literal["left", "right"], None] = USE_DEFAULT_VALUE,
        start_at_layer: Optional[int] = None,
        tokens: Optional[Int[torch.Tensor, "batch pos"]] = None,
        shortformer_pos_embed: Optional[
            Float[torch.Tensor, "batch pos d_model"]
        ] = None,
        left_attention_mask: Optional[torch.Tensor] = None,  # [batch pos]
        stop_at_layer: Optional[int] = None,
        past_kv_cache: Optional[HookedTransformerKeyValueCache] = None,
        past_left_attention_mask: Optional[torch.Tensor] = None,
    ) -> Tuple[Float[torch.Tensor, "batch pos d_vocab"], Loss]:
        ...

    @overload
    def forward(
        self,
        input,
        return_type: Literal[None],
        loss_per_token: bool = False,
        prepend_bos: Union[bool, None] = USE_DEFAULT_VALUE,
        padding_side: Union[Literal["left", "right"], None] = USE_DEFAULT_VALUE,
        start_at_layer: Optional[int] = None,
        tokens: Optional[Int[torch.Tensor, "batch pos"]] = None,
        shortformer_pos_embed: Optional[
            Float[torch.Tensor, "batch pos d_model"]
        ] = None,
        left_attention_mask: Optional[torch.Tensor] = None,  # [batch pos]
        stop_at_layer: Optional[int] = None,
        past_kv_cache: Optional[HookedTransformerKeyValueCache] = None,
        past_left_attention_mask: Optional[torch.Tensor] = None,
    ) -> None:
        ...

    # TODO make sure type assertions are provided
    def forward(
        self,
        input: Union[
            str,
            List[str],
            Int[torch.Tensor, "batch pos"],
            Float[torch.Tensor, "batch pos d_model"],
        ],
        return_type: Optional[str] = "logits",
        loss_per_token: bool = False,
        prepend_bos: Union[bool, None] = USE_DEFAULT_VALUE,
        padding_side: Union[Literal["left", "right"], None] = USE_DEFAULT_VALUE,
        start_at_layer: Optional[int] = None,
        tokens: Optional[Int[torch.Tensor, "batch pos"]] = None,
        shortformer_pos_embed: Optional[
            Float[torch.Tensor, "batch pos d_model"]
        ] = None,
        left_attention_mask: Optional[torch.Tensor] = None,  # [batch pos]
        stop_at_layer: Optional[int] = None,
        past_kv_cache: Optional[HookedTransformerKeyValueCache] = None,
        past_left_attention_mask: Optional[torch.Tensor] = None,  # [batch pos]
    ) -> Union[
        None,
        Float[torch.Tensor, "batch pos d_vocab"],
        Loss,
        Tuple[Float[torch.Tensor, "batch pos d_vocab"], Loss],
    ]:
        """Forward Pass.

        Input is either a batch of tokens ([batch, pos]) or a text string, a string is automatically
        tokenized to a batch of a single element. The prepend_bos flag only applies when inputting a
        text string.

        Note that loss is the standard "predict the next token" cross-entropy loss for GPT-2 style
        language models - if you want a custom loss function, the recommended behaviour is returning
        the logits and then applying your custom loss function.

        Args:
            return_type Optional[str]: The type of output to return. Can be one of: None (return
                nothing, don't calculate logits), 'logits' (return logits), 'loss' (return
                cross-entropy loss), 'both' (return logits and loss).
            loss_per_token bool: Whether to return the (next token prediction) loss per token (True)
                or average (False). Average loss is a scalar (averaged over position *and* batch),
                per-token loss is a tensor ([batch, position-1]) - position-1 because we're
                predicting the next token, and there's no specified next token for the final token.
                Defaults to False.
            prepend_bos Optional[bool]: Whether to prepend the BOS token to the input (only applies
                when input is a string). Defaults to None, implying usage of
                self.cfg.default_prepend_bos which is set to True unless specified otherwise. (Even
                for models not explicitly trained with a prepended BOS token, heads often use the
                first position as a resting position and accordingly lose information from the first
                token, so this empirically seems to give better results.) Pass True or False to
                locally override the default.
            start_at_layer Optional[int]: If not None, start the forward pass at the specified
                layer. Requires input to be the residual stream before the specified layer with
                shape [batch, pos, d_model]. Inclusive - ie, start_at_layer = 0 skips the embedding
                then runs the rest of the model. Supports negative indexing. start_at_layer = -1
                only runs the final block and the unembedding. Defaults to None (run the full
                model).
            tokens: Optional[Int[torch.Tensor, "batch pos"]]: Tokenized input. Only use if
                start_at_layer is not None and return type is "loss" or "both".
            shortformer_pos_embed: Optional[Float[torch.Tensor, "batch pos d_model"]]: Positional
                embedding for shortformer models. Only use if start_at_layer is not None and
                self.cfg.positional_embedding_type == "shortformer".
            left_attention_mask: Optional[torch.Tensor]: The attention mask for left padded tokens.
                Only use if start_at_layer is not None and self.tokenizer.padding_side == "left".
            stop_at_layer Optional[int]: If not None, stop the forward pass at the specified layer.
                Exclusive - ie, stop_at_layer = 0 will only run the embedding layer, stop_at_layer =
                1 will run the embedding layer and the first transformer block, etc. Supports
                negative indexing. Useful for analysis of intermediate layers, eg finding neuron
                activations in layer 3 of a 24 layer model. Defaults to None (run the full model).
        """

        with utils.LocallyOverridenDefaults(
            self, prepend_bos=prepend_bos, padding_side=padding_side
        ):
            if start_at_layer is None:
                (
                    residual,
                    tokens,
                    shortformer_pos_embed,
                    left_attention_mask,
                ) = self.input_to_embed(
                    input,
                    prepend_bos=prepend_bos,
                    padding_side=padding_side,
                    past_kv_cache=past_kv_cache,
                    past_left_attention_mask=past_left_attention_mask,
                )
            else:
                assert type(input) == torch.Tensor
                residual = input

            if start_at_layer is None:
                start_at_layer = 0
            # If we explicitly want to start or stop at a layer, we only iterate through the blocks
            # between those indices. Note that start_at_layer is inclusive and stop_at_layer is
            # exclusive.
            # Eg: start_at_layer==None + stop_at_layer==0 means to only run the embed.
            # Eg: start_at_layer==3 + stop_at_layer==-1 means to run from layer 3 until the end of
            # the PENULTIMATE layer
            transformer_block_list = self.blocks[start_at_layer:stop_at_layer]  # type: ignore

            for i, block in enumerate(transformer_block_list):  # type: ignore
                # Note that each block includes skip connections, so we don't need residual +
                # block(residual). If we're using multiple GPUs, we need to send the residual and
                # shortformer_pos_embed to the correct GPU
                residual = residual.to(devices.get_device_for_block_index(i, self.cfg))
                if shortformer_pos_embed is not None:
                    shortformer_pos_embed = shortformer_pos_embed.to(
                        devices.get_device_for_block_index(i, self.cfg)
                    )

                residual = block(
                    residual,
                    # Cache contains a list of HookedTransformerKeyValueCache objects, one for each
                    # block
                    past_kv_cache_entry=past_kv_cache[i]
                    if past_kv_cache is not None
                    else None,
                    shortformer_pos_embed=shortformer_pos_embed,
                    left_attention_mask=left_attention_mask,
                )  # [batch, pos, d_model]

            if stop_at_layer is not None:
                # When we stop at an early layer, we end here rather than doing further computation
                return None

            if self.cfg.normalization_type is not None:
                residual = self.ln_final(residual)  # [batch, pos, d_model]
            if return_type is None:
                return None
            else:
                logits = self.unembed(residual)  # [batch, pos, d_vocab]
                if return_type == "logits":
                    return logits
                else:
                    loss = self.loss_fn(logits, tokens, per_token=loss_per_token)
                    if return_type == "loss":
                        return loss
                    elif return_type == "both":
                        return Output(logits, loss)
                    else:
                        logging.warning(f"Invalid return_type passed in: {return_type}")
                        return None

    def loss_fn(
        self,
        logits: Float[torch.Tensor, "batch pos d_vocab"],
        tokens: Int[torch.Tensor, "batch pos"],
        per_token: bool = False,
    ):
        """Wrapper around `utils.lm_cross_entropy_loss`.

        Used in forward() with return_type=="loss" or "both".
        """
        if tokens.device != logits.device:
            tokens = tokens.to(logits.device)
        return utils.lm_cross_entropy_loss(logits, tokens, per_token)

    @overload
    def run_with_cache(
        self, *model_args, return_cache_object: Literal[True] = True, **kwargs
    ) -> Tuple[Output, ActivationCache]:
        ...

    @overload
    def run_with_cache(
        self, *model_args, return_cache_object: Literal[False] = False, **kwargs
    ) -> Tuple[Output, Dict[str, torch.Tensor]]:
        ...

    def run_with_cache(
        self, *model_args, return_cache_object=True, remove_batch_dim=False, **kwargs
    ) -> Tuple[
        Union[
            None,
            Float[torch.Tensor, "batch pos d_vocab"],
            Loss,
            Tuple[Float[torch.Tensor, "batch pos d_vocab"], Loss],
        ],
        Union[ActivationCache, Dict[str, torch.Tensor]],
    ]:
        """Wrapper around `run_with_cache` in HookedRootModule.

        If return_cache_object is True, this will return an ActivationCache object, with a bunch of
        useful HookedTransformer specific methods, otherwise it will return a dictionary of
        activations as in HookedRootModule.
        """
        out, cache_dict = super().run_with_cache(
            *model_args, remove_batch_dim=remove_batch_dim, **kwargs
        )
        if return_cache_object:
            cache = ActivationCache(
                cache_dict, self, has_batch_dim=not remove_batch_dim
            )
            return out, cache
        else:
            return out, cache_dict

    def set_tokenizer(
        self,
        tokenizer,
        default_padding_side="right",
    ):
        """Set the tokenizer to use for this model.

        Args:
            tokenizer (PreTrainedTokenizer): a pretrained HuggingFace tokenizer.
            default_padding_side (str): "right" or "left", which side to pad on.

        """
        assert isinstance(
            tokenizer, PreTrainedTokenizerBase
        ), f"{type(tokenizer)} is not a supported tokenizer, please use PreTrainedTokenizer or PreTrainedTokenizerFast"

        assert default_padding_side in [
            "right",
            "left",
        ], f"padding_side must be 'right' or 'left', got {default_padding_side}"

        # Use a tokenizer that is initialized with add_bos_token=True as the default tokenizer.
        # Such a tokenizer should be set as the default tokenizer because the tokenization of some
        # tokenizers like LlamaTokenizer are different when bos token is automatically/manually
        # prepended, and add_bos_token cannot be dynamically controlled after initialization
        # (https://github.com/huggingface/transformers/issues/25886).
        tokenizer_with_bos = utils.get_tokenizer_with_bos(tokenizer)
        self.tokenizer = tokenizer_with_bos
        self.tokenizer.padding_side = default_padding_side

        # Some tokenizers doesn't automatically prepend the BOS token even when they are initialized
        # with add_bos_token=True. Therefore, we need this information to dynamically control prepend_bos.
        self.cfg.tokenizer_prepends_bos = len(self.tokenizer.encode("")) > 0

        if self.tokenizer.eos_token is None:
            self.tokenizer.eos_token = "<|endoftext|>"
        if self.tokenizer.pad_token is None:
            self.tokenizer.pad_token = self.tokenizer.eos_token
        if self.tokenizer.bos_token is None:
            self.tokenizer.bos_token = self.tokenizer.eos_token

        # Infer vocab size from tokenizer
        if self.cfg.d_vocab == -1:
            self.cfg.d_vocab = max(self.tokenizer.vocab.values()) + 1
        if self.cfg.d_vocab_out == -1:
            self.cfg.d_vocab_out = self.cfg.d_vocab

    def to_tokens(
        self,
        input: Union[str, List[str]],
        prepend_bos: Union[bool, None] = USE_DEFAULT_VALUE,
        padding_side: Union[Literal["left", "right"], None] = USE_DEFAULT_VALUE,
        move_to_device: bool = True,
        truncate: bool = True,
    ) -> Int[torch.Tensor, "batch pos"]:
        """Converts a string to a tensor of tokens.

        If prepend_bos is True, prepends the BOS token to the input - this is recommended when
        creating a sequence of tokens to be input to a model.

        Gotcha: prepend_bos prepends a beginning of string token. This is a recommended default when
        inputting a prompt to the model as the first token is often treated weirdly, but should only
        be done at the START of the prompt. Make sure to turn it off if you're looking at the
        tokenization of part of the prompt! (Note: some models eg GPT-2 were not trained with a BOS
        token, others (OPT and my models) were)

        Gotcha2: Tokenization of a string depends on whether there is a preceding space and whether
        the first letter is capitalized. It's easy to shoot yourself in the foot here if you're not
        careful!

        Args:
            input (Union[str, List[str]]): The input to tokenize.
            prepend_bos (bool, optional): Whether to prepend the BOS token to the input (only
                applies when input is a string). Defaults to None, implying usage of
                self.cfg.default_prepend_bos which is set to True unless specified otherwise. Pass
                True or False to locally override the default.
            move_to_device (bool): Whether to move the output tensor of tokens to the device the
                model lives on. Defaults to True truncate (bool): If the output tokens are too long,
                whether to truncate the output tokens to the model's max context window. Does nothing
                for shorter inputs. Defaults to True.
        """
        with utils.LocallyOverridenDefaults(
            self, prepend_bos=prepend_bos, padding_side=padding_side
        ):
            assert (
                self.tokenizer is not None
            ), "Cannot use to_tokens without a tokenizer"
            assert (
                self.cfg.tokenizer_prepends_bos is not None
            ), "Set the tokenizer for the model by calling set_tokenizer"

            if self.cfg.default_prepend_bos and not self.cfg.tokenizer_prepends_bos:
                # We want to prepend bos but the tokenizer doesn't automatically do it, so we add it manually
                input = utils.get_input_with_manually_prepended_bos(
                    self.tokenizer, input
                )

            tokens = self.tokenizer(
                input,
                return_tensors="pt",
                padding=True,
                truncation=truncate,
                max_length=self.cfg.n_ctx if truncate else None,
            )["input_ids"]

            if not self.cfg.default_prepend_bos and self.cfg.tokenizer_prepends_bos:
                # We don't want to prepend bos but the tokenizer does it automatically, so we remove it manually
                tokens = utils.get_tokens_with_bos_removed(self.tokenizer, tokens)

            if move_to_device:
                tokens = tokens.to(self.cfg.device)
            return tokens

    def to_string(
        self,
        tokens: Union[
            Int[torch.Tensor, ""],
            Int[torch.Tensor, "batch pos"],
            Int[torch.Tensor, "pos"],
            np.ndarray,
            List[Int[torch.Tensor, "pos"]],
        ],
    ) -> Union[str, List[str]]:
        """Tokens to String(s).

        Converts a tensor of tokens to a string (if rank 1) or a list of strings (if rank 2).

        Accepts lists of tokens and numpy arrays as inputs too (and converts to tensors internally)
        """
        assert self.tokenizer is not None, "Cannot use to_string without a tokenizer"

        if not isinstance(tokens, torch.Tensor):
            # We allow lists to be input
            tokens = torch.tensor(tokens)

        # I'm not sure what exactly clean_up_tokenization_spaces does, but if
        # it's set, then tokenization is no longer invertible, and some tokens
        # with a bunch of whitespace get collapsed together
        if len(tokens.shape) == 2:
            return self.tokenizer.batch_decode(
                tokens, clean_up_tokenization_spaces=False
            )
        elif len(tokens.shape) <= 1:
            return self.tokenizer.decode(tokens, clean_up_tokenization_spaces=False)
        else:
            raise ValueError(f"Invalid shape passed in: {tokens.shape}")

    def to_str_tokens(
        self,
        input: Union[
            str,
            Int[torch.Tensor, "pos"],
            Int[torch.Tensor, "1 pos"],
            Int[np.ndarray, "pos"],
            Int[np.ndarray, "1 pos"],
            list,
        ],
        prepend_bos: Union[bool, None] = USE_DEFAULT_VALUE,
        padding_side: Union[Literal["left", "right"], None] = USE_DEFAULT_VALUE,
    ) -> Union[List[str], List[List[str]]]:
        """Map text, a list of text or tokens to a list of tokens as strings.

        Gotcha: prepend_bos prepends a beginning of string token. This is a recommended default when
        inputting a prompt to the model as the first token is often treated weirdly, but should only
        be done at the START of the prompt. If prepend_bos=None is passed, it implies the usage of
        self.cfg.default_prepend_bos which is set to True unless specified otherwise. Therefore,
        make sure to locally turn it off by passing prepend_bos=False if you're looking at the
        tokenization of part of the prompt! (Note: some models eg GPT-2 were not trained with a BOS
        token, others (OPT and my models) were)

        Gotcha2: Tokenization of a string depends on whether there is a preceding space and whether
        the first letter is capitalized. It's easy to shoot yourself in the foot here if you're not
        careful!

        Gotcha3: If passing a string that exceeds the model's context length (model.cfg.n_ctx), it
        will be truncated.

        Args:
            input (Union[str, list, torch.Tensor]): The input - either a string or a tensor of
                tokens. If tokens, should be a tensor of shape [pos] or [1, pos].
            prepend_bos (bool, optional): Whether to prepend the BOS token to the input (only
                applies when input is a string). Defaults to None, implying usage of
                self.cfg.default_prepend_bos which is set to True unless specified otherwise. Pass
                True or False to locally override the default.

        Returns:
            str_tokens: List of individual tokens as strings
        """
        with utils.LocallyOverridenDefaults(
            self, prepend_bos=prepend_bos, padding_side=padding_side
        ):
            if isinstance(input, list):
                return list(
                    map(
                        lambda tokens: self.to_str_tokens(
                            tokens, prepend_bos, padding_side
                        ),
                        input,
                    )
                )  # type: ignore
            elif isinstance(input, str):
                tokens = self.to_tokens(
                    input, prepend_bos=prepend_bos, padding_side=padding_side
                )[0]
            elif isinstance(input, torch.Tensor):
                tokens = input
                tokens = tokens.squeeze()  # Get rid of a trivial batch dimension
                if tokens.dim() == 0:
                    # Don't pass dimensionless tensor
                    tokens = tokens.unsqueeze(0)
                assert (
                    tokens.dim() == 1
                ), f"Invalid tokens input to to_str_tokens, has shape: {tokens.shape}"
            elif isinstance(input, np.ndarray):
                tokens = input
                tokens = tokens.squeeze()  # Get rid of a trivial batch dimension
                if tokens.ndim == 0:
                    # Don't pass dimensionless tensor
                    tokens = np.expand_dims(tokens, axis=0)
                assert (
                    tokens.ndim == 1
                ), f"Invalid tokens input to to_str_tokens, has shape: {tokens.shape}"
            else:
                raise ValueError(f"Invalid input type to to_str_tokens: {type(input)}")
            str_tokens = self.tokenizer.batch_decode(
                tokens, clean_up_tokenization_spaces=False
            )
            return str_tokens

    def to_single_token(self, string):
        """Map a string that makes up a single token to the id for that token.

        Raises an error for strings that are not a single token! If uncertain use to_tokens.
        """

        # We use the to_tokens method, do not append a BOS token
        token = self.to_tokens(string, prepend_bos=False).squeeze()
        # If token shape is non-empty, raise error
        assert not token.shape, f"Input string: {string} is not a single token!"
        return token.item()

    def to_single_str_token(self, int_token: int) -> str:
        # Gives the single token corresponding to an int in string form
        assert isinstance(int_token, int)
        token = self.to_str_tokens(torch.tensor([int_token]))
        assert len(token) == 1
        return token[0]

    def get_token_position(
        self,
        single_token: Union[str, int],
        input: Union[
            str, Union[Float[torch.Tensor, "pos"], Float[torch.Tensor, "1 pos"]]
        ],
        mode="first",
        prepend_bos: Union[bool, None] = USE_DEFAULT_VALUE,
        padding_side: Union[Literal["left", "right"], None] = USE_DEFAULT_VALUE,
    ):
        """Get the position of a single_token in a string or sequence of tokens.

        Raises an error if the token is not present.

        Gotcha: If you're inputting a string, it'll automatically be tokenized. Be careful about the
        setting for prepend_bos! When a string is input to the model, a BOS (beginning of sequence)
        token is prepended by default when the string is tokenized because
        self.cfg.default_prepend_bos is set to True unless specified otherwise. But this should only
        be done at the START of the input, not when inputting part of the prompt. If you're getting
        weird off-by-one errors, check carefully for what the setting should be!

        Args:
            single_token (Union[str, int]): The token to search for. Can
                be a token index, or a string (but the string must correspond to a single token).
            input (Union[str, torch.Tensor]): The sequence to
                search in. Can be a string or a rank 1 tensor of tokens or a rank 2 tensor of tokens
                with a dummy batch dimension.
            mode (str, optional): If there are multiple matches, which match to return. Supports
                "first" or "last". Defaults to "first".
            prepend_bos (bool, optional): Whether to prepend the BOS token to the input (only
                applies when input is a string). Defaults to None, implying usage of
                self.cfg.default_prepend_bos which is set to True unless specified otherwise. Pass
                True or False to locally override the default.
        """
        if isinstance(input, str):
            # If the input is a string, convert to tensor
            tokens = self.to_tokens(
                input, prepend_bos=prepend_bos, padding_side=padding_side
            )
        else:
            tokens = input

        if len(tokens.shape) == 2:
            # If the tokens have shape [1, seq_len], flatten to [seq_len]
            assert (
                tokens.shape[0] == 1
            ), f"If tokens are rank two, they must have shape [1, seq_len], not {tokens.shape}"
            tokens = tokens[0]

        if isinstance(single_token, str):
            # If the single token is a string, convert to an integer
            single_token = self.to_single_token(single_token)
        elif isinstance(single_token, torch.Tensor):
            single_token = single_token.item()

        indices = torch.arange(len(tokens), device=tokens.device)[
            tokens == single_token
        ]
        assert len(indices) > 0, f"The token does not occur in the prompt"
        if mode == "first":
            return indices[0].item()
        elif mode == "last":
            return indices[-1].item()
        else:
            raise ValueError(f"mode must be 'first' or 'last', not {mode}")

    def tokens_to_residual_directions(
        self,
        tokens: Union[
            str,
            int,
            Int[torch.Tensor, ""],
            Int[torch.Tensor, "pos"],
            Int[torch.Tensor, "batch pos"],
        ],
    ) -> Union[
        Float[torch.Tensor, "d_model"],
        Float[torch.Tensor, "pos d_model"],
        Float[torch.Tensor, "batch pos d_model"],
    ]:
        """Map tokens to a tensor with the unembedding vector for those tokens.

        I.e. the vector in the residual stream that we dot with to the get the logit for that token.

        WARNING: If you use this without folding in LayerNorm, the results will be misleading and
        may be incorrect, as the LN weights change the unembed map. This is done automatically with
        the fold_ln flag on from_pretrained

        WARNING 2: LayerNorm scaling will scale up or down the effective direction in the residual
        stream for each output token on any given input token position.
        ActivationCache.apply_ln_to_stack will apply the appropriate scaling to these directions.

        Args:
            tokens (Union[str, int, torch.Tensor]): The token(s). If a single token, can be a single
                element tensor, an integer, or string. If string, will be mapped to a single token
                using to_single_token, and an error raised if it's multiple tokens. The method also
                works for a batch of input tokens.

        Returns:
            residual_direction torch.Tensor: The unembedding vector for the token(s), a stack of
                [d_model] tensor.
        """
        if isinstance(tokens, torch.Tensor) and tokens.numel() > 1:
            # If the tokens are a tensor, and have more than one element, assume they are a batch of
            # tokens.
            residual_directions = self.W_U[:, tokens]
            residual_directions = einops.rearrange(
                residual_directions, "d_model ... -> ... d_model"
            )
            return residual_directions
        else:
            # Otherwise there is a single token
            if isinstance(tokens, str):
                token = self.to_single_token(tokens)
            elif isinstance(tokens, int):
                token = tokens
            elif isinstance(tokens, torch.Tensor) and tokens.numel() == 1:
                token = tokens.item()
            else:
                raise ValueError(f"Invalid token type: {type(tokens)}")
            residual_direction = self.W_U[:, token]
            return residual_direction

    def to(
        self,
        device_or_dtype: Union[torch.device, str, torch.dtype],
        print_details: bool = True,
    ):
        return devices.move_to_and_update_config(self, device_or_dtype, print_details)

    def cuda(self):
        """Wrapper around cuda that also changes `self.cfg.device`."""
        return self.to("cuda")

    def cpu(self):
        """Wrapper around cuda that also changes `self.cfg.device`."""
        return self.to("cpu")

    def mps(self):
        """Wrapper around mps that also changes `self.cfg.device`."""
        return self.to("mps")

    def move_model_modules_to_device(self):
        self.embed.to(devices.get_device_for_block_index(0, self.cfg))
        self.hook_embed.to(devices.get_device_for_block_index(0, self.cfg))
        if self.cfg.positional_embedding_type != "rotary":
            self.pos_embed.to(devices.get_device_for_block_index(0, self.cfg))
            self.hook_pos_embed.to(devices.get_device_for_block_index(0, self.cfg))
        if hasattr(self, "ln_final"):
            self.ln_final.to(
                devices.get_device_for_block_index(self.cfg.n_layers - 1, self.cfg)
            )
        self.unembed.to(
            devices.get_device_for_block_index(self.cfg.n_layers - 1, self.cfg)
        )
        for i, block in enumerate(self.blocks):
            block.to(devices.get_device_for_block_index(i, self.cfg))

    @classmethod
    def from_pretrained(
        cls,
        model_name: str,
        fold_ln=True,
        center_writing_weights=True,
        center_unembed=True,
        refactor_factored_attn_matrices=False,
        checkpoint_index=None,
        checkpoint_value=None,
        hf_model=None,
        device=None,
        n_devices=1,
        tokenizer=None,
        move_to_device=True,
        fold_value_biases=True,
        default_prepend_bos=True,
        default_padding_side="right",
        dtype="float32",
        **from_pretrained_kwargs,
    ) -> "HookedTransformer":
        """Load in pretrained model weights.

        Load in pretrained model weights to the HookedTransformer format and optionally to do some
        processing to make the model easier to interpret. Currently supports loading from most
        autoregressive HuggingFace models (GPT2, GPTNeo, GPTJ, OPT) and from a range of toy models
        and SoLU models trained by me (Neel Nanda).

        Also supports loading from a checkpoint for checkpointed models (currently, models trained
        by me (NeelNanda) and the stanford-crfm models). These can either be determined by the
        checkpoint index (the index of the checkpoint in the checkpoint list) or by the checkpoint
        value (the value of the checkpoint, eg 1000 for a checkpoint taken at step 1000 or after
        1000 tokens. Each model has checkpoints labelled with exactly one of labels and steps). If
        neither is specified the final model is loaded. If both are specified, the checkpoint index
        is used.

        See load_and_process_state_dict for details on the processing (folding layer norm, centering
        the unembedding and centering the writing weights)

        Args:
            model_name (str): The model name - must be an element of OFFICIAL_MODEL_NAMES or an
                alias of one. fold_ln (bool, optional): Whether to fold in the LayerNorm weights to
                the subsequent linear layer. This does not change the computation. Defaults to True.
            center_writing_weights (bool, optional): Whether to center weights
                writing to the residual stream (ie set mean to be zero). Due to LayerNorm this
                doesn't change the computation. Defaults to True.
            center_unembed (bool, optional): Whether to center W_U (ie set mean
                to be zero). Softmax is translation invariant so this doesn't affect log probs or
                loss, but does change logits. Defaults to True.
            refactor_factored_attn_matrices (bool, optional): Whether to convert the factored
                matrices (W_Q & W_K, and W_O & W_V) to be "even". Defaults to False
            checkpoint_index (int, optional): If loading from a checkpoint, the index of
                the checkpoint to load. Defaults to None.
            checkpoint_value (int, optional): If loading from a checkpoint, the value of
                the checkpoint to load, ie the step or token number (each model has checkpoints
                labelled with exactly one of these). Defaults to None.
            hf_model (AutoModelForCausalLM, optional): If you have already loaded in the
                HuggingFace model, you can pass it in here rather than needing to recreate the
                object. Defaults to None.
            device (str, optional): The device to load the model onto. By
                default will load to CUDA if available, else CPU.
            n_devices (int, optional): The number of devices to split the model
                across. Defaults to 1. If greater than 1, `device` must be cuda.
            tokenizer (*optional): The tokenizer to use for the model. If not
<<<<<<< HEAD
                provided, it is inferred from cfg.tokenizer_name or initialized to None.
                If None, then the model cannot be passed strings, and d_vocab must be explicitly set.
            move_to_device (bool, optional): Whether to move the model to the device specified in cfg.
                device. Must be true if `n_devices` in the config is greater than 1, since the model's layers
                will be split across multiple devices.
            default_prepend_bos (bool, optional): Default behavior of whether to prepend the BOS token when the
                methods of HookedTransformer process input text to tokenize (only when input is a string).
                Defaults to True - even for models not explicitly trained with this, heads often use the
                first position as a resting position and accordingly lose information from the first token,
                so this empirically seems to give better results. To change the default behavior to False, pass in
                default_prepend_bos=False. Note that you can also locally override the default behavior by passing
                in prepend_bos=True/False when you call a method that processes the input string.
            dtype (str | torch.dtype, optional): What data type to load the model in (also sets the dtype of
                the HuggingFace model). Set to bfloat16 or float16 if you get out of memory errors when loading
                the model.
            from_pretrained_kwargs (dict, optional): Any other optional argument passed to HuggingFace's
                from_pretrained (e.g. "cache_dir" or "torch_dtype"). Also passed to other HuggingFace
                functions when compatible. For some models or arguments it doesn't work, especially for
                models that are not internally loaded with HuggingFace's from_pretrained (e.g. SoLU models).
            default_padding_side (str, optional): Which side to pad on when tokenizing. Defaults to "right".
=======
                provided, it is inferred from cfg.tokenizer_name or initialized to None. If None,
                then the model cannot be passed strings, and d_vocab must be explicitly set.
            move_to_device (bool, optional): Whether to move the model to the device specified in
                cfg. device. Must be true if `n_devices` in the config is greater than 1, since the
                model's layers will be split across multiple devices.
            default_prepend_bos (bool, optional): Default behavior of whether to prepend the BOS
                token when the methods of HookedTransformer process input text to tokenize (only
                when input is a string). Defaults to True - even for models not explicitly trained
                with this, heads often use the first position as a resting position and accordingly
                lose information from the first token, so this empirically seems to give better
                results. To change the default behavior to False, pass in default_prepend_bos=False.
                Note that you can also locally override the default behavior by passing in
                prepend_bos=True/False when you call a method that processes the input string.
            from_pretrained_kwargs (dict, optional): Any other optional argument passed to
                HuggingFace's from_pretrained (e.g. "cache_dir" or "torch_dtype"). Also passed to
                other HuggingFace functions when compatible. For some models or arguments it doesn't
                work, especially for models that are not internally loaded with HuggingFace's
                from_pretrained (e.g. SoLU models).
            default_padding_side (str, optional): Which side to pad on when tokenizing. Defaults to
                "right".
>>>>>>> 63d24e2a
        """
        assert not (
            from_pretrained_kwargs.get("load_in_8bit", False)
            or from_pretrained_kwargs.get("load_in_4bit", False)
        ), "Quantization not supported"

        if isinstance(dtype, str):
            # Convert from string to a torch dtype
            dtype = DTYPE_FROM_STRING[dtype]
        if "torch_dtype" in from_pretrained_kwargs:
            # For backwards compatibility with the previous way to do low precision loading
            # This should maybe check the user did not explicitly set dtype *and* torch_dtype
            dtype = from_pretrained_kwargs["torch_dtype"]

        if (
            (from_pretrained_kwargs.get("torch_dtype", None) == torch.float16)
            or dtype == torch.float16
        ) and device in ["cpu", None]:
            logging.warning(
                "float16 models may not work on CPU. Consider using a GPU or bfloat16."
            )

        # Get the model name used in HuggingFace, rather than the alias.
        official_model_name = loading.get_official_model_name(model_name)

        # Load the config into an HookedTransformerConfig object. If loading from a
        # checkpoint, the config object will contain the information about the
        # checkpoint
        cfg = loading.get_pretrained_model_config(
            official_model_name,
            checkpoint_index=checkpoint_index,
            checkpoint_value=checkpoint_value,
            fold_ln=fold_ln,
            device=device,
            n_devices=n_devices,
            default_prepend_bos=default_prepend_bos,
            dtype=dtype,
            **from_pretrained_kwargs,
        )

        if cfg.positional_embedding_type == "shortformer":
            if fold_ln:
                logging.warning(
                    "You tried to specify fold_ln=True for a shortformer model, but this can't be done! Setting fold_"
                    "ln=False instead."
                )
                fold_ln = False
            if center_unembed:
                logging.warning(
                    "You tried to specify center_unembed=True for a shortformer model, but this can't be done! "
                    "Setting center_unembed=False instead."
                )
                center_unembed = False
            if center_writing_weights:
                logging.warning(
                    "You tried to specify center_writing_weights=True for a shortformer model, but this can't be done! "
                    "Setting center_writing_weights=False instead."
                )
                center_writing_weights = False

        # Get the state dict of the model (ie a mapping of parameter names to tensors), processed to
        # match the HookedTransformer parameter names.
        state_dict = loading.get_pretrained_state_dict(
            official_model_name, cfg, hf_model, dtype=dtype, **from_pretrained_kwargs
        )

        # Create the HookedTransformer object
        model = cls(
            cfg,
            tokenizer,
            move_to_device=False,
            default_padding_side=default_padding_side,
        )

        model.load_and_process_state_dict(
            state_dict,
            fold_ln=fold_ln,
            center_writing_weights=center_writing_weights,
            center_unembed=center_unembed,
            fold_value_biases=fold_value_biases,
            refactor_factored_attn_matrices=refactor_factored_attn_matrices,
        )

        if move_to_device:
            model.move_model_modules_to_device()

        print(f"Loaded pretrained model {model_name} into HookedTransformer")

        return model

    @classmethod
    def from_pretrained_no_processing(
        cls,
        model_name: str,
        fold_ln=False,
        center_writing_weights=False,
        center_unembed=False,
        refactor_factored_attn_matrices=False,
        fold_value_biases=False,
<<<<<<< HEAD
        dtype=torch.float32,
=======
        default_prepend_bos=True,
        default_padding_side="right",
>>>>>>> 63d24e2a
        **from_pretrained_kwargs,
    ):
        """Wrapper for from_pretrained.

        Wrapper for from_pretrained with all boolean flags related to simplifying the model set to
        False. Refer to from_pretrained for details.
        """
        return cls.from_pretrained(
            model_name,
            fold_ln=fold_ln,
            center_writing_weights=center_writing_weights,
            center_unembed=center_unembed,
            fold_value_biases=fold_value_biases,
            refactor_factored_attn_matrices=refactor_factored_attn_matrices,
<<<<<<< HEAD
            dtype=dtype,
=======
            default_prepend_bos=default_prepend_bos,
            default_padding_side=default_padding_side,
>>>>>>> 63d24e2a
            **from_pretrained_kwargs,
        )

    def init_weights(self):
        """Initialize weights.


        Initialize weights matrices with a normal of std=initializer_range (default=0.02). This
        roughly follows the GPT-2 paper's scheme (but with truncation, and not halving the std for
        W_pos).

        LayerNorm weights are already initialized to 1.0, and all biases are initialized to 0.0
        (including LayerNorm), so this just initializes weight matrices.

        Weight matrices are set to empty by default (to save space + compute, since they're the bulk
        of the parameters), so it is important to call this if you are not loading in pretrained
        weights! Note that this function assumes that weight names being with W_

        Set seed here to ensure determinism.

        This does NOT follow the PyTorch scheme, which as far as I can tell is super out of date but
        no one has gotten round to updating it? https://github.com/pytorch/pytorch/issues/18182

        PyTorch Transformers are especially bad - TransformerEncoder initializes all layers to the
        exact same weights?! https://github.com/pytorch/pytorch/issues/72253

        The best paper I've found on transformer initialization is the muP paper, but haven't
        integrated those ideas yet: https://arxiv.org/abs/2203.03466
        """

        if self.cfg.seed is not None:
            torch.manual_seed(self.cfg.seed)

        for name, param in self.named_parameters():
            if "W_" in name:
                nn.init.normal_(param, std=self.cfg.initializer_range)

    def load_and_process_state_dict(
        self,
        state_dict: Dict[str, torch.Tensor],
        fold_ln: bool = True,
        center_writing_weights: bool = True,
        center_unembed: bool = True,
        fold_value_biases: bool = True,
        refactor_factored_attn_matrices: bool = False,
    ):
        """Load & Process State Dict.

        Load a state dict into the model, and to apply processing to simplify it. The state dict is
        assumed to be in the HookedTransformer format.

        See the relevant method (same name as the flag) for more details on the folding, centering
        and processing flags.

        Args:
            state_dict (dict): The state dict of the model, in HookedTransformer format. fold_ln
            (bool, optional): Whether to fold in the LayerNorm weights to the
                subsequent linear layer. This does not change the computation. Defaults to True.
            center_writing_weights (bool, optional): Whether to center weights writing to the
                residual stream (ie set mean to be zero). Due to LayerNorm this doesn't change the
                computation. Defaults to True.
            center_unembed (bool, optional): Whether to center W_U (ie set mean to be zero).
                Softmax is translation invariant so this doesn't affect log probs or loss, but does
                change logits. Defaults to True.
            fold_value_biases (bool, optional): Whether to fold the value biases into the output
                bias. Because attention patterns add up to 1, the value biases always have a
                constant effect on a layer's output, and it doesn't matter which head a bias is
                associated with. We can factor this all into a single output bias to the layer, and
                make it easier to interpret the head's output.
            refactor_factored_attn_matrices (bool, optional): Whether to convert the factored
                matrices (W_Q & W_K, and W_O & W_V) to be "even". Defaults to False.
            model_name (str, optional): checks the model name for special cases of state dict
                loading. Only used for Redwood 2L model currently.
        """
        if self.cfg.dtype not in [torch.float32, torch.float64] and fold_ln:
            logging.warning(
                "With reduced precision, it is advised to use `from_pretrained_no_processing` instead of `from_pretrained`."
            )

        state_dict = self.fill_missing_keys(state_dict)
        if fold_ln:
            if self.cfg.normalization_type not in ["LN", "LNPre"]:
                logging.warning(
                    "You are not using LayerNorm, so the layer norm weights can't be folded! Skipping"
                )
            else:
                # Note - you can run fold_layer_norm while normalization_type is LN, but this is not advised! It mostly
                # goes wrong when you're training the model.
                state_dict = self.fold_layer_norm(state_dict)
        if center_writing_weights:
            if self.cfg.normalization_type not in ["LN", "LNPre"]:
                logging.warning(
                    "You are not using LayerNorm, so the writing weights can't be centered! Skipping"
                )
            elif self.cfg.final_rms:
                logging.warning(
                    "This model is using final RMS normalization, so the writing weights can't be centered! Skipping"
                )
            else:
                state_dict = self.center_writing_weights(state_dict)
        if center_unembed:
            state_dict = self.center_unembed(state_dict)
        if fold_value_biases:
            state_dict = self.fold_value_biases(state_dict)
        if refactor_factored_attn_matrices:
            state_dict = self.refactor_factored_attn_matrices(state_dict)
        self.load_state_dict(state_dict)

    def fill_missing_keys(self, state_dict):
        return loading.fill_missing_keys(self, state_dict)

    def fold_layer_norm(self, state_dict: Dict[str, torch.Tensor]):
        """Fold Layer Norm.

        Takes in a state dict from a pretrained model, formatted to be consistent with
        HookedTransformer but with LayerNorm weights and biases. Folds these into the neighbouring
        weights. See further_comments.md for more details.

        Args:
            state_dict (Dict[str, torch.Tensor]): State dict of pretrained model.
        """
        for l in range(self.cfg.n_layers):
            # Fold ln1 into attention - it's important to fold biases first, since biases depend on
            # weights but not vice versa The various indexing is just to broadcast ln.b and ln.w
            # along every axis other than d_model. Each weight matrix right multiplies. To fold in
            # the bias, we use the W_ matrix to map it to the hidden space of the layer, so we need
            # to sum along axis -2, which is the residual stream space axis.
            state_dict[f"blocks.{l}.attn.b_Q"] = state_dict[f"blocks.{l}.attn.b_Q"] + (
                state_dict[f"blocks.{l}.attn.W_Q"]
                * state_dict[f"blocks.{l}.ln1.b"][None, :, None]
            ).sum(-2)
            state_dict[f"blocks.{l}.attn.b_K"] = state_dict[f"blocks.{l}.attn.b_K"] + (
                state_dict[f"blocks.{l}.attn.W_K"]
                * state_dict[f"blocks.{l}.ln1.b"][None, :, None]
            ).sum(-2)
            state_dict[f"blocks.{l}.attn.b_V"] = state_dict[f"blocks.{l}.attn.b_V"] + (
                state_dict[f"blocks.{l}.attn.W_V"]
                * state_dict[f"blocks.{l}.ln1.b"][None, :, None]
            ).sum(-2)

            state_dict[f"blocks.{l}.attn.W_Q"] = (
                state_dict[f"blocks.{l}.attn.W_Q"]
                * state_dict[f"blocks.{l}.ln1.w"][None, :, None]
            )
            state_dict[f"blocks.{l}.attn.W_K"] = (
                state_dict[f"blocks.{l}.attn.W_K"]
                * state_dict[f"blocks.{l}.ln1.w"][None, :, None]
            )
            state_dict[f"blocks.{l}.attn.W_V"] = (
                state_dict[f"blocks.{l}.attn.W_V"]
                * state_dict[f"blocks.{l}.ln1.w"][None, :, None]
            )

            # Finally, we center the weights reading from the residual stream. The output of the
            # first part of the LayerNorm is mean 0 and standard deviation 1, so the mean of any
            # input vector of the matrix doesn't matter and can be set to zero. Equivalently, the
            # output of LayerNormPre is orthogonal to the vector of all 1s (because dotting with
            # that gets the sum), so we can remove the component of the matrix parallel to this.
            state_dict[f"blocks.{l}.attn.W_Q"] -= einops.reduce(
                state_dict[f"blocks.{l}.attn.W_Q"],
                "head_index d_model d_head -> head_index 1 d_head",
                "mean",
            )
            state_dict[f"blocks.{l}.attn.W_K"] -= einops.reduce(
                state_dict[f"blocks.{l}.attn.W_K"],
                "head_index d_model d_head -> head_index 1 d_head",
                "mean",
            )
            state_dict[f"blocks.{l}.attn.W_V"] -= einops.reduce(
                state_dict[f"blocks.{l}.attn.W_V"],
                "head_index d_model d_head -> head_index 1 d_head",
                "mean",
            )

            del (
                state_dict[f"blocks.{l}.ln1.w"],
                state_dict[f"blocks.{l}.ln1.b"],
            )

            # Fold ln2 into MLP
            if not self.cfg.attn_only:
                state_dict[f"blocks.{l}.mlp.b_in"] = state_dict[
                    f"blocks.{l}.mlp.b_in"
                ] + (
                    state_dict[f"blocks.{l}.mlp.W_in"]
                    * state_dict[f"blocks.{l}.ln2.b"][:, None]
                ).sum(
                    -2
                )
                state_dict[f"blocks.{l}.mlp.W_in"] = (
                    state_dict[f"blocks.{l}.mlp.W_in"]
                    * state_dict[f"blocks.{l}.ln2.w"][:, None]
                )

                # Center the weights that read in from the LayerNormPre
                state_dict[f"blocks.{l}.mlp.W_in"] -= einops.reduce(
                    state_dict[f"blocks.{l}.mlp.W_in"],
                    "d_model d_mlp -> 1 d_mlp",
                    "mean",
                )

                del state_dict[f"blocks.{l}.ln2.w"], state_dict[f"blocks.{l}.ln2.b"]

                if self.cfg.act_fn.startswith("solu"):
                    # Fold ln3 into activation
                    state_dict[f"blocks.{l}.mlp.b_out"] = state_dict[
                        f"blocks.{l}.mlp.b_out"
                    ] + (
                        state_dict[f"blocks.{l}.mlp.W_out"]
                        * state_dict[f"blocks.{l}.mlp.ln.b"][:, None]
                    ).sum(
                        -2
                    )
                    state_dict[f"blocks.{l}.mlp.W_out"] = (
                        state_dict[f"blocks.{l}.mlp.W_out"]
                        * state_dict[f"blocks.{l}.mlp.ln.w"][:, None]
                    )

                    # Center the weights that read in from the LayerNormPre
                    state_dict[f"blocks.{l}.mlp.W_out"] -= einops.reduce(
                        state_dict[f"blocks.{l}.mlp.W_out"],
                        "d_mlp d_model -> 1 d_model",
                        "mean",
                    )
                    del (
                        state_dict[f"blocks.{l}.mlp.ln.w"],
                        state_dict[f"blocks.{l}.mlp.ln.b"],
                    )
        # Fold ln_final into Unembed
        if not self.cfg.final_rms:
            # Dumb bug from my old SoLU training code, some models have RMSNorm instead of LayerNorm
            # pre unembed.
            state_dict[f"unembed.b_U"] = state_dict[f"unembed.b_U"] + (
                state_dict[f"unembed.W_U"] * state_dict[f"ln_final.b"][:, None]
            ).sum(dim=-2)
            del state_dict[f"ln_final.b"]
        state_dict[f"unembed.W_U"] = (
            state_dict[f"unembed.W_U"] * state_dict[f"ln_final.w"][:, None]
        )

        # Center the weights that read in from the LayerNormPre
        state_dict[f"unembed.W_U"] -= einops.reduce(
            state_dict[f"unembed.W_U"], "d_model d_vocab -> 1 d_vocab", "mean"
        )

        del state_dict[f"ln_final.w"]
        return state_dict

    def center_writing_weights(self, state_dict: Dict[str, torch.Tensor]):
        """Center Writing Weights.

        Centers the weights of the model that write to the residual stream - W_out, W_E, W_pos and
        W_out. This is done by subtracting the mean of the weights from the weights themselves. This
        is done in-place. See fold_layer_norm for more details.
        """
        state_dict["embed.W_E"] = state_dict["embed.W_E"] - state_dict[
            "embed.W_E"
        ].mean(-1, keepdim=True)
        if self.cfg.positional_embedding_type != "rotary":
            state_dict["pos_embed.W_pos"] = state_dict["pos_embed.W_pos"] - state_dict[
                "pos_embed.W_pos"
            ].mean(-1, keepdim=True)
        for l in range(self.cfg.n_layers):
            state_dict[f"blocks.{l}.attn.W_O"] = state_dict[
                f"blocks.{l}.attn.W_O"
            ] - state_dict[f"blocks.{l}.attn.W_O"].mean(
                -1, keepdim=True
            )  # W_O is [head_index, d_model, d_head]
            state_dict[f"blocks.{l}.attn.b_O"] = (
                state_dict[f"blocks.{l}.attn.b_O"]
                - state_dict[f"blocks.{l}.attn.b_O"].mean()
            )  # b_O is [d_model]
            if not self.cfg.attn_only:
                state_dict[f"blocks.{l}.mlp.W_out"] = state_dict[
                    f"blocks.{l}.mlp.W_out"
                ] - state_dict[f"blocks.{l}.mlp.W_out"].mean(-1, keepdim=True)
                state_dict[f"blocks.{l}.mlp.b_out"] = (
                    state_dict[f"blocks.{l}.mlp.b_out"]
                    - state_dict[f"blocks.{l}.mlp.b_out"].mean()
                )
        return state_dict

    def center_unembed(self, state_dict: Dict[str, torch.Tensor]):
        """Center the unembedding weights W_U.

        This is done by subtracting the mean of the weights from the weights themselves. This is
        done in-place. As softmax is translation invariant, this changes the logits but not the log
        probs, and makes the model logits (slightly) more interpretable - when trying to understand
        how components contribute to the logits, we'll be less misled by components that just add
        something to every logit.
        """
        state_dict["unembed.W_U"] = state_dict["unembed.W_U"] - state_dict[
            "unembed.W_U"
        ].mean(-1, keepdim=True)
        state_dict["unembed.b_U"] = (
            state_dict["unembed.b_U"] - state_dict["unembed.b_U"].mean()
        )
        return state_dict

    def fold_value_biases(self, state_dict: Dict[str, torch.Tensor]):
        """Fold the value biases into the output bias.

        Because attention patterns add up to 1, the value biases always have a constant effect on a
        head's output. Further, as the outputs of each head in a layer add together, each head's
        value bias has a constant effect on the *layer's* output, which can make it harder to
        interpret the effect of any given head, and it doesn't matter which head a bias is
        associated with. We can factor this all into a single output bias to the layer, and make it
        easier to interpret the head's output. Formally, we take b_O_new = b_O_original +
        sum_head(b_V_head @ W_O_head).
        """
        for layer in range(self.cfg.n_layers):
            # shape [head_index, d_head]
            b_V = state_dict[f"blocks.{layer}.attn.b_V"]
            # [head_index, d_head, d_model]
            W_O = state_dict[f"blocks.{layer}.attn.W_O"]
            # [d_model]
            b_O_original = state_dict[f"blocks.{layer}.attn.b_O"]

            folded_b_O = b_O_original + (b_V[:, :, None] * W_O).sum([0, 1])

            state_dict[f"blocks.{layer}.attn.b_O"] = folded_b_O
            state_dict[f"blocks.{layer}.attn.b_V"] = torch.zeros_like(b_V)
        return state_dict

    def refactor_factored_attn_matrices(self, state_dict: Dict[str, torch.Tensor]):
        """Experimental method for managing queries, keys and values.

        As argued in [A Mathematical Framework for Transformer
        Circuits](https://transformer-circuits.pub/2021/framework/index.html), queries, keys and
        values are somewhat arbitrary intermediate terms when computing with the low rank factored
        matrices W_QK = W_Q @ W_K.T and W_OV = W_V @ W_O, and these matrices are the only thing
        determining head behaviour. But there are many ways to find a low rank factorization to a
        given matrix, and hopefully some of these are more interpretable than others! This method is
        one attempt, which makes all of the matrices have orthogonal rows or columns, W_O into a
        rotation and W_Q and W_K having the nth column in each having the same norm. The formula is
        $W_V = U @ S,W_O=Vh.T,W_Q=U@S.sqrt(),W_K=Vh@S.sqrt()$.

        More details:

        If W_OV = U @ S @ Vh.T in its singular value decomposition, (where S is in R^d_head not
        R^d_model, as W_OV is low rank), W_OV = (U @ S) @ (Vh.T) is an equivalent low rank
        factorisation, where rows/columns of each matrix are orthogonal! So setting $W_V=US$ and
        $W_O=Vh.T$ works just as well. I *think* this is a more interpretable setup, because now
        $W_O$ is just a rotation, and doesn't change the norm, so $z$ has the same norm as the
        result of the head.

        For $W_QK = W_Q @ W_K.T$ we use the refactor $W_Q = U @ S.sqrt()$ and $W_K = Vh @ S.sqrt()$,
        which is also equivalent ($S==S.sqrt() @ S.sqrt()$ as $S$ is diagonal). Here we keep the
        matrices as having the same norm, since there's not an obvious asymmetry between the keys
        and queries.

        Biases are more fiddly to deal with. For OV it's pretty easy - we just need (x @ W_V + b_V)
        @ W_O + b_O to be preserved, so we can set b_V' = 0. and b_O' = b_V @ W_O + b_O (note that
        b_V in R^{head_index x d_head} while b_O in R^{d_model}, so we need to sum b_V @ W_O along
        the head_index dimension too).

        For QK it's messy - we need to preserve the bilinear form of (x @ W_Q + b_Q) * (y @ W_K +
        b_K), which is fairly messy. To deal with the biases, we concatenate them to W_Q and W_K to
        simulate a d_model+1 dimensional input (whose final coordinate is always 1), do the SVD
        factorization on this effective matrix, then separate out into final weights and biases.
        """

        assert (
            self.cfg.positional_embedding_type != "rotary"
        ), "You can't refactor the QK circuit when using rotary embeddings (as the QK matrix depends on the position of the query and key)"

        for l in range(self.cfg.n_layers):
            # W_QK = W_Q @ W_K.T
            # Concatenate biases to make a d_model+1 input dimension
            W_Q_eff = torch.cat(
                [
                    state_dict[f"blocks.{l}.attn.W_Q"],
                    state_dict[f"blocks.{l}.attn.b_Q"][:, None, :],
                ],
                dim=1,
            )
            W_K_eff = torch.cat(
                [
                    state_dict[f"blocks.{l}.attn.W_K"],
                    state_dict[f"blocks.{l}.attn.b_K"][:, None, :],
                ],
                dim=1,
            )

            W_Q_eff_even, W_K_eff_even_T = (
                FactoredMatrix(W_Q_eff, W_K_eff.transpose(-1, -2)).make_even().pair
            )
            W_K_eff_even = W_K_eff_even_T.transpose(-1, -2)

            state_dict[f"blocks.{l}.attn.W_Q"] = W_Q_eff_even[:, :-1, :]
            state_dict[f"blocks.{l}.attn.b_Q"] = W_Q_eff_even[:, -1, :]
            state_dict[f"blocks.{l}.attn.W_K"] = W_K_eff_even[:, :-1, :]
            state_dict[f"blocks.{l}.attn.b_K"] = W_K_eff_even[:, -1, :]

            # W_OV = W_V @ W_O
            W_V = state_dict[f"blocks.{l}.attn.W_V"]
            W_O = state_dict[f"blocks.{l}.attn.W_O"]

            # Factors the bias to be consistent.
            b_V = state_dict[f"blocks.{l}.attn.b_V"]
            b_O = state_dict[f"blocks.{l}.attn.b_O"]
            effective_bias = b_O + einsum(
                "head_index d_head, head_index d_head d_model -> d_model", b_V, W_O
            )
            state_dict[f"blocks.{l}.attn.b_V"] = torch.zeros_like(b_V)
            state_dict[f"blocks.{l}.attn.b_O"] = effective_bias

            # Helper class to efficiently deal with low rank factored matrices.
            W_OV = FactoredMatrix(W_V, W_O)
            U, S, Vh = W_OV.svd()
            state_dict[f"blocks.{l}.attn.W_V"] = U @ S.diag_embed()
            state_dict[f"blocks.{l}.attn.W_O"] = utils.transpose(Vh)

        return state_dict

    def set_use_attn_result(self, use_attn_result: bool):
        """Toggle whether to explicitly calculate and expose the result for each attention head.

        Useful for interpretability but can easily burn through GPU memory.
        """
        self.cfg.use_attn_result = use_attn_result

    def set_use_split_qkv_input(self, use_split_qkv_input: bool):
        """
        Toggles whether to allow editing of inputs to each attention head.
        """
        self.cfg.use_split_qkv_input = use_split_qkv_input

    def set_use_hook_mlp_in(self, use_hook_mlp_in: bool):
        """Toggles whether to allow storing and editing inputs to each MLP layer."""

        assert not self.cfg.attn_only, "Can't use hook_mlp_in with attn_only model"
        self.cfg.use_hook_mlp_in = use_hook_mlp_in

    def set_use_attn_in(self, use_attn_in: bool):
        """
        Toggles whether to allow editing of inputs to each attention head.
        """
        self.cfg.use_attn_in = use_attn_in

    def process_weights_(
        self,
        fold_ln: bool = True,
        center_writing_weights: bool = True,
        center_unembed: bool = True,
        refactor_factored_attn_matrices: bool = False,
    ):
        """Wrapper around `load_and_process_state_dict`.

        Wrapper around load_and_process_state_dict to allow for in-place processing of the weights.
        This is useful if using HookedTransformer for training, if we then want to analyse a cleaner
        version of the same model.
        """
        state_dict = self.state_dict()
        if fold_ln and self.cfg.normalization_type == "LN":
            # If we're folding the LN into the weights, we need to replace all the layernorm layers
            # with LayerNormPres, which do not have learnable parameters. This is somewhat hacky,
            # but it's the easiest way to do it.
            self.cfg.normalization_type = "LNPre"
            self.ln_final = LayerNormPre(self.cfg)
            for layer in self.blocks:
                layer.ln1 = LayerNormPre(self.cfg)
                layer.ln2 = LayerNormPre(self.cfg)
                if self.cfg.act_fn.endswith("_ln"):
                    layer.mlp.ln = LayerNormPre(self.cfg)

        self.load_and_process_state_dict(
            state_dict,
            fold_ln=fold_ln,
            center_writing_weights=center_writing_weights,
            center_unembed=center_unembed,
            refactor_factored_attn_matrices=refactor_factored_attn_matrices,
        )

    @torch.inference_mode()
    def generate(
        self,
        input: Union[str, Float[torch.Tensor, "batch pos"]] = "",
        max_new_tokens: int = 10,
        stop_at_eos: bool = True,
        eos_token_id: Optional[int] = None,
        do_sample: bool = True,
        top_k: Optional[int] = None,
        top_p: Optional[float] = None,
        temperature: float = 1.0,
        freq_penalty: float = 0.0,
        num_return_sequences: int = 1,
        use_past_kv_cache: bool = True,
        prepend_bos: Union[bool, None] = USE_DEFAULT_VALUE,
        padding_side: Union[Literal["left", "right"], None] = USE_DEFAULT_VALUE,
        return_type: Optional[str] = "input",
        verbose: bool = True,
    ) -> Union[Int[torch.Tensor, "batch pos_plus_new_tokens"], str]:
        """Sample Tokens from the Model.

        Sample tokens from the model until the model outputs eos_token or max_new_tokens is reached.

        To avoid fiddling with ragged tensors, if we input a batch of text and some sequences finish
        (by producing an EOT token), we keep running the model on the entire batch, but throw away
        the output for a finished sequence and just keep adding EOTs to pad.

        This supports entering a single string, but not a list of strings - if the strings don't
        tokenize to exactly the same length, this gets messy. If that functionality is needed,
        convert them to a batch of tokens and input that instead.

        Args:
            input (Union[str, Int[torch.Tensor, "batch pos"])]): Either a batch of tokens ([batch,
                pos]) or a text string (this will be converted to a batch of tokens with batch size
                1).
            max_new_tokens (int): Maximum number of tokens to generate.
            stop_at_eos (bool): If True, stop generating tokens when the model outputs eos_token.
            eos_token_id (Optional[Union[int, Sequence]]): The token ID to use for end
                of sentence. If None, use the tokenizer's eos_token_id - required if using
                stop_at_eos. It's also possible to provide a list of token IDs (not just the
                eos_token_id), in which case the generation will stop when any of them are output
                (useful e.g. for stable_lm).
            do_sample (bool): If True, sample from the model's output distribution. Otherwise, use
                greedy search (take the max logit each time).
            top_k (int): Number of tokens to sample from. If None, sample from all tokens.
            top_p (float): Probability mass to sample from. If 1.0, sample from all tokens. If <1.0,
                we take the top tokens with cumulative probability >= top_p.
            temperature (float): Temperature for sampling. Higher values will make the model more
                random (limit of temp -> 0 is just taking the top token, limit of temp -> inf is
                sampling from a uniform distribution).
            freq_penalty (float): Frequency penalty for sampling - how much to penalise previous
                tokens. Higher values will make the model more random.
            use_past_kv_cache (bool): If True, create and use cache to speed up generation.
            prepend_bos (Optional[bool]): Whether to prepend the BOS token to the input (applicable
                when input is a string). Defaults to None, implying usage of
                self.cfg.default_prepend_bos (default is True unless specified otherwise). Pass True
                or False to override the default.
            return_type (Optional[str]): The type of the output to return - either a string (str),
                a tensor of tokens (tensor) or whatever the format of the input was (input).
            verbose (bool): If True, show tqdm progress bars for generation.

        Returns:
            outputs (torch.Tensor): [batch, pos + max_new_tokens], generated sequence of new tokens
                (by default returns same type as input).
        """

        with utils.LocallyOverridenDefaults(
            self, prepend_bos=prepend_bos, padding_side=padding_side
        ):
            if type(input) == str:
                # If text, convert to tokens (batch_size=1)
                assert (
                    self.tokenizer is not None
                ), "Must provide a tokenizer if passing a string to the model"
                tokens = self.to_tokens(
                    input, prepend_bos=prepend_bos, padding_side=padding_side
                )
            else:
                tokens = input

            if return_type == "input":
                if type(input) == str:
                    return_type = "str"
                else:
                    return_type = "tensor"

            assert isinstance(tokens, torch.Tensor)
            batch_size, ctx_length = tokens.shape
            device = devices.get_device_for_block_index(0, self.cfg)
            tokens = tokens.to(device)
            if use_past_kv_cache:
                past_kv_cache = HookedTransformerKeyValueCache.init_cache(
                    self.cfg, self.cfg.device, batch_size
                )
            else:
                past_kv_cache = None

            stop_tokens = []
            eos_token_for_padding = 0
            if stop_at_eos:
                tokenizer_has_eos_token = (
                    self.tokenizer is not None
                    and self.tokenizer.eos_token_id is not None
                )
                if eos_token_id is None:
                    assert (
                        tokenizer_has_eos_token
                    ), "Must pass a eos_token_id if stop_at_eos is True and tokenizer is None or has no eos_token_id"

                    eos_token_id = self.tokenizer.eos_token_id

                if isinstance(eos_token_id, int):
                    stop_tokens = [eos_token_id]
                    eos_token_for_padding = eos_token_id
                else:
                    # eos_token_id is a Sequence (e.g. list or tuple)
                    stop_tokens = eos_token_id
                    eos_token_for_padding = (
                        self.tokenizer.eos_token_id
                        if tokenizer_has_eos_token
                        else eos_token_id[0]
                    )

            # An array to track which sequences in the batch have finished.
            finished_sequences = torch.zeros(
                batch_size, dtype=torch.bool, device=self.cfg.device
            )

            # Currently nothing in HookedTransformer changes with eval, but this is here in case
            # that changes in the future.
            self.eval()
            for index in tqdm.tqdm(range(max_new_tokens), disable=not verbose):
                # While generating, we keep generating logits, throw away all but the final logits,
                # and then use those logits to sample from the distribution We keep adding the
                # sampled tokens to the end of tokens.
                if use_past_kv_cache:
                    # We just take the final tokens, as a [batch, 1] tensor
                    if index > 0:
                        past_left_attention_mask = utils.get_attention_mask(
                            self.tokenizer,
                            tokens[:, :-1],
                            self.cfg.default_prepend_bos,
                        )
                        logits = self.forward(
                            tokens[:, -1:],
                            return_type="logits",
                            prepend_bos=prepend_bos,
                            padding_side=padding_side,
                            past_kv_cache=past_kv_cache,
                            past_left_attention_mask=past_left_attention_mask,
                        )
                    else:
                        logits = self.forward(
                            tokens,
                            return_type="logits",
                            prepend_bos=prepend_bos,
                            padding_side=padding_side,
                            past_kv_cache=past_kv_cache,
                            past_left_attention_mask=None,
                        )
                else:
                    # We input the entire sequence, as a [batch, pos] tensor, since we aren't using
                    # the cache.
                    logits = self.forward(
                        tokens,
                        return_type="logits",
                        prepend_bos=prepend_bos,
                        padding_side=padding_side,
                    )
                final_logits = logits[:, -1, :]

                if do_sample:
                    sampled_tokens = utils.sample_logits(
                        final_logits,
                        top_k=top_k,
                        top_p=top_p,
                        temperature=temperature,
                        freq_penalty=freq_penalty,
                        tokens=tokens,
                    ).to(devices.get_device_for_block_index(0, self.cfg))
                else:
                    sampled_tokens = final_logits.argmax(-1).to(
                        devices.get_device_for_block_index(0, self.cfg)
                    )

                if stop_at_eos:
                    # For all unfinished sequences, add on the next token. If a sequence was
                    # finished, throw away the generated token and add eos_token_for_padding
                    # instead.
                    sampled_tokens[finished_sequences] = eos_token_for_padding
                    finished_sequences.logical_or_(
                        torch.isin(sampled_tokens, torch.tensor(stop_tokens).to(device))
                    )

                tokens = torch.cat([tokens, sampled_tokens.unsqueeze(-1)], dim=-1)

                if stop_at_eos and finished_sequences.all():
                    break

            if return_type == "str":
                if self.cfg.default_prepend_bos:
                    # If we prepended a BOS token, remove it when returning output.
                    return self.tokenizer.decode(tokens[0, 1:])
                else:
                    return self.tokenizer.decode(tokens[0])

            else:
                return tokens

    # Give access to all weights as properties.
    @property
    def W_U(self) -> Float[torch.Tensor, "d_model d_vocab"]:
        """Convenience to get the unembedding matrix.

        I.e. the linear map from the final residual stream to the output logits).
        """
        return self.unembed.W_U

    @property
    def b_U(self) -> Float[torch.Tensor, "d_vocab"]:
        return self.unembed.b_U

    @property
    def W_E(self) -> Float[torch.Tensor, "d_vocab d_model"]:
        """Convenience to get the embedding matrix."""
        return self.embed.W_E

    @property
    def W_pos(self) -> Float[torch.Tensor, "n_ctx d_model"]:
        """Convenience function to get the positional embedding.

        Only works on models with absolute positional embeddings!
        """
        return self.pos_embed.W_pos

    @property
    def W_E_pos(self) -> Float[torch.Tensor, "d_vocab+n_ctx d_model"]:
        """Concatenated W_E and W_pos.

        Used as a full (overcomplete) basis of the input space, useful for full QK and full OV
        circuits.
        """
        return torch.cat([self.W_E, self.W_pos], dim=0)

    # Layer-specific weights are stacked into one massive tensor and given as properties for
    # convenience and a cache is used to avoid repeated computation. Often a useful convenience when
    # we want to do analysis on weights across all layers. If GPU memory is a bottleneck, don't use
    # these properties!

    @property
    def W_K(self) -> Float[torch.Tensor, "n_layers n_heads d_model d_head"]:
        """Stack the key weights across all layers."""
        return torch.stack([block.attn.W_K for block in self.blocks], dim=0)

    @property
    def W_Q(self) -> Float[torch.Tensor, "n_layers n_heads d_model d_head"]:
        """Stack the query weights across all layers."""
        return torch.stack([block.attn.W_Q for block in self.blocks], dim=0)

    @property
    def W_V(self) -> Float[torch.Tensor, "n_layers n_heads d_model d_head"]:
        """Stack the value weights across all layers."""
        return torch.stack([block.attn.W_V for block in self.blocks], dim=0)

    @property
    def W_O(self) -> Float[torch.Tensor, "n_layers n_heads d_head d_model"]:
        """Stack the attn output weights across all layers."""
        return torch.stack([block.attn.W_O for block in self.blocks], dim=0)

    @property
    def W_in(self) -> Float[torch.Tensor, "n_layers d_model d_mlp"]:
        """Stack the MLP input weights across all layers."""
        return torch.stack([block.mlp.W_in for block in self.blocks], dim=0)

    @property
    def W_gate(self) -> Float[torch.Tensor, "n_layers d_model d_mlp"]:
        """Stack the MLP gate weights across all layers.

        Only works for models with gated MLPs.
        """
        if self.cfg.gated_mlp:
            return torch.stack([block.mlp.W_gate for block in self.blocks], dim=0)
        else:
            return None

    @property
    def W_out(self) -> Float[torch.Tensor, "n_layers d_mlp d_model"]:
        """Stack the MLP output weights across all layers."""
        return torch.stack([block.mlp.W_out for block in self.blocks], dim=0)

    @property
    def b_K(self) -> Float[torch.Tensor, "n_layers n_heads d_head"]:
        """Stack the key biases across all layers."""
        return torch.stack([block.attn.b_K for block in self.blocks], dim=0)

    @property
    def b_Q(self) -> Float[torch.Tensor, "n_layers n_heads d_head"]:
        """Stack the query biases across all layers."""
        return torch.stack([block.attn.b_Q for block in self.blocks], dim=0)

    @property
    def b_V(self) -> Float[torch.Tensor, "n_layers n_heads d_head"]:
        """Stack the value biases across all layers."""
        return torch.stack([block.attn.b_V for block in self.blocks], dim=0)

    @property
    def b_O(self) -> Float[torch.Tensor, "n_layers d_model"]:
        """Stack the attn output biases across all layers."""
        return torch.stack([block.attn.b_O for block in self.blocks], dim=0)

    @property
    def b_in(self) -> Float[torch.Tensor, "n_layers d_mlp"]:
        """Stack the MLP input biases across all layers."""
        return torch.stack([block.mlp.b_in for block in self.blocks], dim=0)

    @property
    def b_out(self) -> Float[torch.Tensor, "n_layers d_model"]:
        """Stack the MLP output biases across all layers."""
        return torch.stack([block.mlp.b_out for block in self.blocks], dim=0)

    @property
    def QK(self):
        return FactoredMatrix(self.W_Q, self.W_K.transpose(-2, -1))

    @property
    def OV(self):
        return FactoredMatrix(self.W_V, self.W_O)

    # Various utility functions
    def accumulated_bias(
        self, layer: int, mlp_input: bool = False, include_mlp_biases=True
    ) -> Float[torch.Tensor, "layers_accumulated_over d_model"]:
        """Accumulated Bias.

        Returns the accumulated bias from all layer outputs (ie the b_Os and b_outs), up to the
        input of layer L.

        Args:
            layer (int): Layer number, in [0, n_layers]. layer==0 means no layers, layer==n_layers
                means all layers.
            mlp_input (bool): If True, we take the bias up to the input of the MLP
                of layer L (ie we include the bias from the attention output of the current layer,
                otherwise just biases from previous layers)
            include_mlp_biases (bool): Whether to include the biases of MLP layers. Often useful to
                have as False if we're expanding attn_out into individual heads, but keeping mlp_out
                as is.

        Returns:
            bias (torch.Tensor): [d_model], accumulated bias
        """
        accumulated_bias = torch.zeros(self.cfg.d_model, device=self.cfg.device)

        for i in range(layer):
            accumulated_bias += self.blocks[i].attn.b_O
            if include_mlp_biases:
                accumulated_bias += self.blocks[i].mlp.b_out
        if mlp_input:
            assert (
                layer < self.cfg.n_layers
            ), "Cannot include attn_bias from beyond the final layer"
            accumulated_bias += self.blocks[layer].attn.b_O
        return accumulated_bias

    def all_composition_scores(
        self, mode
    ) -> Float[torch.Tensor, "n_layers n_heads n_layers n_heads"]:
        """All Composition Scores.

        Returns the Composition scores for all pairs of heads, as a L1, H1, L2, H2 tensor (which is
        upper triangular on the first and third axes).

        See
        https://transformer-circuits.pub/2021/framework/index.html#:~:text=The%20above%20diagram%20shows%20Q%2D%2C%20K%2D%2C%20and%20V%2DComposition
        for three metrics used.

        Args:
            mode (str): One of ["Q", "K", "V"], the mode to use for the composition score.
        """
        left = self.OV
        if mode == "Q":
            right = self.QK
        elif mode == "K":
            right = self.QK.T
        elif mode == "V":
            right = self.OV
        else:
            raise ValueError(f"mode must be one of ['Q', 'K', 'V'] not {mode}")

        scores = utils.composition_scores(left, right, broadcast_dims=True)
        # Mask scores to be zero for all pairs with the right head in the same layer or earlier
        # layer than the left head.
        mask = (
            torch.arange(self.cfg.n_layers, device=self.cfg.device)[:, None, None, None]
            < torch.arange(self.cfg.n_layers, device=self.cfg.device)[
                None, None, :, None
            ]
        )
        scores = torch.where(mask, scores, torch.zeros_like(scores))
        return scores

    def all_head_labels(self):
        return [
            f"L{l}H{h}"
            for l in range(self.cfg.n_layers)
            for h in range(self.cfg.n_heads)
        ]

    def load_sample_training_dataset(self, **kwargs):
        """Load Sample Training Dataset.

        Helper function to load in a 10K-20K dataset of elements from the model's training data
        distribution.

        Wrapper around utils.get_dataset, which identifies the appropriate dataset the pretrained
        models. Each dataset has a 'text' field, which contains the relevant info, some have several
        meta data fields.

        Kwargs will be passed to utils.get_dataset (e.g. cache_dir to set download location)

        Notes:

        - PT-2's training data is not open source. OpenWebText is a replication (links with
            >3 karma on Reddit)
        - OPT's training data is not open source, and is a mess of different things that is hard to
          replicate. I default to the Pile, which covers some of it, but imperfectly.

        (Some models will have actually been trained on the data supplied here, for some it's from
        the validation set).
        """
        model_dataset_map = {
            "neel": "c4_code",
            "neel-solu-old": "pile",
            "GPT2LMHeadModel": "openwebtext",
            "GPTNeoForCausalLM": "pile",
            "GPTNeoXForCausalLM": "pile",
            "GPTJForCausalLM": "pile",
            "OPTForCausalLM": "pile",
        }
        if self.cfg.original_architecture in model_dataset_map:
            self.dataset = utils.get_dataset(
                model_dataset_map[self.cfg.original_architecture], **kwargs
            )
        else:
            raise ValueError(
                f"We do not have an available dataset for the relevant model: {self.cfg.original_architecture}"
            )
        return self.dataset

    def sample_datapoint(
        self,
        tokenize: bool = False,
        prepend_bos: Union[bool, None] = USE_DEFAULT_VALUE,
        padding_side: Union[Literal["left", "right"], None] = USE_DEFAULT_VALUE,
    ) -> Union[str, Float[torch.Tensor, "1 pos"]]:
        """Sample Data Point from Dataset.

        Helper function to randomly sample a data point from self.dataset, a small dataset from the
        data distribution the model was trained on.

        Implicitly calls self.load_sample_training_dataset if it hasn't already been called. Only
        works for pretrained models with an associated dataset. But you can manually replace
        self.dataset with a dataset of your choice if you want.

        Args:
            tokenize (bool): Whether to return tokens (instead of text). Defaults to False. Note
                that the returned tokens will be automatically truncated to the model's max context
                size.
        """
        if self.dataset is None:
            self.load_sample_training_dataset()
        sample_dataset_size = len(self.dataset)
        index = np.random.randint(0, sample_dataset_size)
        if not tokenize:
            return self.dataset[index]["text"]
        else:
            return self.to_tokens(
                self.dataset[index]["text"],
                prepend_bos=prepend_bos,
                padding_side=padding_side,
                truncate=True,
            )<|MERGE_RESOLUTION|>--- conflicted
+++ resolved
@@ -1073,7 +1073,6 @@
             n_devices (int, optional): The number of devices to split the model
                 across. Defaults to 1. If greater than 1, `device` must be cuda.
             tokenizer (*optional): The tokenizer to use for the model. If not
-<<<<<<< HEAD
                 provided, it is inferred from cfg.tokenizer_name or initialized to None.
                 If None, then the model cannot be passed strings, and d_vocab must be explicitly set.
             move_to_device (bool, optional): Whether to move the model to the device specified in cfg.
@@ -1094,28 +1093,6 @@
                 functions when compatible. For some models or arguments it doesn't work, especially for
                 models that are not internally loaded with HuggingFace's from_pretrained (e.g. SoLU models).
             default_padding_side (str, optional): Which side to pad on when tokenizing. Defaults to "right".
-=======
-                provided, it is inferred from cfg.tokenizer_name or initialized to None. If None,
-                then the model cannot be passed strings, and d_vocab must be explicitly set.
-            move_to_device (bool, optional): Whether to move the model to the device specified in
-                cfg. device. Must be true if `n_devices` in the config is greater than 1, since the
-                model's layers will be split across multiple devices.
-            default_prepend_bos (bool, optional): Default behavior of whether to prepend the BOS
-                token when the methods of HookedTransformer process input text to tokenize (only
-                when input is a string). Defaults to True - even for models not explicitly trained
-                with this, heads often use the first position as a resting position and accordingly
-                lose information from the first token, so this empirically seems to give better
-                results. To change the default behavior to False, pass in default_prepend_bos=False.
-                Note that you can also locally override the default behavior by passing in
-                prepend_bos=True/False when you call a method that processes the input string.
-            from_pretrained_kwargs (dict, optional): Any other optional argument passed to
-                HuggingFace's from_pretrained (e.g. "cache_dir" or "torch_dtype"). Also passed to
-                other HuggingFace functions when compatible. For some models or arguments it doesn't
-                work, especially for models that are not internally loaded with HuggingFace's
-                from_pretrained (e.g. SoLU models).
-            default_padding_side (str, optional): Which side to pad on when tokenizing. Defaults to
-                "right".
->>>>>>> 63d24e2a
         """
         assert not (
             from_pretrained_kwargs.get("load_in_8bit", False)
@@ -1215,12 +1192,9 @@
         center_unembed=False,
         refactor_factored_attn_matrices=False,
         fold_value_biases=False,
-<<<<<<< HEAD
         dtype=torch.float32,
-=======
         default_prepend_bos=True,
         default_padding_side="right",
->>>>>>> 63d24e2a
         **from_pretrained_kwargs,
     ):
         """Wrapper for from_pretrained.
@@ -1235,12 +1209,9 @@
             center_unembed=center_unembed,
             fold_value_biases=fold_value_biases,
             refactor_factored_attn_matrices=refactor_factored_attn_matrices,
-<<<<<<< HEAD
             dtype=dtype,
-=======
             default_prepend_bos=default_prepend_bos,
             default_padding_side=default_padding_side,
->>>>>>> 63d24e2a
             **from_pretrained_kwargs,
         )
 
