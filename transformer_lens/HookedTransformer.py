import logging
from functools import lru_cache
from typing import Dict, List, NamedTuple, Optional, Tuple, Union, overload

import einops
import numpy as np
import torch
import torch.nn as nn
import tqdm.auto as tqdm
from fancy_einsum import einsum
from jaxtyping import Float, Int
from transformers import AutoTokenizer, PreTrainedTokenizerBase
from typeguard import typeguard_ignore
from typing_extensions import Literal

import transformer_lens.loading_from_pretrained as loading
import transformer_lens.utils as utils
from transformer_lens import HookedTransformerConfig
from transformer_lens.ActivationCache import ActivationCache
from transformer_lens.components import (
    Embed,
    LayerNorm,
    LayerNormPre,
    PosEmbed,
    RMSNorm,
    RMSNormPre,
    TransformerBlock,
    Unembed,
)
from transformer_lens.FactoredMatrix import FactoredMatrix
from transformer_lens.hook_points import HookedRootModule, HookPoint

# Note - activation cache is used with run_with_cache, past_key_value_caching is used for generation.
from transformer_lens.past_key_value_caching import HookedTransformerKeyValueCache
from transformer_lens.utilities import devices

SingleLoss = Float[torch.Tensor, ""]  # Type alias for a single element tensor
LossPerToken = Float[torch.Tensor, "batch pos-1"]
Loss = Union[SingleLoss, LossPerToken]


# Named tuple object for if we want to output both logits and loss
class Output(NamedTuple):
    logits: Float[torch.Tensor, "batch pos d_vocab"]
    loss: Loss


class HookedTransformer(HookedRootModule):
    """
    This class implements a full Transformer using the components in ./components.py, with
    HookPoints on every interesting activation. It inherits from HookedRootModule.

    It can have a pretrained Transformer's weights automatically loaded in via the HookedTransformer.from_pretrained
    class method. It can also be instantiated with randomly initialized weights via __init__ and being passed a dict or
    HookedTransformerConfig object.
    """

    def __init__(
        self,
        cfg,
        tokenizer=None,
        move_to_device=True,
    ):
        """
        Model initialization. Note that if you want to load the model from pretrained weights, you should use the
        HookedTransformer.from_pretrained() class method instead of this one.

        cfg Union[HookedTransformerConfig, Dict]: The config to use for the
            model.
        tokenizer (*optional): The tokenizer to use for the model. If not
            provided, it is inferred from cfg.tokenizer_name or initialized to None.
            If None, then the model cannot be passed strings, and d_vocab must be explicitly set.
        move_to_device (bool): Whether to move the model to the device specified in cfg.
            device. Must be true if `n_devices` in the config is greater than 1, since the model's layers
            will be split across multiple devices.
        """
        super().__init__()
        if isinstance(cfg, Dict):
            cfg = HookedTransformerConfig(**cfg)
        elif isinstance(cfg, str):
            raise ValueError(
                "Please pass in a config dictionary or HookedTransformerConfig object. If you want to load a "
                "pretrained model, use HookedTransformer.from_pretrained() instead."
            )
        self.cfg = cfg

        if tokenizer is not None:
            self.set_tokenizer(tokenizer)
        elif self.cfg.tokenizer_name is not None:
            # If we have a tokenizer name, we can load it from HuggingFace
            if "llama" in self.cfg.tokenizer_name.lower():
                # llama tokenizer requires special handling
                print("Warning: LLaMA tokenizer not loaded. Please load manually.")
            else:
                self.set_tokenizer(
                    AutoTokenizer.from_pretrained(self.cfg.tokenizer_name)
                )
        else:
            # If no tokenizer name is provided, we assume we're training on an algorithmic task and will pass in tokens
            # directly. In this case, we don't need a tokenizer.
            assert (
                self.cfg.d_vocab != -1
            ), "Must provide a tokenizer if d_vocab is not provided"
            self.tokenizer = None

        self.embed = Embed(self.cfg)
        self.hook_embed = HookPoint()  # [batch, pos, d_model]

        if self.cfg.positional_embedding_type != "rotary":
            self.pos_embed = PosEmbed(self.cfg)
            self.hook_pos_embed = HookPoint()  # [batch, pos, d__dictmodel]

        if self.cfg.use_hook_tokens:
            self.hook_tokens = HookPoint()  # [batch, pos]

        self.blocks = nn.ModuleList(
            [
                TransformerBlock(self.cfg, block_index)
                for block_index in range(self.cfg.n_layers)
            ]
        )

        if self.cfg.normalization_type == "RMS":
            self.ln_final = RMSNorm(self.cfg)
        elif self.cfg.normalization_type == "RMSPre":
            self.ln_final = RMSNormPre(self.cfg)
        elif self.cfg.normalization_type == "LN":
            if self.cfg.final_rms:
                self.ln_final = RMSNorm(self.cfg)
            else:
                self.ln_final = LayerNorm(self.cfg)
        elif self.cfg.normalization_type == "LNPre":
            # We've folded in LayerNorm weights, so just need the center + scale parts
            if self.cfg.final_rms:
                self.ln_final = RMSNormPre(self.cfg)
            else:
                self.ln_final = LayerNormPre(self.cfg)
        elif self.cfg.normalization_type is None:
            # If it's None, don't create either layer
            pass
        else:
            logging.warning(
                f"Invalid normalization_type passed in {self.cfg.normalization_type}"
            )
        self.unembed = Unembed(self.cfg)

        if self.cfg.init_weights:
            self.init_weights()

        if move_to_device:
            # We load the devices in a pipeline manner - the first device gets the embed and pos_embed layers and the
            # first n_layers // n_devices blocks,
            # the second gets the next n_layers // n_devices blocks ... the last gets the last n_layers // n_devices
            # blocks, the final
            # normalization layer (if it exists) and the unembed layer
            self.move_model_modules_to_device()

        # Helper variable to store a small (10K-20K) dataset of training data. Empty by default, can be loaded with
        # load_sample_training_dataset
        self.dataset = None

        # Gives each module a parameter with its name (relative to this root module)
        # Needed for HookPoints to work
        self.setup()

    def check_hooks_to_add(
        self,
        hook_point,
        hook_point_name,
        hook,
        dir="fwd",
        is_permanent=False,
        prepend=False,
    ) -> None:
        if hook_point_name.endswith("attn.hook_result"):
            assert (
                self.cfg.use_attn_result
            ), f"Cannot add hook {hook_point_name} if use_attn_result_hook is False"
        if hook_point_name.endswith(("hook_q_input", "hook_k_input", "hook_v_input")):
            assert (
                self.cfg.use_split_qkv_input
            ), f"Cannot add hook {hook_point_name} if use_split_qkv_input is False"
        if hook_point_name.endswith("mlp_in"):
            assert (
                self.cfg.use_hook_mlp_in
            ), f"Cannot add hook {hook_point_name} if use_hook_mlp_in is False"

    @overload
    def forward(
        self,
        input,
        return_type: Literal["logits"],
        loss_per_token: bool = False,
        prepend_bos: Optional[bool] = None,
        stop_at_layer: Optional[int] = None,
        past_kv_cache: Optional[HookedTransformerKeyValueCache] = None,
    ) -> Loss:
        ...

    @overload
    def forward(
        self,
        input,
        return_type: Literal["loss"],
        loss_per_token: bool = False,
        prepend_bos: Optional[bool] = None,
        stop_at_layer: Optional[int] = None,
        past_kv_cache: Optional[HookedTransformerKeyValueCache] = None,
    ) -> Loss:
        ...

    @overload
    def forward(
        self,
        input,
        return_type: Literal["both"],
        loss_per_token: bool = False,
        prepend_bos: Optional[bool] = None,
        stop_at_layer: Optional[int] = None,
        past_kv_cache: Optional[HookedTransformerKeyValueCache] = None,
    ) -> Tuple[Float[torch.Tensor, "batch pos d_vocab"], Loss]:
        ...

    @overload
    def forward(
        self,
        input,
        return_type: Literal[None],
        loss_per_token: bool = False,
        prepend_bos: Optional[bool] = None,
        stop_at_layer: Optional[int] = None,
        past_kv_cache: Optional[HookedTransformerKeyValueCache] = None,
    ) -> None:
        ...

    # TODO make sure type assertions are provided
    def forward(
        self,
        input: Union[str, List[str], Int[torch.Tensor, "batch pos"]],
        return_type: Optional[str] = "logits",
        loss_per_token: bool = False,
        prepend_bos: Optional[bool] = None,
        stop_at_layer: Optional[int] = None,
        past_kv_cache: Optional[HookedTransformerKeyValueCache] = None,
    ) -> Union[
        None,
        Float[torch.Tensor, "batch pos d_vocab"],
        Loss,
        Tuple[Float[torch.Tensor, "batch pos d_vocab"], Loss],
    ]:
        """Input is either a batch of tokens ([batch, pos]) or a text string, a string is automatically tokenized to a
        batch of a single element. The prepend_bos flag only applies when inputting a text string.

        return_type Optional[str]: The type of output to return. Can be one of: None (return nothing, don't calculate
            logits), 'logits' (return logits), 'loss' (return cross-entropy loss), 'both' (return logits and loss)
        loss_per_token bool: Whether to return the (next token prediction) loss per token (True) or average (False).
            Average loss is a scalar (averaged over position *and* batch), per-token loss is a tensor ([batch, position-1])
            - position-1 because we're predicting the next token, and there's no specified next token for the final
            token. Defaults to False.
        prepend_bos Optional[bool]: Whether to prepend the BOS token to the input (only applies when input is a string).
            Defaults to None, implying usage of self.cfg.default_prepend_bos which is set to True unless specified otherwise.
            (Even for models not explicitly trained with a prepended BOS token, heads often use the first position as a resting
            position and accordingly lose information from the first token, so this empirically seems to give better results.)
            Pass True or False to locally override the default.
        stop_at_layer Optional[int]: If not None, stop the forward pass at the specified layer. Exclusive - ie,
        stop_at_layer = 0 will only run the embedding layer, stop_at_layer = 1 will run the embedding layer and the
        first transformer block, etc. Supports negative indexing. Useful for analysis of intermediate layers, eg finding
        neuron activations in layer 3 of a 24 layer model. Defaults to None (run the full model).

        Note that loss is the standard "predict the next token" cross-entropy loss for GPT-2 style language models -
        if you want a custom loss function, the recommended behaviour is returning the logits and then applying your
        custom loss function.
        """

        # Use the provided prepend_bos as an override if it's not None;
        # otherwise use self.cfg.default_prepend_bos (defaults to True unless specified otherwise)
        prepend_bos = utils.override_or_use_default_flag(
            self.cfg.default_prepend_bos, override=prepend_bos
        )

        if type(input) == str or type(input) == list:
            # If text, convert to tokens (batch_size=1)
            assert (
                self.tokenizer is not None
            ), "Must provide a tokenizer if passing a string to the model"
            # This is only intended to support passing in a single string
            tokens = self.to_tokens(input, prepend_bos=prepend_bos)
        else:
            tokens = input
        if len(tokens.shape) == 1:
            # If tokens are a rank 1 tensor, add a dummy batch dimension to avoid things breaking.
            tokens = tokens[None]
        if tokens.device.type != self.cfg.device:
            tokens = tokens.to(devices.get_device_for_block_index(0, self.cfg))

        # If we're doing caching, then we reuse keys and values from previous runs, as that's the only
        # way that past activations will affect the final logits. The cache contains those so we don't
        # need to recompute them. This is useful for generating text. As we have absolute positional
        # encodings, to implement this we have a `pos_offset` variable, defaulting to zero, which says
        # to offset which positional encodings are used (cached keys and values were calculated with
        # their own positional encodings).
        if past_kv_cache is None:
            pos_offset = 0
        else:
            batch_size, ctx_length = tokens.shape
            (
                cached_batch_size,
                cache_ctx_length,
                num_heads_in_cache,
                d_head_in_cache,
            ) = past_kv_cache[0].past_keys.shape
            assert cached_batch_size == batch_size
            assert num_heads_in_cache == self.cfg.n_heads
            assert d_head_in_cache == self.cfg.d_head
            # If we want to generate from the empty string, we'd pass in an empty cache, so we need to handle that case
            assert (
                cache_ctx_length == 0 or ctx_length == 1
            ), "Pass in one token at a time after loading cache"
            pos_offset = cache_ctx_length
        if self.cfg.use_hook_tokens:
            tokens = self.hook_tokens(tokens)
        embed = self.hook_embed(self.embed(tokens))  # [batch, pos, d_model]
        if self.cfg.positional_embedding_type == "standard":
            pos_embed = self.hook_pos_embed(
                self.pos_embed(tokens, pos_offset)
            )  # [batch, pos, d_model]
            residual = embed + pos_embed  # [batch, pos, d_model]
            shortformer_pos_embed = None
        elif self.cfg.positional_embedding_type == "shortformer":
            # If we're using shortformer style attention, we don't add the positional embedding to the residual stream.
            # See HookedTransformerConfig for details
            pos_embed = self.hook_pos_embed(
                self.pos_embed(tokens, pos_offset)
            )  # [batch, pos, d_model]
            residual = embed
            shortformer_pos_embed = pos_embed
        elif self.cfg.positional_embedding_type == "rotary":
            # Rotary doesn't use positional embeddings, instead they're applied when dot producting keys and queries.
            # See HookedTransformerConfig for details
            residual = embed
            shortformer_pos_embed = None
        else:
            raise ValueError(
                f"Invalid positional_embedding_type passed in {self.cfg.positional_embedding_type}"
            )

        if stop_at_layer is None:
            # We iterate through every block by default
            transformer_block_list = self.blocks
        else:
            # If we explicitly want to stop at a layer, we only iterate through the blocks up to that layer. Note that
            # this is exclusive, eg stop_at_layer==0 means to only run the embed, stop_at_layer==-1 means to run every
            # layer *apart* from the final one, etc.
            transformer_block_list = self.blocks[:stop_at_layer]  # type: ignore

        for i, block in enumerate(transformer_block_list):  # type: ignore
            # Note that each block includes skip connections, so we don't need
            # residual + block(residual)
            # If we're using multiple GPUs, we need to send the residual and shortformer_pos_embed to the correct GPU
            residual = residual.to(devices.get_device_for_block_index(i, self.cfg))
            if shortformer_pos_embed is not None:
                shortformer_pos_embed = shortformer_pos_embed.to(
                    devices.get_device_for_block_index(i, self.cfg)
                )

            residual = block(
                residual,
                past_kv_cache_entry=past_kv_cache[i]
                if past_kv_cache is not None
                else None,  # Cache contains a list of HookedTransformerKeyValueCache objects, one for each block
                shortformer_pos_embed=shortformer_pos_embed,
            )  # [batch, pos, d_model]

        if stop_at_layer is not None:
            # When we stop at an early layer, we end here rather than doing further computation
            return None

        if self.cfg.normalization_type is not None:
            residual = self.ln_final(residual)  # [batch, pos, d_model]
        if return_type is None:
            return None
        else:
            logits = self.unembed(residual)  # [batch, pos, d_vocab]
            if return_type == "logits":
                return logits
            else:
                loss = self.loss_fn(logits, tokens, per_token=loss_per_token)
                if return_type == "loss":
                    return loss
                elif return_type == "both":
                    return Output(logits, loss)
                else:
                    logging.warning(f"Invalid return_type passed in: {return_type}")
                    return None

    def loss_fn(
        self,
        logits: Float[torch.Tensor, "batch pos d_vocab"],
        tokens: Int[torch.Tensor, "batch pos"],
        per_token: bool = False,
    ):
        """
        Wrapper around utils.lm_cross_entropy_loss, used in forward() with return_type=="loss" or "both".
        """
        if tokens.device != logits.device:
            tokens = tokens.to(logits.device)
        return utils.lm_cross_entropy_loss(logits, tokens, per_token)

    @overload
    def run_with_cache(
        self, *model_args, return_cache_object: Literal[True] = True, **kwargs
    ) -> Tuple[Output, ActivationCache]:
        ...

    @overload
    def run_with_cache(
        self, *model_args, return_cache_object: Literal[False] = False, **kwargs
    ) -> Tuple[Output, Dict[str, torch.Tensor]]:
        ...

    def run_with_cache(
        self, *model_args, return_cache_object=True, remove_batch_dim=False, **kwargs
    ) -> Tuple[
        Union[
            None,
            Float[torch.Tensor, "batch pos d_vocab"],
            Loss,
            Tuple[Float[torch.Tensor, "batch pos d_vocab"], Loss],
        ],
        Union[ActivationCache, Dict[str, torch.Tensor]],
    ]:
        """
        Wrapper around run_with_cache in HookedRootModule. If return_cache_object is True, this will return an
        ActivationCache object, with a bunch of useful HookedTransformer specific methods, otherwise it will return a
        dictionary of activations as in HookedRootModule.
        """
        out, cache_dict = super().run_with_cache(
            *model_args, remove_batch_dim=remove_batch_dim, **kwargs
        )
        if return_cache_object:
            cache = ActivationCache(
                cache_dict, self, has_batch_dim=not remove_batch_dim
            )
            return out, cache
        else:
            return out, cache_dict

    def set_tokenizer(self, tokenizer):
        """
        Sets the tokenizer to use for this model.
        tokenizer (PreTrainedTokenizer): a pretrained HuggingFace tokenizer
        """
        assert isinstance(
            tokenizer, PreTrainedTokenizerBase
        ), f"{type(tokenizer)} is not a supported tokenizer, please use PreTrainedTokenizer or PreTrainedTokenizerFast"
        self.tokenizer = tokenizer

        if self.tokenizer.eos_token is None:
            self.tokenizer.eos_token = "<|endoftext|>"
        if self.tokenizer.pad_token is None:
            self.tokenizer.pad_token = self.tokenizer.eos_token
        if self.tokenizer.bos_token is None:
            self.tokenizer.bos_token = self.tokenizer.eos_token

        # Infer vocab size from tokenizer
        if self.cfg.d_vocab == -1:
            self.cfg.d_vocab = max(self.tokenizer.vocab.values()) + 1
        if self.cfg.d_vocab_out == -1:
            self.cfg.d_vocab_out = self.cfg.d_vocab

    def to_tokens(
        self,
        input: Union[str, List[str]],
        prepend_bos: Optional[bool] = None,
        move_to_device: bool = True,
        truncate: bool = True,
    ) -> Int[torch.Tensor, "batch pos"]:
        """
        Converts a string to a tensor of tokens. If prepend_bos is True, prepends the BOS token to the input - this is
        recommended when creating a sequence of tokens to be input to a model.

        Args:
            input (Union[str, List[str]]). The input to tokenize
            prepend_bos (bool, optional): Whether to prepend the BOS token to the input (only applies when input is a string).
                Defaults to None, implying usage of self.cfg.default_prepend_bos which is set to True unless specified otherwise.
                Pass True or False to locally override the default.
            move_to_device (bool): Whether to move the output tensor of tokens to the device the model lives on.
            Defaults to True
            truncate (bool): If the output tokens are too long, whether to truncate the output tokens to the model's
            max context window. Does nothing for shorter inputs. Defaults to True.

        Gotcha: prepend_bos prepends a beginning of string token. This is a recommended default when inputting a prompt
        to the model as the first token is often treated weirdly, but should only be done at the START of the prompt.
        Make sure to turn it off if you're looking at the tokenization of part of the prompt!
        (Note: some models eg GPT-2 were not trained with a BOS token, others (OPT and my models) were)

        Gotcha2: Tokenization of a string depends on whether there is a preceding space and whether the first letter is
        capitalized. It's easy to shoot yourself in the foot here if you're not careful!
        """
        assert self.tokenizer is not None, "Cannot use to_tokens without a tokenizer"

        # Use the provided prepend_bos as an override if it's not None;
        # otherwise use self.cfg.default_prepend_bos (defaults to True unless specified otherwise)
        prepend_bos = utils.override_or_use_default_flag(
            self.cfg.default_prepend_bos, override=prepend_bos
        )

        if prepend_bos:
            if isinstance(input, str):
                input = self.tokenizer.bos_token + input
            else:
                input = [self.tokenizer.bos_token + string for string in input]
        tokens = self.tokenizer(
            input,
            return_tensors="pt",
            padding=True,
            truncation=truncate,
            max_length=self.cfg.n_ctx if truncate else None,
            add_special_tokens=False
            if self.tokenizer.name_or_path.startswith("facebook/opt")
            else True,  # As we manually add the BOS token
        )["input_ids"]
        if move_to_device:
            tokens = tokens.to(self.cfg.device)
        return tokens

    def to_string(
        self,
        tokens: Union[
            Int[torch.Tensor, ""],
            Int[torch.Tensor, "batch pos"],
            Int[torch.Tensor, "pos"],
            np.ndarray,
            List[Int[torch.Tensor, "pos"]],
        ],
    ) -> Union[str, List[str]]:
        """
        Converts a tensor of tokens to a string (if rank 1) or a list of strings (if rank 2).

        Accepts lists of tokens and numpy arrays as inputs too (and converts to tensors internally)
        """
        assert self.tokenizer is not None, "Cannot use to_string without a tokenizer"

        if not isinstance(tokens, torch.Tensor):
            # We allow lists to be input
            tokens = torch.tensor(tokens)

        # I'm not sure what exactly clean_up_tokenization_spaces does, but if
        # it's set, then tokenization is no longer invertible, and some tokens
        # with a bunch of whitespace get collapsed together
        if len(tokens.shape) == 2:
            return self.tokenizer.batch_decode(
                tokens, clean_up_tokenization_spaces=False
            )
        elif len(tokens.shape) <= 1:
            return self.tokenizer.decode(tokens, clean_up_tokenization_spaces=False)
        else:
            raise ValueError(f"Invalid shape passed in: {tokens.shape}")

    def to_str_tokens(
        self,
        input: Union[
            str,
            Int[torch.Tensor, "pos"],
            Int[torch.Tensor, "1 pos"],
            Int[np.ndarray, "pos"],
            Int[np.ndarray, "1 pos"],
            list,
        ],
        prepend_bos: Optional[bool] = None,
    ) -> List[str]:
        """Method to map text, a list of text or tokens to a list of tokens as strings

        Gotcha: prepend_bos prepends a beginning of string token. This is a recommended default when inputting a prompt
        to the model as the first token is often treated weirdly, but should only be done at the START of the prompt.
        If prepend_bos=None is passed, it implies the usage of self.cfg.default_prepend_bos which is set to True unless specified otherwise.
        Therefore, make sure to locally turn it off by passing prepend_bos=False if you're looking at the tokenization of part of
        the prompt! (Note: some models eg GPT-2 were not trained with a BOS token, others (OPT and my models) were)

        Gotcha2: Tokenization of a string depends on whether there is a preceding space and whether the first letter is
        capitalized. It's easy to shoot yourself in the foot here if you're not careful!

        Gotcha3: If passing a string that exceeds the model's context length (model.cfg.n_ctx), it will be truncated.

        Args:
            input (Union[str, list, torch.Tensor]): The input - either a string or a tensor of tokens. If tokens, should
            be a tensor of shape [pos] or [1, pos]
            prepend_bos (bool, optional): Whether to prepend the BOS token to the input (only applies when input is a string).
                Defaults to None, implying usage of self.cfg.default_prepend_bos which is set to True unless specified otherwise.
                Pass True or False to locally override the default.

        Returns:
            str_tokens: List of individual tokens as strings
        """
        if isinstance(input, list):
            return list(
                map(lambda tokens: self.to_str_tokens(tokens, prepend_bos), input)
            )  # type: ignore
        elif isinstance(input, str):
            tokens = self.to_tokens(input, prepend_bos=prepend_bos)[0]
        elif isinstance(input, torch.Tensor):
            tokens = input
            tokens = tokens.squeeze()  # Get rid of a trivial batch dimension
            if tokens.dim() == 0:
                # Don't pass dimensionless tensor
                tokens = tokens.unsqueeze(0)
            assert (
                tokens.dim() == 1
            ), f"Invalid tokens input to to_str_tokens, has shape: {tokens.shape}"
        elif isinstance(input, np.ndarray):
            tokens = input
            tokens = tokens.squeeze()  # Get rid of a trivial batch dimension
            if tokens.ndim == 0:
                # Don't pass dimensionless tensor
                tokens = np.expand_dims(tokens, axis=0)
            assert (
                tokens.ndim == 1
            ), f"Invalid tokens input to to_str_tokens, has shape: {tokens.shape}"
        else:
            raise ValueError(f"Invalid input type to to_str_tokens: {type(input)}")
        str_tokens = self.tokenizer.batch_decode(
            tokens, clean_up_tokenization_spaces=False
        )
        return str_tokens

    def to_single_token(self, string):
        """Maps a string that makes up a single token to the id for that token. Raises an error for strings that are
        not a single token! If uncertain use to_tokens"""

        # We use the to_tokens method, do not append a BOS token
        token = self.to_tokens(string, prepend_bos=False).squeeze()
        # If token shape is non-empty, raise error
        assert not token.shape, f"Input string: {string} is not a single token!"
        return token.item()

    def to_single_str_token(self, int_token: int) -> str:
        # Gives the single token corresponding to an int in string form
        assert isinstance(int_token, int)
        token = self.to_str_tokens(torch.tensor([int_token]))
        assert len(token) == 1
        return token[0]

    def get_token_position(
        self,
        single_token: Union[str, int],
        input: Union[
            str, Union[Float[torch.Tensor, "pos"], Float[torch.Tensor, "1 pos"]]
        ],
        mode="first",
        prepend_bos: Optional[bool] = None,
    ):
        """
        Get the position of a single_token in a string or sequence of tokens. Raises an error if the token is not
        present.

        Gotcha: If you're inputting a string, it'll automatically be tokenized. Be careful about the setting for prepend_bos!
        When a string is input to the model, a BOS (beginning of sequence) token is prepended by default when the
        string is tokenized because self.cfg.default_prepend_bos is set to True unless specified otherwise. But this
        should only be done at the START of the input, not when inputting part of the prompt. If you're getting weird
        off-by-one errors, check carefully for what the setting should be!

        Args:
            single_token (Union[str, int]): The token to search for. Can
                be a token index, or a string (but the string must correspond to a
                single token)
            input (Union[str, torch.Tensor]): The sequence to
                search in. Can be a string or a rank 1 tensor of tokens or a rank 2 tensor of tokens with a dummy batch
                dimension.
            mode (str, optional): If there are multiple matches, which match to return. Supports "first" or "last".
                Defaults to "first".
            prepend_bos (bool, optional): Whether to prepend the BOS token to the input (only applies when input is a string).
                Defaults to None, implying usage of self.cfg.default_prepend_bos which is set to True unless specified otherwise.
                Pass True or False to locally override the default.
        """
        if isinstance(input, str):
            # If the input is a string, convert to tensor
            tokens = self.to_tokens(input, prepend_bos=prepend_bos)
        else:
            tokens = input

        if len(tokens.shape) == 2:
            # If the tokens have shape [1, seq_len], flatten to [seq_len]
            assert (
                tokens.shape[0] == 1
            ), f"If tokens are rank two, they must have shape [1, seq_len], not {tokens.shape}"
            tokens = tokens[0]

        if isinstance(single_token, str):
            # If the single token is a string, convert to an integer
            single_token = self.to_single_token(single_token)
        elif isinstance(single_token, torch.Tensor):
            single_token = single_token.item()

        indices = torch.arange(len(tokens), device=tokens.device)[
            tokens == single_token
        ]
        assert len(indices) > 0, f"The token does not occur in the prompt"
        if mode == "first":
            return indices[0].item()
        elif mode == "last":
            return indices[-1].item()
        else:
            raise ValueError(f"mode must be 'first' or 'last', not {mode}")

    def tokens_to_residual_directions(
        self,
        tokens: Union[
            str,
            int,
            Int[torch.Tensor, ""],
            Int[torch.Tensor, "pos"],
            Int[torch.Tensor, "batch pos"],
        ],
    ) -> Union[
        Float[torch.Tensor, "d_model"],
        Float[torch.Tensor, "pos d_model"],
        Float[torch.Tensor, "batch pos d_model"],
    ]:
        """Maps tokens to a tensor with the unembedding vector for those tokens, ie the vector in the residual stream
        that we dot with to the get the logit for that token.

        WARNING: If you use this without folding in LayerNorm, the results will be misleading and may be incorrect, as
        the LN weights change the unembed map. This is done automatically with the fold_ln flag on from_pretrained

        WARNING 2: LayerNorm scaling will scale up or down the effective direction in the residual stream for each
        output token on any given input token position. ActivationCache.apply_ln_to_stack will apply the appropriate
        scaling to these directions.

        Args:
            tokens (Union[str, int, torch.Tensor]): The token(s). If a single token, can be a single element tensor, an
                integer, or string. If string, will be mapped to a single token using to_single_token, and an error
                raised if it's multiple tokens. The method also works for a batch of input tokens

        Returns:
            residual_direction torch.Tensor: The unembedding vector for the token(s), a stack of [d_model] tensor.
        """
        if isinstance(tokens, torch.Tensor) and tokens.numel() > 1:
            # If the tokens are a tensor, and have more than one element, assume they are a batch of tokens
            residual_directions = self.W_U[:, tokens]
            residual_directions = einops.rearrange(
                residual_directions, "d_model ... -> ... d_model"
            )
            return residual_directions
        else:
            # Otherwise there is a single token
            if isinstance(tokens, str):
                token = self.to_single_token(tokens)
            elif isinstance(tokens, int):
                token = tokens
            elif isinstance(tokens, torch.Tensor) and tokens.numel() == 1:
                token = tokens.item()
            else:
                raise ValueError(f"Invalid token type: {type(tokens)}")
            residual_direction = self.W_U[:, token]
            return residual_direction

    def to(
        self,
        device_or_dtype: Union[torch.device, str, torch.dtype],
        print_details: bool = True,
    ):
        return devices.move_to_and_update_config(self, device_or_dtype, print_details)

    def cuda(self):
        # Wrapper around cuda that also changes self.cfg.device
        return self.to("cuda")

    def cpu(self):
        # Wrapper around cuda that also changes self.cfg.device
        return self.to("cpu")

    def mps(self):
        # Wrapper around mps that also changes self.cfg.device
        return self.to("mps")

    def move_model_modules_to_device(self):
        self.embed.to(devices.get_device_for_block_index(0, self.cfg))
        self.hook_embed.to(devices.get_device_for_block_index(0, self.cfg))
        if self.cfg.positional_embedding_type != "rotary":
            self.pos_embed.to(devices.get_device_for_block_index(0, self.cfg))
            self.hook_pos_embed.to(devices.get_device_for_block_index(0, self.cfg))
        if hasattr(self, "ln_final"):
            self.ln_final.to(
                devices.get_device_for_block_index(self.cfg.n_layers - 1, self.cfg)
            )
        self.unembed.to(
            devices.get_device_for_block_index(self.cfg.n_layers - 1, self.cfg)
        )
        for i, block in enumerate(self.blocks):
            block.to(devices.get_device_for_block_index(i, self.cfg))

    @classmethod
    def from_pretrained(
        cls,
        model_name: str,
        fold_ln=True,
        center_writing_weights=True,
        center_unembed=True,
        refactor_factored_attn_matrices=False,
        checkpoint_index=None,
        checkpoint_value=None,
        hf_model=None,
        device=None,
        n_devices=1,
        tokenizer=None,
        move_to_device=True,
<<<<<<< HEAD
        default_prepend_bos=True,
=======
        fold_value_biases=True,
>>>>>>> 807c9626
        **from_pretrained_kwargs,
    ) -> "HookedTransformer":
        """Class method to load in a pretrained model weights to the HookedTransformer format and optionally to do some
        processing to make the model easier to interpret. Currently supports loading from most autoregressive
        HuggingFace models (GPT2, GPTNeo, GPTJ, OPT) and from a range of toy models and SoLU models trained by me (Neel Nanda).

        Also supports loading from a checkpoint for checkpointed models (currently, models trained by me (NeelNanda) and
        the stanford-crfm models). These can either be determined by the checkpoint index (the index of the checkpoint
        in the checkpoint list) or by the checkpoint value (the value of the checkpoint, eg 1000 for a checkpoint taken
        at step 1000 or after 1000 tokens. Each model has checkpoints labelled with exactly one of labels and steps).
        If neither is specified the final model is loaded. If both are specified, the checkpoint index is used.

        See load_and_process_state_dict for details on the processing (folding layer norm, centering the unembedding and
        centering the writing weights)

        Args:
            model_name (str): The model name - must be an element of OFFICIAL_MODEL_NAMES or an alias of one.
            fold_ln (bool, optional): Whether to fold in the LayerNorm weights to the
                subsequent linear layer. This does not change the computation.
                Defaults to True.
            center_writing_weights (bool, optional): Whether to center weights
            writing to
                the residual stream (ie set mean to be zero). Due to LayerNorm
                this doesn't change the computation. Defaults to True.
            center_unembed (bool, optional): Whether to center W_U (ie set mean
            to be zero).
                Softmax is translation invariant so this doesn't affect log
                probs or loss, but does change logits. Defaults to True.
            refactor_factored_attn_matrices (bool, optional): Whether to convert the factored
                matrices (W_Q & W_K, and W_O & W_V) to be "even". Defaults to False
            checkpoint_index (int, optional): If loading from a checkpoint, the index of
                the checkpoint to load. Defaults to None.
            checkpoint_value (int, optional): If loading from a checkpoint, the value of
                the checkpoint to load, ie the step or token number (each model
                has checkpoints labelled with exactly one of these). Defaults to
                None.
            hf_model (AutoModelForCausalLM, optional): If you have already loaded in the
                HuggingFace model, you can pass it in here rather than needing
                to recreate the object. Defaults to None.
            device (str, optional): The device to load the model onto. By
                default will load to CUDA if available, else CPU.
            n_devices (int, optional): The number of devices to split the model
                across. Defaults to 1. If greater than 1, `device` must be cuda.
            tokenizer (*optional): The tokenizer to use for the model. If not
                provided, it is inferred from cfg.tokenizer_name or initialized to None.
                If None, then the model cannot be passed strings, and d_vocab must be explicitly set.
            move_to_device (bool, optional): Whether to move the model to the device specified in cfg.
                device. Must be true if `n_devices` in the config is greater than 1, since the model's layers
                will be split across multiple devices.
            default_prepend_bos (bool, optional): Default behavior of whether to prepend the BOS token when the
                methods of HookedTransformer process input text to tokenize (only when input is a string).
                Defaults to True - even for models not explicitly trained with this, heads often use the
                first position as a resting position and accordingly lose information from the first token,
                so this empirically seems to give better results. To change the default behavior to False, pass in
                default_prepend_bos=False. Note that you can also locally override the default behavior by passing
                in prepend_bos=True/False when you call a method that processes the input string.
            from_pretrained_kwargs (dict, optional): Any other optional argument passed to HuggingFace's
                from_pretrained (e.g. "cache_dir" or "torch_dtype"). Also passed to other HuggingFace
                functions when compatible. For some models or arguments it doesn't work, especially for
                models that are not internally loaded with HuggingFace's from_pretrained (e.g. SoLU models).
        """
        assert not (
            from_pretrained_kwargs.get("load_in_8bit", False)
            or from_pretrained_kwargs.get("load_in_4bit", False)
        ), "Quantization not supported"

        if from_pretrained_kwargs.get(
            "torch_dtype", None
        ) == torch.float16 and device in ["cpu", None]:
            logging.warning(
                "float16 models may not work on CPU. Consider using a GPU or bfloat16."
            )

        # Get the model name used in HuggingFace, rather than the alias.
        official_model_name = loading.get_official_model_name(model_name)

        # Load the config into an HookedTransformerConfig object. If loading from a
        # checkpoint, the config object will contain the information about the
        # checkpoint
        cfg = loading.get_pretrained_model_config(
            official_model_name,
            checkpoint_index=checkpoint_index,
            checkpoint_value=checkpoint_value,
            fold_ln=fold_ln,
            device=device,
            n_devices=n_devices,
            default_prepend_bos=default_prepend_bos,
            **from_pretrained_kwargs,
        )

        if cfg.positional_embedding_type == "shortformer":
            if fold_ln:
                logging.warning(
                    "You tried to specify fold_ln=True for a shortformer model, but this can't be done! Setting fold_"
                    "ln=False instead."
                )
                fold_ln = False
            if center_unembed:
                logging.warning(
                    "You tried to specify center_unembed=True for a shortformer model, but this can't be done! "
                    "Setting center_unembed=False instead."
                )
                center_unembed = False
            if center_writing_weights:
                logging.warning(
                    "You tried to specify center_writing_weights=True for a shortformer model, but this can't be done! "
                    "Setting center_writing_weights=False instead."
                )
                center_writing_weights = False

        # Get the state dict of the model (ie a mapping of parameter names to tensors), processed to match the
        # HookedTransformer parameter names.
        state_dict = loading.get_pretrained_state_dict(
            official_model_name, cfg, hf_model, **from_pretrained_kwargs
        )

        # Create the HookedTransformer object
        model = cls(cfg, tokenizer, move_to_device=False)

        model.load_and_process_state_dict(
            state_dict,
            fold_ln=fold_ln,
            center_writing_weights=center_writing_weights,
            center_unembed=center_unembed,
            fold_value_biases=fold_value_biases,
            refactor_factored_attn_matrices=refactor_factored_attn_matrices,
        )

        if move_to_device:
            model.move_model_modules_to_device()

        print(f"Loaded pretrained model {model_name} into HookedTransformer")

        return model

    @classmethod
    def from_pretrained_no_processing(
        cls,
        model_name: str,
        fold_ln=False,
        center_writing_weights=False,
        center_unembed=False,
        refactor_factored_attn_matrices=False,
        fold_value_biases=False,
        **from_pretrained_kwargs,
    ):
        """Wrapper for from_pretrained with all boolean flags related to simplifying the model set to False. Refer to
        from_pretrained for details."""
        return cls.from_pretrained(
            model_name,
            fold_ln=fold_ln,
            center_writing_weights=center_writing_weights,
            center_unembed=center_unembed,
            fold_value_biases=fold_value_biases,
            refactor_factored_attn_matrices=refactor_factored_attn_matrices,
            **from_pretrained_kwargs,
        )

    def init_weights(self):
        """
        Initialize weights matrices with a normal of std=initializer_range (default=0.02). This roughly follows the
        GPT-2 paper's scheme (but with truncation, and not halving the std for W_pos).

        LayerNorm weights are already initialized to 1.0, and all biases are initialized to 0.0 (including LayerNorm),
        so this just initializes weight matrices.

        Weight matrices are set to empty by default (to save space + compute, since they're the bulk of the parameters),
        so it is important to call this if you are not loading in pretrained weights! Note that this function assumes that weight names being with W_

        Set seed here to ensure determinism.

        This does NOT follow the PyTorch scheme, which as far as I can tell is super out of date but no one has gotten
        round to updating it?
        https://github.com/pytorch/pytorch/issues/18182

        PyTorch Transformers are especially bad - TransformerEncoder initializes all layers to the exact same weights?!
        https://github.com/pytorch/pytorch/issues/72253

        The best paper I've found on transformer initialization is the muP paper, but haven't integrated those ideas yet:
        https://arxiv.org/abs/2203.03466
        """

        if self.cfg.seed is not None:
            torch.manual_seed(self.cfg.seed)

        for name, param in self.named_parameters():
            if "W_" in name:
                nn.init.normal_(param, std=self.cfg.initializer_range)

    def load_and_process_state_dict(
        self,
        state_dict: Dict[str, torch.Tensor],
        fold_ln: bool = True,
        center_writing_weights: bool = True,
        center_unembed: bool = True,
        fold_value_biases: bool = True,
        refactor_factored_attn_matrices: bool = False,
    ):
        """Method to load a state dict into the model, and to apply processing to simplify it. The state dict is assumed
        to be in the HookedTransformer format.

        See the relevant method (same name as the flag) for more details on the folding, centering and processing flags.

        Args:
            state_dict (dict): The state dict of the model, in HookedTransformer format
            fold_ln (bool, optional): Whether to fold in the LayerNorm weights to the
                subsequent linear layer. This does not change the computation. Defaults to True.
            center_writing_weights (bool, optional): Whether to center weights writing to the
                residual stream (ie set mean to be zero). Due to LayerNorm this doesn't change the computation.
                Defaults to True.
            center_unembed (bool, optional): Whether to center W_U (ie set mean to be zero).
                Softmax is translation invariant so this doesn't affect log probs or loss, but does change logits.
                Defaults to True.
            fold_value_biases (bool, optional): Whether to fold the value biases into the output bias.
                Because attention patterns add up to 1, the value biases always have a constant effect on a layer's
                output, and it doesn't matter which head a bias is associated with. We can factor this all into a single
                output bias to the layer, and make it easier to interpret the head's output.
            refactor_factored_attn_matrices (bool, optional): Whether to convert the factored
                matrices (W_Q & W_K, and W_O & W_V) to be "even". Defaults to False
            model_name (str, optional): checks the model name for special cases of state dict loading. Only used for
                Redwood 2L model currently
        """
        if self.cfg.dtype not in [torch.float32, torch.float64] and fold_ln:
            logging.warning(
                "With reduced precision, it is advised to use `from_pretrained_no_processing` instead of `from_pretrained`."
            )

        state_dict = self.fill_missing_keys(state_dict)
        if fold_ln:
            if self.cfg.normalization_type not in ["LN", "LNPre"]:
                logging.warning(
                    "You are not using LayerNorm, so the layer norm weights can't be folded! Skipping"
                )
            else:
                # Note - you can run fold_layer_norm while normalization_type is LN, but this is not advised! It mostly
                # goes wrong when you're training the model.
                state_dict = self.fold_layer_norm(state_dict)
        if center_writing_weights:
            if self.cfg.normalization_type not in ["LN", "LNPre"]:
                logging.warning(
                    "You are not using LayerNorm, so the writing weights can't be centered! Skipping"
                )
            elif self.cfg.final_rms:
                logging.warning(
                    "This model is using final RMS normalization, so the writing weights can't be centered! Skipping"
                )
            else:
                state_dict = self.center_writing_weights(state_dict)
        if center_unembed:
            state_dict = self.center_unembed(state_dict)
        if fold_value_biases:
            state_dict = self.fold_value_biases(state_dict)
        if refactor_factored_attn_matrices:
            state_dict = self.refactor_factored_attn_matrices(state_dict)
        self.load_state_dict(state_dict)

    def fill_missing_keys(self, state_dict):
        return loading.fill_missing_keys(self, state_dict)

    def fold_layer_norm(self, state_dict: Dict[str, torch.Tensor]):
        """Takes in a state dict from a pretrained model, formatted to be consistent with HookedTransformer but with
        LayerNorm weights and biases. Folds these into the neighbouring weights. See further_comments.md for more details

        Args:
            state_dict (Dict[str, torch.Tensor]): State dict of pretrained model
        """
        for l in range(self.cfg.n_layers):
            # Fold ln1 into attention - it's important to fold biases first,
            # since biases depend on weights but not vice versa
            # The various indexing is just to broadcast ln.b and ln.w along every axis other than d_model.
            # Each weight matrix right multiplies.
            # To fold in the bias, we use the W_ matrix to map it to the hidden space of the layer,
            # so we need to sum along axis -2, which is the residual stream space axis.
            state_dict[f"blocks.{l}.attn.b_Q"] = state_dict[f"blocks.{l}.attn.b_Q"] + (
                state_dict[f"blocks.{l}.attn.W_Q"]
                * state_dict[f"blocks.{l}.ln1.b"][None, :, None]
            ).sum(-2)
            state_dict[f"blocks.{l}.attn.b_K"] = state_dict[f"blocks.{l}.attn.b_K"] + (
                state_dict[f"blocks.{l}.attn.W_K"]
                * state_dict[f"blocks.{l}.ln1.b"][None, :, None]
            ).sum(-2)
            state_dict[f"blocks.{l}.attn.b_V"] = state_dict[f"blocks.{l}.attn.b_V"] + (
                state_dict[f"blocks.{l}.attn.W_V"]
                * state_dict[f"blocks.{l}.ln1.b"][None, :, None]
            ).sum(-2)

            state_dict[f"blocks.{l}.attn.W_Q"] = (
                state_dict[f"blocks.{l}.attn.W_Q"]
                * state_dict[f"blocks.{l}.ln1.w"][None, :, None]
            )
            state_dict[f"blocks.{l}.attn.W_K"] = (
                state_dict[f"blocks.{l}.attn.W_K"]
                * state_dict[f"blocks.{l}.ln1.w"][None, :, None]
            )
            state_dict[f"blocks.{l}.attn.W_V"] = (
                state_dict[f"blocks.{l}.attn.W_V"]
                * state_dict[f"blocks.{l}.ln1.w"][None, :, None]
            )

            # Finally, we center the weights reading from the residual stream. The output of the first
            # part of the LayerNorm is mean 0 and standard deviation 1, so the mean of any input vector
            # of the matrix doesn't matter and can be set to zero.
            # Equivalently, the output of LayerNormPre is orthogonal to the vector of all 1s (because
            # dotting with that gets the sum), so we can remove the component of the matrix parallel to this.
            state_dict[f"blocks.{l}.attn.W_Q"] -= einops.reduce(
                state_dict[f"blocks.{l}.attn.W_Q"],
                "head_index d_model d_head -> head_index 1 d_head",
                "mean",
            )
            state_dict[f"blocks.{l}.attn.W_K"] -= einops.reduce(
                state_dict[f"blocks.{l}.attn.W_K"],
                "head_index d_model d_head -> head_index 1 d_head",
                "mean",
            )
            state_dict[f"blocks.{l}.attn.W_V"] -= einops.reduce(
                state_dict[f"blocks.{l}.attn.W_V"],
                "head_index d_model d_head -> head_index 1 d_head",
                "mean",
            )

            del (
                state_dict[f"blocks.{l}.ln1.w"],
                state_dict[f"blocks.{l}.ln1.b"],
            )

            # Fold ln2 into MLP
            if not self.cfg.attn_only:
                state_dict[f"blocks.{l}.mlp.b_in"] = state_dict[
                    f"blocks.{l}.mlp.b_in"
                ] + (
                    state_dict[f"blocks.{l}.mlp.W_in"]
                    * state_dict[f"blocks.{l}.ln2.b"][:, None]
                ).sum(
                    -2
                )
                state_dict[f"blocks.{l}.mlp.W_in"] = (
                    state_dict[f"blocks.{l}.mlp.W_in"]
                    * state_dict[f"blocks.{l}.ln2.w"][:, None]
                )

                # Center the weights that read in from the LayerNormPre
                state_dict[f"blocks.{l}.mlp.W_in"] -= einops.reduce(
                    state_dict[f"blocks.{l}.mlp.W_in"],
                    "d_model d_mlp -> 1 d_mlp",
                    "mean",
                )

                del state_dict[f"blocks.{l}.ln2.w"], state_dict[f"blocks.{l}.ln2.b"]

                if self.cfg.act_fn.startswith("solu"):
                    # Fold ln3 into activation
                    state_dict[f"blocks.{l}.mlp.b_out"] = state_dict[
                        f"blocks.{l}.mlp.b_out"
                    ] + (
                        state_dict[f"blocks.{l}.mlp.W_out"]
                        * state_dict[f"blocks.{l}.mlp.ln.b"][:, None]
                    ).sum(
                        -2
                    )
                    state_dict[f"blocks.{l}.mlp.W_out"] = (
                        state_dict[f"blocks.{l}.mlp.W_out"]
                        * state_dict[f"blocks.{l}.mlp.ln.w"][:, None]
                    )

                    # Center the weights that read in from the LayerNormPre
                    state_dict[f"blocks.{l}.mlp.W_out"] -= einops.reduce(
                        state_dict[f"blocks.{l}.mlp.W_out"],
                        "d_mlp d_model -> 1 d_model",
                        "mean",
                    )
                    del (
                        state_dict[f"blocks.{l}.mlp.ln.w"],
                        state_dict[f"blocks.{l}.mlp.ln.b"],
                    )
        # Fold ln_final into Unembed
        if not self.cfg.final_rms:
            # Dumb bug from my old SoLU training code, some models have RMSNorm instead of LayerNorm pre unembed.
            state_dict[f"unembed.b_U"] = state_dict[f"unembed.b_U"] + (
                state_dict[f"unembed.W_U"] * state_dict[f"ln_final.b"][:, None]
            ).sum(dim=-2)
            del state_dict[f"ln_final.b"]
        state_dict[f"unembed.W_U"] = (
            state_dict[f"unembed.W_U"] * state_dict[f"ln_final.w"][:, None]
        )

        # Center the weights that read in from the LayerNormPre
        state_dict[f"unembed.W_U"] -= einops.reduce(
            state_dict[f"unembed.W_U"], "d_model d_vocab -> 1 d_vocab", "mean"
        )

        del state_dict[f"ln_final.w"]
        return state_dict

    def center_writing_weights(self, state_dict: Dict[str, torch.Tensor]):
        """Centers the weights of the model that write to the residual stream - W_out, W_E, W_pos and W_out. This is
        done by subtracting the mean of the weights from the weights themselves. This is done in-place. See
        fold_layer_norm for more details."""
        state_dict["embed.W_E"] = state_dict["embed.W_E"] - state_dict[
            "embed.W_E"
        ].mean(-1, keepdim=True)
        if self.cfg.positional_embedding_type != "rotary":
            state_dict["pos_embed.W_pos"] = state_dict["pos_embed.W_pos"] - state_dict[
                "pos_embed.W_pos"
            ].mean(-1, keepdim=True)
        for l in range(self.cfg.n_layers):
            state_dict[f"blocks.{l}.attn.W_O"] = state_dict[
                f"blocks.{l}.attn.W_O"
            ] - state_dict[f"blocks.{l}.attn.W_O"].mean(
                -1, keepdim=True
            )  # W_O is [head_index, d_model, d_head]
            state_dict[f"blocks.{l}.attn.b_O"] = (
                state_dict[f"blocks.{l}.attn.b_O"]
                - state_dict[f"blocks.{l}.attn.b_O"].mean()
            )  # b_O is [d_model]
            if not self.cfg.attn_only:
                state_dict[f"blocks.{l}.mlp.W_out"] = state_dict[
                    f"blocks.{l}.mlp.W_out"
                ] - state_dict[f"blocks.{l}.mlp.W_out"].mean(-1, keepdim=True)
                state_dict[f"blocks.{l}.mlp.b_out"] = (
                    state_dict[f"blocks.{l}.mlp.b_out"]
                    - state_dict[f"blocks.{l}.mlp.b_out"].mean()
                )
        return state_dict

    def center_unembed(self, state_dict: Dict[str, torch.Tensor]):
        """Centers the unembedding weights W_U. This is done by subtracting the mean of the weights from the weights
        themselves. This is done in-place. As softmax is translation invariant, this changes the logits but not the
        log probs, and makes the model logits (slightly) more interpretable - when trying to understand how components
        contribute to the logits, we'll be less misled by components that just add something to every logit.
        """
        state_dict["unembed.W_U"] = state_dict["unembed.W_U"] - state_dict[
            "unembed.W_U"
        ].mean(-1, keepdim=True)
        state_dict["unembed.b_U"] = (
            state_dict["unembed.b_U"] - state_dict["unembed.b_U"].mean()
        )
        return state_dict

    def fold_value_biases(self, state_dict: Dict[str, torch.Tensor]):
        """Fold the value biases into the output bias. Because attention patterns add up to 1, the value biases always
        have a constant effect on a head's output. Further, as the outputs of each head in a layer add together, each
        head's value bias has a constant effect on the *layer's* output, which can make it harder to interpret the
        effect of any given head, and it doesn't matter which head a bias is associated with.
        We can factor this all into a single output bias to the layer, and make it easier to interpret the head's output.
        Formally, we take b_O_new = b_O_original + sum_head(b_V_head @ W_O_head)
        """
        for layer in range(self.cfg.n_layers):
            # shape [head_index, d_head]
            b_V = state_dict[f"blocks.{layer}.attn.b_V"]
            # [head_index, d_head, d_model]
            W_O = state_dict[f"blocks.{layer}.attn.W_O"]
            # [d_model]
            b_O_original = state_dict[f"blocks.{layer}.attn.b_O"]

            folded_b_O = b_O_original + einsum(
                "head_index d_head, head_index d_head d_model -> d_model", b_V, W_O
            )

            state_dict[f"blocks.{layer}.attn.b_O"] = folded_b_O
            state_dict[f"blocks.{layer}.attn.b_V"] = torch.zeros_like(b_V)
        return state_dict

    def refactor_factored_attn_matrices(self, state_dict: Dict[str, torch.Tensor]):
        """
        Experimental method for managing queries, keys and values. As argued in [A Mathematical Framework for Transformer
        Circuits](https://transformer-circuits.pub/2021/framework/index.html), queries, keys and values are somewhat
        arbitrary intermediate terms when computing with the low rank factored matrices W_QK = W_Q @ W_K.T and W_OV = W_V @ W_O,
        and these matrices are the only thing determining head behaviour. But there are many ways to find a low rank
        factorization to a given matrix, and hopefully some of these are more interpretable than others! This method is
        one attempt, which makes all of the matrices have orthogonal rows or columns, W_O into a rotation and W_Q and W_K
        having the nth column in each having the same norm. The formula is $W_V = U @ S,W_O=Vh.T,W_Q=U@S.sqrt(),W_K=Vh@S.sqrt()$.

        More details:

        If W_OV = U @ S @ Vh.T in its singular value decomposition, (where S is in R^d_head not R^d_model, as W_OV is low rank),
        W_OV = (U @ S) @ (Vh.T) is an equivalent low rank factorisation, where rows/columns of each matrix are orthogonal!
        So setting $W_V=US$ and $W_O=Vh.T$ works just as well. I *think* this is a more interpretable setup, because now
        $W_O$ is just a rotation, and doesn't change the norm, so $z$ has the same norm as the result of the head.

        For $W_QK = W_Q @ W_K.T$ we use the refactor $W_Q = U @ S.sqrt()$ and $W_K = Vh @ S.sqrt()$, which is also
        equivalent ($S==S.sqrt() @ S.sqrt()$ as $S$ is diagonal). Here we keep the matrices as having the same norm,
        since there's not an obvious asymmetry between the keys and queries.

        Biases are more fiddly to deal with. For OV it's pretty easy - we just need (x @ W_V + b_V) @ W_O + b_O to be
        preserved, so we can set b_V' = 0. and b_O' = b_V @ W_O + b_O (note that b_V in R^{head_index x d_head} while b_O in R^{d_model},
        so we need to sum b_V @ W_O along the head_index dimension too).

        For QK it's messy - we need to preserve the bilinear form of (x @ W_Q +
        b_Q) * (y @ W_K + b_K), which is fairly messy. To deal with the biases,
        we concatenate them to W_Q and W_K to simulate a d_model+1 dimensional
        input (whose final coordinate is always 1), do the SVD factorization on
        this effective matrix, then separate out into final weights and biases
        """

        assert (
            self.cfg.positional_embedding_type != "rotary"
        ), "You can't refactor the QK circuit when using rotary embeddings (as the QK matrix depends on the position of the query and key)"

        for l in range(self.cfg.n_layers):
            # W_QK = W_Q @ W_K.T
            # Concatenate biases to make a d_model+1 input dimension
            W_Q_eff = torch.cat(
                [
                    state_dict[f"blocks.{l}.attn.W_Q"],
                    state_dict[f"blocks.{l}.attn.b_Q"][:, None, :],
                ],
                dim=1,
            )
            W_K_eff = torch.cat(
                [
                    state_dict[f"blocks.{l}.attn.W_K"],
                    state_dict[f"blocks.{l}.attn.b_K"][:, None, :],
                ],
                dim=1,
            )

            W_Q_eff_even, W_K_eff_even_T = (
                FactoredMatrix(W_Q_eff, W_K_eff.transpose(-1, -2)).make_even().pair
            )
            W_K_eff_even = W_K_eff_even_T.transpose(-1, -2)

            state_dict[f"blocks.{l}.attn.W_Q"] = W_Q_eff_even[:, :-1, :]
            state_dict[f"blocks.{l}.attn.b_Q"] = W_Q_eff_even[:, -1, :]
            state_dict[f"blocks.{l}.attn.W_K"] = W_K_eff_even[:, :-1, :]
            state_dict[f"blocks.{l}.attn.b_K"] = W_K_eff_even[:, -1, :]

            # W_OV = W_V @ W_O
            W_V = state_dict[f"blocks.{l}.attn.W_V"]
            W_O = state_dict[f"blocks.{l}.attn.W_O"]

            # Factors the bias to be consistent.
            b_V = state_dict[f"blocks.{l}.attn.b_V"]
            b_O = state_dict[f"blocks.{l}.attn.b_O"]
            effective_bias = b_O + einsum(
                "head_index d_head, head_index d_head d_model -> d_model", b_V, W_O
            )
            state_dict[f"blocks.{l}.attn.b_V"] = torch.zeros_like(b_V)
            state_dict[f"blocks.{l}.attn.b_O"] = effective_bias

            # Helper class to efficiently deal with low rank factored matrices.
            W_OV = FactoredMatrix(W_V, W_O)
            U, S, Vh = W_OV.svd()
            state_dict[f"blocks.{l}.attn.W_V"] = U @ S.diag_embed()
            state_dict[f"blocks.{l}.attn.W_O"] = utils.transpose(Vh)

        return state_dict

    def set_use_attn_result(self, use_attn_result: bool):
        """
        Toggles whether to explicitly calculate and expose the result for each attention head - useful for
        interpretability but can easily burn through GPU memory.
        """
        self.cfg.use_attn_result = use_attn_result

    def set_use_split_qkv_input(self, use_split_qkv_input: bool):
        """
        Toggles whether to allow editing of inputs to each attention head.
        """
        self.cfg.use_split_qkv_input = use_split_qkv_input

    def set_use_hook_mlp_in(self, use_hook_mlp_in: bool):
        """
        Toggles whether to allow storing and editing inputs to each MLP layer.
        """
        self.cfg.use_hook_mlp_in = use_hook_mlp_in

    def process_weights_(
        self,
        fold_ln: bool = True,
        center_writing_weights: bool = True,
        center_unembed: bool = True,
        refactor_factored_attn_matrices: bool = False,
    ):
        """
        Wrapper around load_and_process_state_dict to allow for in-place processing of the weights. This is useful if
        using HookedTransformer for training, if we then want to analyse a cleaner version of the same model.
        """
        state_dict = self.state_dict()
        if fold_ln and self.cfg.normalization_type == "LN":
            # If we're folding the LN into the weights, we need to replace all the layernorm layers with LayerNormPres,
            # which do not have learnable parameters. This is somewhat hacky, but it's the easiest way to do it.
            self.cfg.normalization_type = "LNPre"
            self.ln_final = LayerNormPre(self.cfg)
            for layer in self.blocks:
                layer.ln1 = LayerNormPre(self.cfg)
                layer.ln2 = LayerNormPre(self.cfg)
                if self.cfg.act_fn.endswith("_ln"):
                    layer.mlp.ln = LayerNormPre(self.cfg)

        self.load_and_process_state_dict(
            state_dict,
            fold_ln=fold_ln,
            center_writing_weights=center_writing_weights,
            center_unembed=center_unembed,
            refactor_factored_attn_matrices=refactor_factored_attn_matrices,
        )

    @torch.inference_mode()
    def generate(
        self,
        input: Union[str, Float[torch.Tensor, "batch pos"]] = "",
        max_new_tokens: int = 10,
        stop_at_eos: bool = True,
        eos_token_id: Optional[int] = None,
        do_sample: bool = False,
        top_k: Optional[int] = None,
        top_p: Optional[float] = None,
        temperature: float = 1.0,
        freq_penalty: float = 0.0,
        num_return_sequences: int = 1,
        use_past_kv_cache: bool = True,
        prepend_bos: Optional[bool] = None,
        return_type: Optional[str] = "input",
        verbose: bool = True,
    ) -> Union[Int[torch.Tensor, "batch pos_plus_new_tokens"], str]:
        """
        Sample tokens from the model until the model outputs eos_token or max_new_tokens is reached.

        To avoid fiddling with ragged tensors, if we input a batch of text and some sequences finish (by producing an
        EOT token), we keep running the model on the entire batch, but throw away the output for a finished sequence
        and just keep adding EOTs to pad.

        This supports entering a single string, but not a list of strings - if the strings don't tokenize to exactly the
        same length, this gets messy. If that functionality is needed, convert them to a batch of tokens and input that
        instead.

        Args:
            input (int): Either a batch of tokens ([batch, pos]) or a text string (this will be converted to a batch of tokens with batch size 1)
            max_new_tokens (int): Maximum number of tokens to generate
            stop_at_eos (bool): If True, stop generating tokens when the model outputs eos_token
            eos_token_id (int, *optional*): The token ID to use for end of sentence. If None, use the tokenizer's eos_token_id - required if using stop_at_eos
            do_sample (bool): If True, sample from the model's output distribution. Otherwise, use greedy search (take the max logit each time).
            top_k (int): Number of tokens to sample from. If None, sample from all tokens
            top_p (float): Probability mass to sample from. If 1.0, sample from all tokens. If <1.0, we take the top tokens with cumulative probability >= top_p
            temperature (float): Temperature for sampling. Higher values will make the model more random (limit of temp -> 0 is just taking the top token, limit of temp -> inf is sampling from a uniform distribution)
            freq_penalty (float): Frequency penalty for sampling - how much to penalise previous tokens. Higher values will make the model more random
            use_past_kv_cache (bool): If True, create and use cache to speed up generation
            prepend_bos (bool, optional): Whether to prepend the BOS token to the input (applicable when input is a string).
                Defaults to None, implying usage of self.cfg.default_prepend_bos (default is True unless specified otherwise).
                Pass True or False to override the default.
            return_type (str, *optional*): The type of the output to return - either a string (str), a tensor of tokens (tensor) or whatever the format of the input was (input).
            verbose (bool): If True, show tqdm progress bars for generation
        Returns:
            outputs (torch.Tensor): [batch, pos + max_new_tokens], generated sequence of new tokens - by default returns same type as input
        """
        # Use the provided prepend_bos as an override if it's not None;
        # otherwise use self.cfg.default_prepend_bos (defaults to True unless specified otherwise)
        prepend_bos = utils.override_or_use_default_flag(
            self.cfg.default_prepend_bos, override=prepend_bos
        )

        if type(input) == str:
            # If text, convert to tokens (batch_size=1)
            assert (
                self.tokenizer is not None
            ), "Must provide a tokenizer if passing a string to the model"
            tokens = self.to_tokens(input, prepend_bos=prepend_bos)
        else:
            tokens = input

        if return_type == "input":
            if type(input) == str:
                return_type = "str"
            else:
                return_type = "tensor"

        assert isinstance(tokens, torch.Tensor)
        batch_size, ctx_length = tokens.shape
        tokens = tokens.to(devices.get_device_for_block_index(0, self.cfg))
        if use_past_kv_cache:
            past_kv_cache = HookedTransformerKeyValueCache.init_cache(
                self.cfg, self.cfg.device, batch_size
            )
        else:
            past_kv_cache = None

        if stop_at_eos and eos_token_id is None:
            assert (
                self.tokenizer is not None and self.tokenizer.eos_token_id is not None
            ), "Must pass a eos_token_id if stop_at_eos is True and tokenizer is None or has no eos_token_id"

            eos_token_id = self.tokenizer.eos_token_id

        # An array to track which sequences in the batch have finished.
        finished_sequences = torch.zeros(
            batch_size, dtype=torch.bool, device=self.cfg.device
        )

        # Currently nothing in HookedTransformer changes with eval, but this is here in case that changes in the future
        self.eval()
        for index in tqdm.tqdm(range(max_new_tokens), disable=not verbose):
            # While generating, we keep generating logits, throw away all but the final logits, and then use those logits to sample from the distribution
            # We keep adding the sampled tokens to the end of tokens.
            if use_past_kv_cache:
                # We just take the final tokens, as a [batch, 1] tensor
                if index > 0:
                    logits = self.forward(
                        tokens[:, -1:],
                        return_type="logits",
                        prepend_bos=prepend_bos,
                        past_kv_cache=past_kv_cache,
                    )
                else:
                    logits = self.forward(
                        tokens, return_type="logits", prepend_bos=prepend_bos, past_kv_cache=past_kv_cache
                    )

            else:
                # We input the entire sequence, as a [batch, pos] tensor, since we aren't using the cache
                logits = self.forward(tokens, return_type="logits", prepend_bos=prepend_bos)
            final_logits = logits[:, -1, :]

            sampled_tokens = utils.sample_logits(
                final_logits,
                top_k=top_k,
                top_p=top_p,
                temperature=temperature,
                freq_penalty=freq_penalty,
                tokens=tokens,
            ).to(devices.get_device_for_block_index(0, self.cfg))

            if stop_at_eos:
                # For all unfinished sequences, add on the next token. If a sequence finished, we throw away the generated token and instead add an EOS token to pad.
                sampled_tokens[finished_sequences] = eos_token_id
                finished_sequences.logical_or_(sampled_tokens == eos_token_id)

            tokens = torch.cat([tokens, sampled_tokens.unsqueeze(-1)], dim=-1)

            if stop_at_eos and finished_sequences.all():
                break

        if return_type == "str":
            if prepend_bos:
                # If we prepended a BOS token, remove it when returning output.
                return self.tokenizer.decode(tokens[0, 1:])
            else:
                return self.tokenizer.decode(tokens[0])

        else:
            return tokens

    # Give access to all weights as properties.
    @property
    @typeguard_ignore
    def W_U(self) -> Float[torch.Tensor, "d_model d_vocab"]:
        """
        Convenience to get the unembedding matrix (ie the linear map from the final residual stream to the output logits)
        """
        return self.unembed.W_U

    @property
    @typeguard_ignore
    def b_U(self) -> Float[torch.Tensor, "d_vocab"]:
        return self.unembed.b_U

    @property
    @typeguard_ignore
    def W_E(self) -> Float[torch.Tensor, "d_vocab d_model"]:
        """
        Convenience to get the embedding matrix
        """
        return self.embed.W_E

    @property
    @typeguard_ignore
    def W_pos(self) -> Float[torch.Tensor, "n_ctx d_model"]:
        """
        Convenience function to get the positional embedding. Only works on models with absolute positional embeddings!
        """
        return self.pos_embed.W_pos

    @property
    @typeguard_ignore
    def W_E_pos(self) -> Float[torch.Tensor, "d_vocab+n_ctx d_model"]:
        """
        Concatenated W_E and W_pos. Used as a full (overcomplete) basis of the input space, useful for full QK and full OV circuits.
        """
        return torch.cat([self.W_E, self.W_pos], dim=0)

    # Layer-specific weights are stacked into one massive tensor and given as properties for convenience and a cache is
    # used to avoid repeated computation. Often a useful convenience when we want to do analysis on weights across all layers.
    # If GPU memory is a bottleneck, don't use these properties!

    @property
    @typeguard_ignore
    @lru_cache(maxsize=None)
    def W_K(self) -> Float[torch.Tensor, "n_layers n_heads d_model d_head"]:
        """Stacks the key weights across all layers"""
        return torch.stack([block.attn.W_K for block in self.blocks], dim=0)

    @property
    @typeguard_ignore
    @lru_cache(maxsize=None)
    def W_Q(self) -> Float[torch.Tensor, "n_layers n_heads d_model d_head"]:
        """Stacks the query weights across all layers"""
        return torch.stack([block.attn.W_Q for block in self.blocks], dim=0)

    @property
    @typeguard_ignore
    @lru_cache(maxsize=None)
    def W_V(self) -> Float[torch.Tensor, "n_layers n_heads d_model d_head"]:
        """Stacks the value weights across all layers"""
        return torch.stack([block.attn.W_V for block in self.blocks], dim=0)

    @property
    @typeguard_ignore
    @lru_cache(maxsize=None)
    def W_O(self) -> Float[torch.Tensor, "n_layers n_heads d_head d_model"]:
        """Stacks the attn output weights across all layers"""
        return torch.stack([block.attn.W_O for block in self.blocks], dim=0)

    @property
    @typeguard_ignore
    @lru_cache(maxsize=None)
    def W_in(self) -> Float[torch.Tensor, "n_layers d_model d_mlp"]:
        """Stacks the MLP input weights across all layers"""
        return torch.stack([block.mlp.W_in for block in self.blocks], dim=0)

    @property
    @typeguard_ignore
    @lru_cache(maxsize=None)
    def W_out(self) -> Float[torch.Tensor, "n_layers d_mlp d_model"]:
        """Stacks the MLP output weights across all layers"""
        return torch.stack([block.mlp.W_out for block in self.blocks], dim=0)

    @property
    @typeguard_ignore
    @lru_cache(maxsize=None)
    def b_K(self) -> Float[torch.Tensor, "n_layers n_heads d_head"]:
        """Stacks the key biases across all layers"""
        return torch.stack([block.attn.b_K for block in self.blocks], dim=0)

    @property
    @typeguard_ignore
    @lru_cache(maxsize=None)
    def b_Q(self) -> Float[torch.Tensor, "n_layers n_heads d_head"]:
        """Stacks the query biases across all layers"""
        return torch.stack([block.attn.b_Q for block in self.blocks], dim=0)

    @property
    @typeguard_ignore
    @lru_cache(maxsize=None)
    def b_V(self) -> Float[torch.Tensor, "n_layers n_heads d_head"]:
        """Stacks the value biases across all layers"""
        return torch.stack([block.attn.b_V for block in self.blocks], dim=0)

    @property
    @typeguard_ignore
    @lru_cache(maxsize=None)
    def b_O(self) -> Float[torch.Tensor, "n_layers d_model"]:
        """Stacks the attn output biases across all layers"""
        return torch.stack([block.attn.b_O for block in self.blocks], dim=0)

    @property
    @typeguard_ignore
    @lru_cache(maxsize=None)
    def b_in(self) -> Float[torch.Tensor, "n_layers d_mlp"]:
        """Stacks the MLP input biases across all layers"""
        return torch.stack([block.mlp.b_in for block in self.blocks], dim=0)

    @property
    @typeguard_ignore
    @lru_cache(maxsize=None)
    def b_out(self) -> Float[torch.Tensor, "n_layers d_model"]:
        """Stacks the MLP output biases across all layers"""
        return torch.stack([block.mlp.b_out for block in self.blocks], dim=0)

    @property
    @typeguard_ignore
    def QK(self):
        return FactoredMatrix(self.W_Q, self.W_K.transpose(-2, -1))

    @property
    @typeguard_ignore
    def OV(self):
        return FactoredMatrix(self.W_V, self.W_O)

    # Various utility functions
    def accumulated_bias(
        self, layer: int, mlp_input: bool = False, include_mlp_biases=True
    ) -> Float[torch.Tensor, "layers_accumulated_over d_model"]:
        """Returns the accumulated bias from all layer outputs (ie the b_Os and b_outs), up to the input of layer L.

        Args:
            layer (int): Layer number, in [0, n_layers]. layer==0 means no layers, layer==n_layers means all layers.
            mlp_input (bool): If True, we take the bias up to the input of the MLP of layer L (ie we include the bias
            from the attention output of the current layer, otherwise just biases from previous layers)
            include_mlp_biases (bool): Whether to include the biases of MLP layers. Often useful to have as False if
            we're expanding attn_out into individual heads, but keeping mlp_out as is.
        Returns:
            bias (torch.Tensor): [d_model], accumulated bias
        """
        accumulated_bias = torch.zeros(self.cfg.d_model, device=self.cfg.device)

        for i in range(layer):
            accumulated_bias += self.blocks[i].attn.b_O
            if include_mlp_biases:
                accumulated_bias += self.blocks[i].mlp.b_out
        if mlp_input:
            assert (
                layer < self.cfg.n_layers
            ), "Cannot include attn_bias from beyond the final layer"
            accumulated_bias += self.blocks[layer].attn.b_O
        return accumulated_bias

    def all_composition_scores(
        self, mode
    ) -> Float[torch.Tensor, "n_layers n_heads n_layers n_heads"]:
        """Returns the Composition scores for all pairs of heads, as a L1, H1, L2, H2 tensor (which is upper triangular
        on the first and third axes)

        mode is one of ["Q", "K", "V"]

        See https://transformer-circuits.pub/2021/framework/index.html#:~:text=The%20above%20diagram%20shows%20Q%2D%2C%20K%2D%2C%20and%20V%2DComposition
        for three metrics used
        """
        left = self.OV
        if mode == "Q":
            right = self.QK
        elif mode == "K":
            right = self.QK.T
        elif mode == "V":
            right = self.OV
        else:
            raise ValueError(f"mode must be one of ['Q', 'K', 'V'] not {mode}")

        scores = utils.composition_scores(left, right, broadcast_dims=True)
        # Mask scores to be zero for all pairs with the right head in the same layer or earlier layer than the left head.
        mask = (
            torch.arange(self.cfg.n_layers, device=self.cfg.device)[:, None, None, None]
            < torch.arange(self.cfg.n_layers, device=self.cfg.device)[
                None, None, :, None
            ]
        )
        scores = torch.where(mask, scores, torch.zeros_like(scores))
        return scores

    def all_head_labels(self):
        return [
            f"L{l}H{h}"
            for l in range(self.cfg.n_layers)
            for h in range(self.cfg.n_heads)
        ]

    def load_sample_training_dataset(self, **kwargs):
        """
        Helper function to load in a 10K-20K dataset of elements from the model's training data distribution.

        Wrapper around utils.get_dataset, which identifies the appropriate dataset the pretrained models. Each dataset
        has a 'text' field, which contains the relevant info, some have several meta data fields.

        Kwargs will be passed to utils.get_dataset (e.g. cache_dir to set download location)

        Notes:
        * GPT-2's training data is not open source. OpenWebText is a replication (links with >3 karma on Reddit)
        * OPT's training data is not open source, and is a mess of different things that is hard to replicate. I default
        to the Pile, which covers some of it, but imperfectly.

        (Some models will have actually been trained on the data supplied here, for some it's from the validation set)
        """
        model_dataset_map = {
            "neel": "c4_code",
            "neel-solu-old": "pile",
            "GPT2LMHeadModel": "openwebtext",
            "GPTNeoForCausalLM": "pile",
            "GPTNeoXForCausalLM": "pile",
            "GPTJForCausalLM": "pile",
            "OPTForCausalLM": "pile",
        }
        if self.cfg.original_architecture in model_dataset_map:
            self.dataset = utils.get_dataset(
                model_dataset_map[self.cfg.original_architecture], **kwargs
            )
        else:
            raise ValueError(
                f"We do not have an available dataset for the relevant model: {self.cfg.original_architecture}"
            )
        return self.dataset

    def sample_datapoint(
        self, tokenize=False
    ) -> Union[str, Float[torch.Tensor, "1 pos"]]:
        """
        Helper function to randomly sample a data point from self.dataset, a small dataset from the data distribution
        the model was trained on.

        Args:
            tokenize (bool): Whether to return tokens (instead of text). Defaults to False. Note that the returned tokens
            will be automatically truncated to the model's max context size.

        Implicitly calls self.load_sample_training_dataset if it hasn't already been called. Only works for pretrained
        models with an associated dataset. But you can manually replace self.dataset with a dataset of your choice if you want.
        """
        if self.dataset is None:
            self.load_sample_training_dataset()
        sample_dataset_size = len(self.dataset)
        index = np.random.randint(0, sample_dataset_size)
        if not tokenize:
            return self.dataset[index]["text"]
        else:
            return self.to_tokens(self.dataset[index]["text"], truncate=True)<|MERGE_RESOLUTION|>--- conflicted
+++ resolved
@@ -804,11 +804,8 @@
         n_devices=1,
         tokenizer=None,
         move_to_device=True,
-<<<<<<< HEAD
+        fold_value_biases=True,
         default_prepend_bos=True,
-=======
-        fold_value_biases=True,
->>>>>>> 807c9626
         **from_pretrained_kwargs,
     ) -> "HookedTransformer":
         """Class method to load in a pretrained model weights to the HookedTransformer format and optionally to do some
