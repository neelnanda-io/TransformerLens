"""Loading Pretrained Models Utilities.

This module contains functions for loading pretrained models from the Hugging Face Hub.
"""
import dataclasses
import logging
import re
from typing import Dict, Optional

import einops
import torch
from huggingface_hub import HfApi
from transformers import AutoConfig, AutoModelForCausalLM, BertForPreTraining

import transformer_lens.utils as utils
from transformer_lens.HookedTransformerConfig import HookedTransformerConfig

OFFICIAL_MODEL_NAMES = [
    "gpt2",
    "gpt2-medium",
    "gpt2-large",
    "gpt2-xl",
    "distilgpt2",
    "facebook/opt-125m",
    "facebook/opt-1.3b",
    "facebook/opt-2.7b",
    "facebook/opt-6.7b",
    "facebook/opt-13b",
    "facebook/opt-30b",
    "facebook/opt-66b",
    "EleutherAI/gpt-neo-125M",
    "EleutherAI/gpt-neo-1.3B",
    "EleutherAI/gpt-neo-2.7B",
    "EleutherAI/gpt-j-6B",
    "EleutherAI/gpt-neox-20b",
    "stanford-crfm/alias-gpt2-small-x21",
    "stanford-crfm/battlestar-gpt2-small-x49",
    "stanford-crfm/caprica-gpt2-small-x81",
    "stanford-crfm/darkmatter-gpt2-small-x343",
    "stanford-crfm/expanse-gpt2-small-x777",
    "stanford-crfm/arwen-gpt2-medium-x21",
    "stanford-crfm/beren-gpt2-medium-x49",
    "stanford-crfm/celebrimbor-gpt2-medium-x81",
    "stanford-crfm/durin-gpt2-medium-x343",
    "stanford-crfm/eowyn-gpt2-medium-x777",
    "EleutherAI/pythia-14m",
    "EleutherAI/pythia-31m",
    "EleutherAI/pythia-70m",
    "EleutherAI/pythia-160m",
    "EleutherAI/pythia-410m",
    "EleutherAI/pythia-1b",
    "EleutherAI/pythia-1.4b",
    "EleutherAI/pythia-2.8b",
    "EleutherAI/pythia-6.9b",
    "EleutherAI/pythia-12b",
    "EleutherAI/pythia-70m-deduped",
    "EleutherAI/pythia-160m-deduped",
    "EleutherAI/pythia-410m-deduped",
    "EleutherAI/pythia-1b-deduped",
    "EleutherAI/pythia-1.4b-deduped",
    "EleutherAI/pythia-2.8b-deduped",
    "EleutherAI/pythia-6.9b-deduped",
    "EleutherAI/pythia-12b-deduped",
    "EleutherAI/pythia-70m-v0",
    "EleutherAI/pythia-160m-v0",
    "EleutherAI/pythia-410m-v0",
    "EleutherAI/pythia-1b-v0",
    "EleutherAI/pythia-1.4b-v0",
    "EleutherAI/pythia-2.8b-v0",
    "EleutherAI/pythia-6.9b-v0",
    "EleutherAI/pythia-12b-v0",
    "EleutherAI/pythia-70m-deduped-v0",
    "EleutherAI/pythia-160m-deduped-v0",
    "EleutherAI/pythia-410m-deduped-v0",
    "EleutherAI/pythia-1b-deduped-v0",
    "EleutherAI/pythia-1.4b-deduped-v0",
    "EleutherAI/pythia-2.8b-deduped-v0",
    "EleutherAI/pythia-6.9b-deduped-v0",
    "EleutherAI/pythia-12b-deduped-v0",
    "EleutherAI/pythia-160m-seed1",
    "EleutherAI/pythia-160m-seed2",
    "EleutherAI/pythia-160m-seed3",
    "NeelNanda/SoLU_1L_v9_old",
    "NeelNanda/SoLU_2L_v10_old",
    "NeelNanda/SoLU_4L_v11_old",
    "NeelNanda/SoLU_6L_v13_old",
    "NeelNanda/SoLU_8L_v21_old",
    "NeelNanda/SoLU_10L_v22_old",
    "NeelNanda/SoLU_12L_v23_old",
    "NeelNanda/SoLU_1L512W_C4_Code",
    "NeelNanda/SoLU_2L512W_C4_Code",
    "NeelNanda/SoLU_3L512W_C4_Code",
    "NeelNanda/SoLU_4L512W_C4_Code",
    "NeelNanda/SoLU_6L768W_C4_Code",
    "NeelNanda/SoLU_8L1024W_C4_Code",
    "NeelNanda/SoLU_10L1280W_C4_Code",
    "NeelNanda/SoLU_12L1536W_C4_Code",
    "NeelNanda/GELU_1L512W_C4_Code",
    "NeelNanda/GELU_2L512W_C4_Code",
    "NeelNanda/GELU_3L512W_C4_Code",
    "NeelNanda/GELU_4L512W_C4_Code",
    "NeelNanda/Attn_Only_1L512W_C4_Code",
    "NeelNanda/Attn_Only_2L512W_C4_Code",
    "NeelNanda/Attn_Only_3L512W_C4_Code",
    "NeelNanda/Attn_Only_4L512W_C4_Code",
    "NeelNanda/Attn-Only-2L512W-Shortformer-6B-big-lr",
    "NeelNanda/SoLU_1L512W_Wiki_Finetune",
    "NeelNanda/SoLU_4L512W_Wiki_Finetune",
    "ArthurConmy/redwood_attn_2l",
    "llama-7b-hf",
    "llama-13b-hf",
    "llama-30b-hf",
    "llama-65b-hf",
    "meta-llama/Llama-2-7b-hf",
    "meta-llama/Llama-2-7b-chat-hf",
    "meta-llama/Llama-2-13b-hf",
    "meta-llama/Llama-2-13b-chat-hf",
    "meta-llama/Llama-2-70b-chat-hf",
    "CodeLlama-7b-hf",
    "CodeLlama-7b-Python-hf",
    "CodeLlama-7b-Instruct-hf",
    # TODO Llama-2-70b-hf requires Grouped-Query Attention, see the paper https://arxiv.org/pdf/2307.09288.pdf
    "Baidicoot/Othello-GPT-Transformer-Lens",
    "bert-base-cased",
    "roneneldan/TinyStories-1M",
    "roneneldan/TinyStories-3M",
    "roneneldan/TinyStories-8M",
    "roneneldan/TinyStories-28M",
    "roneneldan/TinyStories-33M",
    "roneneldan/TinyStories-Instruct-1M",
    "roneneldan/TinyStories-Instruct-3M",
    "roneneldan/TinyStories-Instruct-8M",
    "roneneldan/TinyStories-Instruct-28M",
    "roneneldan/TinyStories-Instruct-33M",
    "roneneldan/TinyStories-1Layer-21M",
    "roneneldan/TinyStories-2Layers-33M",
    "roneneldan/TinyStories-Instuct-1Layer-21M",
    "roneneldan/TinyStories-Instruct-2Layers-33M",
    "stabilityai/stablelm-base-alpha-3b",
    "stabilityai/stablelm-base-alpha-7b",
    "stabilityai/stablelm-tuned-alpha-3b",
    "stabilityai/stablelm-tuned-alpha-7b",
    "mistralai/Mistral-7B-v0.1",
    "mistralai/Mistral-7B-Instruct-v0.1",
    "bigscience/bloom-560m",
    "bigscience/bloom-1b1",
    "bigscience/bloom-1b7",
    "bigscience/bloom-3b",
    "bigscience/bloom-7b1",
    "bigcode/santacoder",
    "Qwen/Qwen-1_8B",
    "Qwen/Qwen-7B",
    "Qwen/Qwen-14B",
    "Qwen/Qwen-1_8B-Chat",
    "Qwen/Qwen-7B-Chat",
    "Qwen/Qwen-14B-Chat",
    "Qwen/Qwen1.5-0.5B",
    "Qwen/Qwen1.5-0.5B-Chat",
    "Qwen/Qwen1.5-1.8B",
    "Qwen/Qwen1.5-1.8B-Chat",
    "Qwen/Qwen1.5-4B",
    "Qwen/Qwen1.5-4B-Chat",
    "Qwen/Qwen1.5-7B",
    "Qwen/Qwen1.5-7B-Chat",
    "Qwen/Qwen1.5-14B",
    "Qwen/Qwen1.5-14B-Chat",
    "microsoft/phi-1",
    "microsoft/phi-1_5",
    "microsoft/phi-2",
    "google/gemma-2b",
    "google/gemma-7b",
    "google/gemma-2b-it",
    "google/gemma-7b-it",
]
"""Official model names for models on HuggingFace."""

# Model Aliases:
MODEL_ALIASES = {
    "NeelNanda/SoLU_1L_v9_old": ["solu-1l-pile", "solu-1l-old"],
    "NeelNanda/SoLU_2L_v10_old": ["solu-2l-pile", "solu-2l-old"],
    "NeelNanda/SoLU_4L_v11_old": ["solu-4l-pile", "solu-4l-old"],
    "NeelNanda/SoLU_6L_v13_old": ["solu-6l-pile", "solu-6l-old"],
    "NeelNanda/SoLU_8L_v21_old": ["solu-8l-pile", "solu-8l-old"],
    "NeelNanda/SoLU_10L_v22_old": ["solu-10l-pile", "solu-10l-old"],
    "NeelNanda/SoLU_12L_v23_old": ["solu-12l-pile", "solu-12l-old"],
    "NeelNanda/SoLU_1L512W_C4_Code": ["solu-1l", "solu-1l-new", "solu-1l-c4-code"],
    "NeelNanda/SoLU_2L512W_C4_Code": ["solu-2l", "solu-2l-new", "solu-2l-c4-code"],
    "NeelNanda/SoLU_3L512W_C4_Code": ["solu-3l", "solu-3l-new", "solu-3l-c4-code"],
    "NeelNanda/SoLU_4L512W_C4_Code": ["solu-4l", "solu-4l-new", "solu-4l-c4-code"],
    "NeelNanda/GELU_1L512W_C4_Code": ["gelu-1l", "gelu-1l-new", "gelu-1l-c4-code"],
    "NeelNanda/GELU_2L512W_C4_Code": ["gelu-2l", "gelu-2l-new", "gelu-2l-c4-code"],
    "NeelNanda/GELU_3L512W_C4_Code": ["gelu-3l", "gelu-3l-new", "gelu-3l-c4-code"],
    "NeelNanda/GELU_4L512W_C4_Code": ["gelu-4l", "gelu-4l-new", "gelu-4l-c4-code"],
    "NeelNanda/Attn_Only_1L512W_C4_Code": [
        "attn-only-1l",
        "attn-only-1l-new",
        "attn-only-1l-c4-code",
    ],
    "NeelNanda/Attn_Only_2L512W_C4_Code": [
        "attn-only-2l",
        "attn-only-2l-new",
        "attn-only-2l-c4-code",
    ],
    "NeelNanda/Attn_Only_3L512W_C4_Code": [
        "attn-only-3l",
        "attn-only-3l-new",
        "attn-only-3l-c4-code",
    ],
    "NeelNanda/Attn_Only_4L512W_C4_Code": [
        "attn-only-4l",
        "attn-only-4l-new",
        "attn-only-4l-c4-code",
    ],
    "NeelNanda/SoLU_6L768W_C4_Code": ["solu-6l", "solu-6l-new", "solu-6l-c4-code"],
    "NeelNanda/SoLU_8L1024W_C4_Code": ["solu-8l", "solu-8l-new", "solu-8l-c4-code"],
    "NeelNanda/SoLU_10L1280W_C4_Code": ["solu-10l", "solu-10l-new", "solu-10l-c4-code"],
    "NeelNanda/SoLU_12L1536W_C4_Code": ["solu-12l", "solu-12l-new", "solu-12l-c4-code"],
    "NeelNanda/Attn-Only-2L512W-Shortformer-6B-big-lr": [
        "attn-only-2l-demo",
        "attn-only-2l-shortformer-6b-big-lr",
        "attn-only-2l-induction-demo",
        "attn-only-demo",
    ],
    "NeelNanda/SoLU_1L512W_Wiki_Finetune": [
        "solu-1l-wiki",
        "solu-1l-wiki-finetune",
        "solu-1l-finetune",
    ],
    "NeelNanda/SoLU_4L512W_Wiki_Finetune": [
        "solu-4l-wiki",
        "solu-4l-wiki-finetune",
        "solu-4l-finetune",
    ],
    "EleutherAI/pythia-14m": [
        "pythia-14m",
    ],
    "EleutherAI/pythia-31m": [
        "pythia-31m",
    ],
    "EleutherAI/pythia-70m": [
        "pythia-70m",
        "pythia",
        "EleutherAI/pythia-19m",
        "pythia-19m",  # EleutherAI renamed this model
    ],
    "EleutherAI/pythia-160m": [
        "pythia-160m",
        "EleutherAI/pythia-125m",
        "pythia-125m",  # EleutherAI renamed this model"
    ],
    "EleutherAI/pythia-410m": [
        "pythia-410m",
        "EleutherAI/pythia-350m",
        "pythia-350m",  # EleutherAI renamed this model
    ],
    "EleutherAI/pythia-1b": [
        "pythia-1b",
        "EleutherAI/pythia-800m",
        "pythia-800m",  # EleutherAI renamed this model
    ],
    "EleutherAI/pythia-1.4b": [
        "pythia-1.4b",
        "EleutherAI/pythia-1.3b",
        "pythia-1.3b",  # EleutherAI renamed this model
    ],
    "EleutherAI/pythia-2.8b": [
        "pythia-2.8b",
        "EleutherAI/pythia-2.7b",
        "pythia-2.7b",  # EleutherAI renamed this model
    ],
    "EleutherAI/pythia-6.9b": [
        "pythia-6.9b",
        "EleutherAI/pythia-6.7b",
        "pythia-6.7b",  # EleutherAI renamed this model
    ],
    "EleutherAI/pythia-12b": [
        "pythia-12b",
        "EleutherAI/pythia-13b",
        "pythia-13b",  # EleutherAI renamed this model
    ],
    "EleutherAI/pythia-70m-deduped": [
        "pythia-70m-deduped",
        "EleutherAI/pythia-19m-deduped",  # EleutherAI renamed this model
        "pythia-19m-deduped",
    ],
    "EleutherAI/pythia-160m-deduped": [
        "pythia-160m-deduped",
        "EleutherAI/pythia-125m-deduped",  # EleutherAI renamed this model
        "pythia-125m-deduped",
    ],
    "EleutherAI/pythia-410m-deduped": [
        "pythia-410m-deduped",
        "EleutherAI/pythia-350m-deduped",  # EleutherAI renamed this model
        "pythia-350m-deduped",
    ],
    "EleutherAI/pythia-1b-deduped": [
        "pythia-1b-deduped",
        "EleutherAI/pythia-800m-deduped",  # EleutherAI renamed this model
        "pythia-800m-deduped",
    ],
    "EleutherAI/pythia-1.4b-deduped": [
        "pythia-1.4b-deduped",
        "EleutherAI/pythia-1.3b-deduped",  # EleutherAI renamed this model
        "pythia-1.3b-deduped",
    ],
    "EleutherAI/pythia-2.8b-deduped": [
        "pythia-2.8b-deduped",
        "EleutherAI/pythia-2.7b-deduped",  # EleutherAI renamed this model
        "pythia-2.7b-deduped",
    ],
    "EleutherAI/pythia-6.9b-deduped": [
        "pythia-6.9b-deduped",
        "EleutherAI/pythia-6.7b-deduped",  # EleutherAI renamed this model
        "pythia-6.7b-deduped",
    ],
    "EleutherAI/pythia-12b-deduped": [
        "pythia-12b-deduped",
        "EleutherAI/pythia-13b-deduped",  # EleutherAI renamed this model
        "pythia-13b-deduped",
    ],
    "EleutherAI/pythia-70m-v0": [
        "pythia-70m-v0",
        "pythia-v0",
        "EleutherAI/pythia-19m-v0",
        "pythia-19m-v0",  # EleutherAI renamed this model
    ],
    "EleutherAI/pythia-160m-v0": [
        "pythia-160m-v0",
        "EleutherAI/pythia-125m-v0",
        "pythia-125m-v0",  # EleutherAI renamed this model"
    ],
    "EleutherAI/pythia-410m-v0": [
        "pythia-410m-v0",
        "EleutherAI/pythia-350m-v0",
        "pythia-350m-v0",  # EleutherAI renamed this model
    ],
    "EleutherAI/pythia-1b-v0": [
        "pythia-1b-v0",
        "EleutherAI/pythia-800m-v0",
        "pythia-800m-v0",  # EleutherAI renamed this model
    ],
    "EleutherAI/pythia-1.4b-v0": [
        "pythia-1.4b-v0",
        "EleutherAI/pythia-1.3b-v0",
        "pythia-1.3b-v0",  # EleutherAI renamed this model
    ],
    "EleutherAI/pythia-2.8b-v0": [
        "pythia-2.8b-v0",
        "EleutherAI/pythia-2.7b-v0",
        "pythia-2.7b-v0",  # EleutherAI renamed this model
    ],
    "EleutherAI/pythia-6.9b-v0": [
        "pythia-6.9b-v0",
        "EleutherAI/pythia-6.7b-v0",
        "pythia-6.7b-v0",  # EleutherAI renamed this model
    ],
    "EleutherAI/pythia-12b-v0": [
        "pythia-12b-v0",
        "EleutherAI/pythia-13b-v0",
        "pythia-13b-v0",  # EleutherAI renamed this model
    ],
    "EleutherAI/pythia-70m-deduped-v0": [
        "pythia-70m-deduped-v0",
        "EleutherAI/pythia-19m-deduped-v0",  # EleutherAI renamed this model
        "pythia-19m-deduped-v0",
    ],
    "EleutherAI/pythia-160m-deduped-v0": [
        "pythia-160m-deduped-v0",
        "EleutherAI/pythia-125m-deduped-v0",  # EleutherAI renamed this model
        "pythia-125m-deduped-v0",
    ],
    "EleutherAI/pythia-410m-deduped-v0": [
        "pythia-410m-deduped-v0",
        "EleutherAI/pythia-350m-deduped-v0",  # EleutherAI renamed this model
        "pythia-350m-deduped-v0",
    ],
    "EleutherAI/pythia-1b-deduped-v0": [
        "pythia-1b-deduped-v0",
        "EleutherAI/pythia-800m-deduped-v0",  # EleutherAI renamed this model
        "pythia-800m-deduped-v0",
    ],
    "EleutherAI/pythia-1.4b-deduped-v0": [
        "pythia-1.4b-deduped-v0",
        "EleutherAI/pythia-1.3b-deduped-v0",  # EleutherAI renamed this model
        "pythia-1.3b-deduped-v0",
    ],
    "EleutherAI/pythia-2.8b-deduped-v0": [
        "pythia-2.8b-deduped-v0",
        "EleutherAI/pythia-2.7b-deduped-v0",  # EleutherAI renamed this model
        "pythia-2.7b-deduped-v0",
    ],
    "EleutherAI/pythia-6.9b-deduped-v0": [
        "pythia-6.9b-deduped-v0",
        "EleutherAI/pythia-6.7b-deduped-v0",  # EleutherAI renamed this model
        "pythia-6.7b-deduped-v0",
    ],
    "EleutherAI/pythia-12b-deduped-v0": [
        "pythia-12b-deduped-v0",
        "EleutherAI/pythia-13b-deduped-v0",  # EleutherAI renamed this model
        "pythia-13b-deduped-v0",
    ],
    "EleutherAI/pythia-160m-seed1": [
        "pythia-160m-seed1",
        "EleutherAI/pythia-125m-seed1",
        "pythia-125m-seed1",  # EleutherAI renamed this model"
    ],
    "EleutherAI/pythia-160m-seed2": [
        "pythia-160m-seed2",
        "EleutherAI/pythia-125m-seed2",
        "pythia-125m-seed2",  # EleutherAI renamed this model"
    ],
    "EleutherAI/pythia-160m-seed3": [
        "pythia-160m-seed3",
        "EleutherAI/pythia-125m-seed3",
        "pythia-125m-seed3",  # EleutherAI renamed this model"
    ],
    "gpt2": ["gpt2-small"],
    "distilgpt2": ["distillgpt2", "distill-gpt2", "distil-gpt2", "gpt2-xs"],
    "facebook/opt-125m": ["opt-125m", "opt-small", "opt"],
    "facebook/opt-1.3b": ["opt-1.3b", "opt-medium"],
    "facebook/opt-2.7b": ["opt-2.7b", "opt-large"],
    "facebook/opt-6.7b": ["opt-6.7b", "opt-xl"],
    "facebook/opt-13b": ["opt-13b", "opt-xxl"],
    "facebook/opt-30b": ["opt-30b", "opt-xxxl"],
    "facebook/opt-66b": ["opt-66b", "opt-xxxxl"],
    "EleutherAI/gpt-neo-125M": ["gpt-neo-125M", "gpt-neo-small", "neo-small", "neo"],
    "EleutherAI/gpt-neo-1.3B": ["gpt-neo-1.3B", "gpt-neo-medium", "neo-medium"],
    "EleutherAI/gpt-neo-2.7B": ["gpt-neo-2.7B", "gpt-neo-large", "neo-large"],
    "EleutherAI/gpt-j-6B": ["gpt-j-6B", "gpt-j", "gptj"],
    "EleutherAI/gpt-neox-20b": ["gpt-neox-20b", "gpt-neox", "neox"],
    "stanford-crfm/alias-gpt2-small-x21": [
        "stanford-gpt2-small-a",
        "alias-gpt2-small-x21",
        "gpt2-mistral-small-a",
        "gpt2-stanford-small-a",
    ],
    "stanford-crfm/battlestar-gpt2-small-x49": [
        "stanford-gpt2-small-b",
        "battlestar-gpt2-small-x49",
        "gpt2-mistral-small-b",
        "gpt2-mistral-small-b",
    ],
    "stanford-crfm/caprica-gpt2-small-x81": [
        "stanford-gpt2-small-c",
        "caprica-gpt2-small-x81",
        "gpt2-mistral-small-c",
        "gpt2-stanford-small-c",
    ],
    "stanford-crfm/darkmatter-gpt2-small-x343": [
        "stanford-gpt2-small-d",
        "darkmatter-gpt2-small-x343",
        "gpt2-mistral-small-d",
        "gpt2-mistral-small-d",
    ],
    "stanford-crfm/expanse-gpt2-small-x777": [
        "stanford-gpt2-small-e",
        "expanse-gpt2-small-x777",
        "gpt2-mistral-small-e",
        "gpt2-mistral-small-e",
    ],
    "stanford-crfm/arwen-gpt2-medium-x21": [
        "stanford-gpt2-medium-a",
        "arwen-gpt2-medium-x21",
        "gpt2-medium-small-a",
        "gpt2-stanford-medium-a",
    ],
    "stanford-crfm/beren-gpt2-medium-x49": [
        "stanford-gpt2-medium-b",
        "beren-gpt2-medium-x49",
        "gpt2-medium-small-b",
        "gpt2-stanford-medium-b",
    ],
    "stanford-crfm/celebrimbor-gpt2-medium-x81": [
        "stanford-gpt2-medium-c",
        "celebrimbor-gpt2-medium-x81",
        "gpt2-medium-small-c",
        "gpt2-medium-small-c",
    ],
    "stanford-crfm/durin-gpt2-medium-x343": [
        "stanford-gpt2-medium-d",
        "durin-gpt2-medium-x343",
        "gpt2-medium-small-d",
        "gpt2-stanford-medium-d",
    ],
    "stanford-crfm/eowyn-gpt2-medium-x777": [
        "stanford-gpt2-medium-e",
        "eowyn-gpt2-medium-x777",
        "gpt2-medium-small-e",
        "gpt2-stanford-medium-e",
    ],
    "ArthurConmy/redwood_attn_2l": ["redwood_attn_2l"],
    "llama-7b-hf": ["llama-7b"],
    "llama-13b-hf": ["llama-13b"],
    "llama-30b-hf": ["llama-30b"],
    "llama-65b-hf": ["llama-65b"],
    "meta-llama/Llama-2-7b-hf": ["Llama-2-7b", "meta-llama/Llama-2-7b-hf"],
    "meta-llama/Llama-2-7b-chat-hf": [
        "Llama-2-7b-chat",
        "meta-llama/Llama-2-7b-chat-hf",
    ],
    "meta-llama/Llama-2-13b-hf": ["Llama-2-13b", "meta-llama/Llama-2-13b-hf"],
    "meta-llama/Llama-2-13b-chat-hf": [
        "Llama-2-13b-chat",
        "meta-llama/Llama-2-13b-chat-hf",
    ],
    "meta-llama/Llama-2-70b-chat-hf": ["Llama-2-70b-chat", "meta-llama-2-70b-chat-hf"],
    "CodeLlama-7b-hf": ["CodeLlamallama-2-7b", "codellama/CodeLlama-7b-hf"],
    "CodeLlama-7b-Python-hf": [
        "CodeLlama-7b-python",
        "codellama/CodeLlama-7b-Python-hf",
    ],
    "CodeLlama-7b-Instruct-hf": [
        "CodeLlama-7b-instruct",
        "codellama/CodeLlama-7b-Instruct-hf",
    ],
    "Baidicoot/Othello-GPT-Transformer-Lens": ["othello-gpt"],
    "roneneldan/TinyStories-1M": ["tiny-stories-1M"],
    "roneneldan/TinyStories-3M": ["tiny-stories-3M"],
    "roneneldan/TinyStories-8M": ["tiny-stories-8M"],
    "roneneldan/TinyStories-28M": ["tiny-stories-28M"],
    "roneneldan/TinyStories-33M": ["tiny-stories-33M"],
    "roneneldan/TinyStories-Instruct-1M": ["tiny-stories-instruct-1M"],
    "roneneldan/TinyStories-Instruct-3M": ["tiny-stories-instruct-3M"],
    "roneneldan/TinyStories-Instruct-8M": ["tiny-stories-instruct-8M"],
    "roneneldan/TinyStories-Instruct-28M": ["tiny-stories-instruct-28M"],
    "roneneldan/TinyStories-Instruct-33M": ["tiny-stories-instruct-33M"],
    "roneneldan/TinyStories-1Layer-21M": ["tiny-stories-1L-21M"],
    "roneneldan/TinyStories-2Layers-33M": ["tiny-stories-2L-33M"],
    "roneneldan/TinyStories-Instuct-1Layer-21M": ["tiny-stories-instruct-1L-21M"],
    "roneneldan/TinyStories-Instruct-2Layers-33M": ["tiny-stories-instruct-2L-33M"],
    "stabilityai/stablelm-base-alpha-3b": [
        "stablelm-base-alpha-3b",
        "stablelm-base-3b",
    ],
    "stabilityai/stablelm-base-alpha-7b": [
        "stablelm-base-alpha-7b",
        "stablelm-base-7b",
    ],
    "stabilityai/stablelm-tuned-alpha-3b": [
        "stablelm-tuned-alpha-3b",
        "stablelm-tuned-3b",
    ],
    "stabilityai/stablelm-tuned-alpha-7b": [
        "stablelm-tuned-alpha-7b",
        "stablelm-tuned-7b",
    ],
    "mistralai/Mistral-7B-v0.1": ["mistral-7b"],
    "mistralai/Mistral-7B-Instruct-v0.1": ["mistral-7b-instruct"],
    "bigscience/bloom-560m": ["bloom-560m"],
    "bigscience/bloom-1b1": ["bloom-1b1"],
    "bigscience/bloom-1b7": ["bloom-1b7"],
    "bigscience/bloom-3b": ["bloom-3b"],
    "bigscience/bloom-7b1": ["bloom-7b1"],
    "bigcode/santacoder": ["santacoder"],
    "Qwen/Qwen-1_8B": ["qwen-1.8b"],
    "Qwen/Qwen-7B": ["qwen-7b"],
    "Qwen/Qwen-14B": ["qwen-14b"],
    "Qwen/Qwen-1_8B-Chat": ["qwen-1.8b-chat"],
    "Qwen/Qwen-7B-Chat": ["qwen-7b-chat"],
    "Qwen/Qwen-14B-Chat": ["qwen-14b-chat"],
    "Qwen/Qwen1.5-0.5B": ["qwen1.5-0.5b"],
    "Qwen/Qwen1.5-0.5B-Chat": ["qwen1.5-0.5b-chat"],
    "Qwen/Qwen1.5-1.8B": ["qwen1.5-1.8b"],
    "Qwen/Qwen1.5-1.8B-Chat": ["qwen1.5-1.8b-chat"],
    "Qwen/Qwen1.5-4B": ["qwen1.5-4b"],
    "Qwen/Qwen1.5-4B-Chat": ["qwen1.5-4b-chat"],
    "Qwen/Qwen1.5-7B": ["qwen1.5-7b"],
    "Qwen/Qwen1.5-7B-Chat": ["qwen1.5-7b-chat"],
    "Qwen/Qwen1.5-14B": ["qwen1.5-14b"],
    "Qwen/Qwen1.5-14B-Chat": ["qwen1.5-14b-chat"],
    "microsoft/phi-1": ["phi-1"],
    "microsoft/phi-1_5": ["phi-1_5"],
    "microsoft/phi-2": ["phi-2"],
    "google/gemma-2b": ["gemma-2b"],
    "google/gemma-7b": ["gemma-7b"],
    "google/gemma-2b-it": ["gemma-2b-it"],
    "google/gemma-7b-it": ["gemma-7b-it"],
}
"""Model aliases for models on HuggingFace."""

NON_HF_HOSTED_MODEL_NAMES = [
    "llama-7b-hf",
    "llama-13b-hf",
    "llama-30b-hf",
    "llama-65b-hf",
]
"""Official model names for models that not hosted on HuggingFace."""

# Sets a default model alias, by convention the first one in the model alias table, else the official name if it has no aliases
DEFAULT_MODEL_ALIASES = [
    MODEL_ALIASES[name][0] if name in MODEL_ALIASES else name
    for name in OFFICIAL_MODEL_NAMES
]

NEED_REMOTE_CODE_MODELS = (
    "bigcode/santacoder",
    "Qwen/Qwen-",
    "microsoft/phi-1",
    "microsoft/phi-1_5",
    "microsoft/phi-2",
)


def make_model_alias_map():
    """
    Converts OFFICIAL_MODEL_NAMES (the list of actual model names on
    HuggingFace) and MODEL_ALIASES (a dictionary mapping official model names to
    aliases) into a dictionary mapping all aliases to the official model name.
    """
    model_alias_map = {}
    for official_model_name in OFFICIAL_MODEL_NAMES:
        aliases = MODEL_ALIASES.get(official_model_name, [])
        for alias in aliases:
            model_alias_map[alias.lower()] = official_model_name
        model_alias_map[official_model_name.lower()] = official_model_name
    return model_alias_map


def get_official_model_name(model_name: str):
    """
    Returns the official model name for a given model name (or alias).
    """
    model_alias_map = make_model_alias_map()
    official_model_name = model_alias_map.get(model_name.lower(), None)
    if official_model_name is None:
        raise ValueError(
            f"{model_name} not found. Valid official model names (excl aliases): {OFFICIAL_MODEL_NAMES}"
        )
    return official_model_name


def convert_hf_model_config(model_name: str, **kwargs):
    """
    Returns the model config for a HuggingFace model, converted to a dictionary
    in the HookedTransformerConfig format.

    Takes the official_model_name as an input.
    """
    # In case the user passed in an alias
    official_model_name = get_official_model_name(model_name)
    # Load HuggingFace model config
    if "llama" in official_model_name.lower():
        architecture = "LlamaForCausalLM"
    elif "mistral" in official_model_name.lower():
        architecture = "MistralForCausalLM"
    elif "gemma" in official_model_name.lower():
        architecture = "GemmaForCausalLM"
    else:
        hf_config = AutoConfig.from_pretrained(official_model_name, **kwargs)
        architecture = hf_config.architectures[0]
    if official_model_name.startswith(
        ("llama-7b", "meta-llama/Llama-2-7b")
    ):  # same architecture for LLaMA and Llama-2
        cfg_dict = {
            "d_model": 4096,
            "d_head": 4096 // 32,
            "n_heads": 32,
            "d_mlp": 11008,
            "n_layers": 32,
            "n_ctx": 2048 if official_model_name.startswith("llama-7b") else 4096,
            "eps": 1e-6 if official_model_name.startswith("llama-7b") else 1e-5,
            "d_vocab": 32000,
            "act_fn": "silu",
            "normalization_type": "RMS",
            "positional_embedding_type": "rotary",
            "rotary_adjacent_pairs": False,
            "rotary_dim": 4096 // 32,
            "final_rms": True,
            "gated_mlp": True,
        }
    elif official_model_name.startswith(
        "CodeLlama-7b"
    ):  # same architecture CodeLlama and Llama-2
        cfg_dict = {
            "d_model": 4096,
            "d_head": 4096 // 32,
            "n_heads": 32,
            "d_mlp": 11008,
            "n_layers": 32,
            "n_ctx": 4096,
            "eps": 1e-5,
            "d_vocab": 32016,
            "act_fn": "silu",
            "normalization_type": "RMS",
            "positional_embedding_type": "rotary",
            "rotary_dim": 4096 // 32,
            "final_rms": True,
            "gated_mlp": True,
            "rotary_base": 1000000,
        }
        if "python" in official_model_name.lower():
            # The vocab size of python version of CodeLlama-7b is 32000
            cfg_dict["d_vocab"] = 32000
    elif official_model_name.startswith(
        ("llama-13b", "meta-llama/Llama-2-13b")
    ):  # same architecture for LLaMA and Llama-2
        cfg_dict = {
            "d_model": 5120,
            "d_head": 5120 // 40,
            "n_heads": 40,
            "d_mlp": 13824,
            "n_layers": 40,
            "n_ctx": 2048 if official_model_name.startswith("llama-13b") else 4096,
            "eps": 1e-6 if official_model_name.startswith("llama-13b") else 1e-5,
            "d_vocab": 32000,
            "act_fn": "silu",
            "normalization_type": "RMS",
            "positional_embedding_type": "rotary",
            "rotary_adjacent_pairs": False,
            "rotary_dim": 5120 // 40,
            "final_rms": True,
            "gated_mlp": True,
        }
    elif "llama-30b" in official_model_name:
        cfg_dict = {
            "d_model": 6656,
            "d_head": 6656 // 52,
            "n_heads": 52,
            "d_mlp": 17920,
            "n_layers": 60,
            "n_ctx": 2048,
            "eps": 1e-6,
            "d_vocab": 32000,
            "act_fn": "silu",
            "normalization_type": "RMS",
            "positional_embedding_type": "rotary",
            "rotary_adjacent_pairs": False,
            "rotary_dim": 6656 // 52,
            "final_rms": True,
            "gated_mlp": True,
        }
    elif "llama-65b" in official_model_name:
        cfg_dict = {
            "d_model": 8192,
            "d_head": 8192 // 64,
            "n_heads": 64,
            "d_mlp": 22016,
            "n_layers": 80,
            "n_ctx": 2048,
            "eps": 1e-6,
            "d_vocab": 32000,
            "act_fn": "silu",
            "normalization_type": "RMS",
            "positional_embedding_type": "rotary",
            "rotary_dim": 8192 // 64,
            "rotary_adjacent_pairs": False,
            "final_rms": True,
            "gated_mlp": True,
        }
    elif "Llama-2-70b" in official_model_name:
        cfg_dict = {
            "d_model": 8192,
            "d_head": 128,
            "n_heads": 64,
            "d_mlp": 28672,
            "n_layers": 80,
            "n_ctx": 4096,
            "eps": 1e-5,
            "d_vocab": 32000,
            "act_fn": "silu",
            "n_key_value_heads": 8,
            "normalization_type": "RMS",
            "positional_embedding_type": "rotary",
            "rotary_adjacent_pairs": False,
            "rotary_dim": 128,
            "final_rms": True,
            "gated_mlp": True,
        }
    elif architecture == "GPTNeoForCausalLM":
        cfg_dict = {
            "d_model": hf_config.hidden_size,
            "d_head": hf_config.hidden_size // hf_config.num_heads,
            "n_heads": hf_config.num_heads,
            "d_mlp": hf_config.hidden_size * 4,
            "n_layers": hf_config.num_layers,
            "n_ctx": hf_config.max_position_embeddings,
            "eps": hf_config.layer_norm_epsilon,
            "d_vocab": hf_config.vocab_size,
            "attn_types": hf_config.attention_layers,
            "act_fn": hf_config.activation_function,
            "use_attn_scale": False,
            "use_local_attn": True,
            "window_size": hf_config.window_size,
            "scale_attn_by_inverse_layer_idx": False,
            "normalization_type": "LN",
        }
    elif architecture == "GPT2LMHeadModel":
        cfg_dict = {
            "d_model": hf_config.n_embd,
            "d_head": hf_config.n_embd // hf_config.n_head,
            "n_heads": hf_config.n_head,
            "d_mlp": hf_config.n_embd * 4,
            "n_layers": hf_config.n_layer,
            "n_ctx": hf_config.n_ctx,
            "eps": hf_config.layer_norm_epsilon,
            "d_vocab": hf_config.vocab_size,
            "act_fn": hf_config.activation_function,
            "use_attn_scale": True,
            "use_local_attn": False,
            "scale_attn_by_inverse_layer_idx": hf_config.scale_attn_by_inverse_layer_idx,
            "normalization_type": "LN",
        }
    elif architecture == "OPTForCausalLM":
        cfg_dict = {
            "d_model": hf_config.hidden_size,
            "d_head": hf_config.hidden_size // hf_config.num_attention_heads,
            "n_heads": hf_config.num_attention_heads,
            "d_mlp": hf_config.ffn_dim,
            "n_layers": hf_config.num_hidden_layers,
            "n_ctx": hf_config.max_position_embeddings,
            "eps": 1e-5,
            "d_vocab": hf_config.vocab_size,
            "act_fn": hf_config.activation_function,
            "use_attn_scale": True,
            "use_local_attn": False,
            "scale_attn_by_inverse_layer_idx": False,
            "normalization_type": "LN",
        }
    elif architecture == "GPTJForCausalLM":
        cfg_dict = {
            "d_model": hf_config.n_embd,
            "d_head": hf_config.n_embd // hf_config.n_head,
            "n_heads": hf_config.n_head,
            "d_mlp": 4 * hf_config.n_embd,
            "n_layers": hf_config.n_layer,
            "n_ctx": hf_config.n_positions,
            "eps": 1e-5,
            "d_vocab": hf_config.vocab_size,
            "act_fn": hf_config.activation_function,
            "use_attn_scale": True,
            "use_local_attn": False,
            "scale_attn_by_inverse_layer_idx": False,
            "parallel_attn_mlp": True,
            "positional_embedding_type": "rotary",
            "rotary_dim": hf_config.rotary_dim,
            "rotary_adjacent_pairs": True,
            "normalization_type": "LN",
        }
    elif architecture == "GPTNeoXForCausalLM":
        cfg_dict = {
            "d_model": hf_config.hidden_size,
            "d_head": hf_config.hidden_size // hf_config.num_attention_heads,
            "n_heads": hf_config.num_attention_heads,
            "d_mlp": hf_config.intermediate_size,
            "n_layers": hf_config.num_hidden_layers,
            "n_ctx": hf_config.max_position_embeddings,
            "eps": hf_config.layer_norm_eps,
            "d_vocab": hf_config.vocab_size,
            "act_fn": hf_config.hidden_act,
            "use_attn_scale": True,
            "use_local_attn": False,
            "scale_attn_by_inverse_layer_idx": False,
            "parallel_attn_mlp": True,
            "positional_embedding_type": "rotary",
            "rotary_adjacent_pairs": False,
            "normalization_type": "LN",
        }
        rotary_pct = hf_config.rotary_pct
        cfg_dict["rotary_dim"] = round(rotary_pct * cfg_dict["d_head"])
    elif architecture == "BertForMaskedLM":
        cfg_dict = {
            "d_model": hf_config.hidden_size,
            "d_head": hf_config.hidden_size // hf_config.num_attention_heads,
            "n_heads": hf_config.num_attention_heads,
            "d_mlp": hf_config.intermediate_size,
            "n_layers": hf_config.num_hidden_layers,
            "n_ctx": hf_config.max_position_embeddings,
            "eps": hf_config.layer_norm_eps,
            "d_vocab": hf_config.vocab_size,
            "act_fn": "gelu",
            "attention_dir": "bidirectional",
        }
    elif architecture == "MistralForCausalLM":
        cfg_dict = {
            "d_model": 4096,
            "d_head": 4096 // 32,
            "n_heads": 32,
            "d_mlp": 14336,
            "n_layers": 32,
            "n_ctx": 2048,  # Capped due to memory issues
            "d_vocab": 32000,
            "act_fn": "silu",
            "normalization_type": "RMS",
            "positional_embedding_type": "rotary",
            "window_size": 4096,
            "attn_types": ["local"] * 32,
            "eps": 1e-05,
            "n_key_value_heads": 8,
            "gated_mlp": True,
            "use_local_attn": True,
            "rotary_dim": 4096 // 32,
        }
    elif architecture == "BloomForCausalLM":
        cfg_dict = {
            "d_model": hf_config.hidden_size,
            "d_head": hf_config.hidden_size // hf_config.n_head,
            "n_heads": hf_config.n_head,
            "d_mlp": hf_config.hidden_size * 4,
            "n_layers": hf_config.n_layer,
            "n_ctx": 2048,  # Capped due to HF Tokenizer Constraints
            "d_vocab": hf_config.vocab_size,
            "act_fn": "gelu_fast",
            "eps": hf_config.layer_norm_epsilon,
            "normalization_type": "LN",
            "post_embedding_ln": True,
            "positional_embedding_type": "alibi",
        }
    elif architecture == "GPT2LMHeadCustomModel":
        # santacoder
        cfg_dict = {
            "d_model": hf_config.n_embd,
            "d_head": hf_config.n_embd // hf_config.n_head,
            "n_heads": hf_config.n_head,
            "d_mlp": hf_config.n_embd * 4,
            "n_layers": hf_config.n_layer,
            "n_ctx": hf_config.n_positions,
            "eps": hf_config.layer_norm_epsilon,
            "d_vocab": hf_config.vocab_size,
            "act_fn": hf_config.activation_function,
            "use_attn_scale": True,
            "use_local_attn": False,
            "trust_remote_code": "santacoder"
            in official_model_name,  # Only santacoder needs trust_remote_code
            "scale_attn_by_inverse_layer_idx": hf_config.scale_attn_by_inverse_layer_idx,
            "normalization_type": "LN",
        }
    elif architecture == "QWenLMHeadModel":
        cfg_dict = {
            "d_model": hf_config.hidden_size,
            "d_head": hf_config.hidden_size // hf_config.num_attention_heads,
            "n_heads": hf_config.num_attention_heads,
            "d_mlp": hf_config.intermediate_size // 2,
            "n_layers": hf_config.num_hidden_layers,
            "n_ctx": 2048,  # Capped bc the actual ctx length is 30k and the attn mask would be too big
            "eps": hf_config.layer_norm_epsilon,
            "d_vocab": hf_config.vocab_size,
            "act_fn": "silu",
            "use_attn_scale": hf_config.scale_attn_weights,
            "initializer_range": hf_config.initializer_range,
            "normalization_type": "RMS",
            "positional_embedding_type": "rotary",
            "rotary_dim": hf_config.kv_channels,
            "rotary_adjacent_pairs": False,
            "tokenizer_prepends_bos": True,
            "trust_remote_code": True,
            "final_rms": True,
            "gated_mlp": True,
        }
    elif architecture == "Qwen2ForCausalLM":
        # Note that Qwen1.5 models have architecture type Qwen2ForCausalLM.
        cfg_dict = {
            "d_model": hf_config.hidden_size,
            "d_head": hf_config.hidden_size // hf_config.num_attention_heads,
            "n_heads": hf_config.num_attention_heads,
            "d_mlp": hf_config.intermediate_size,
            "n_layers": hf_config.num_hidden_layers,
            "n_ctx": 2048,  # Capped bc the actual ctx length is 30k and the attn mask would be too big
            "eps": hf_config.rms_norm_eps,
            "d_vocab": hf_config.vocab_size,
            "act_fn": hf_config.hidden_act,
            "use_attn_scale": True,
            "initializer_range": hf_config.initializer_range,
            "normalization_type": "RMS",
            "positional_embedding_type": "rotary",
            "rotary_base": hf_config.rope_theta,
            "rotary_adjacent_pairs": False,
            "rotary_dim": hf_config.hidden_size // hf_config.num_attention_heads,
            "tokenizer_prepends_bos": True,
            "final_rms": True,
            "gated_mlp": True,
        }
    elif architecture == "PhiForCausalLM":
        # Architecture for microsoft/phi models
        cfg_dict = {
            "d_model": hf_config.hidden_size,
            "d_head": hf_config.hidden_size // hf_config.num_attention_heads,
            "n_heads": hf_config.num_attention_heads,
            "d_mlp": hf_config.intermediate_size,
            "n_layers": hf_config.num_hidden_layers,
            "n_ctx": hf_config.max_position_embeddings,
            "eps": hf_config.layer_norm_eps,
            "d_vocab": hf_config.vocab_size,
            "act_fn": hf_config.hidden_act,
            "initializer_range": hf_config.initializer_range,
            "normalization_type": "LN",
            "positional_embedding_type": "rotary",
            "trust_remote_code": True,
            "rotary_base": hf_config.rope_theta,
            "use_attn_scale": True,
            "parallel_attn_mlp": True,
        }
        partial_rotary_factor = hf_config.partial_rotary_factor
        cfg_dict["rotary_dim"] = round(partial_rotary_factor * cfg_dict["d_head"])

    elif official_model_name.startswith("google/gemma-2b"):
        # Architecture for Gemma 2b and Gemma 2b Instruct models
        cfg_dict = {
            "d_model": 2048,
            "d_head": 256,
            "n_heads": 8,
            "d_mlp": 16384,
            "n_layers": 18,
            "n_ctx": 8192,
            "eps": 1e-06,
            "d_vocab": 256000,
            "act_fn": "gelu",
            "initializer_range": 0.02,
            "normalization_type": "RMS",
            "rotary_base": 10000.0,
            "rotary_dim": 256,
            "positional_embedding_type": "rotary",
            "use_attn_scale": True,
            "n_key_value_heads": 1,
            "gated_mlp": True,
            "final_rms": True,
        }
    elif official_model_name.startswith("google/gemma-7b"):
        # Architecture for Gemma 7b and Gemma 7b Instruct models
        cfg_dict = {
            "d_model": 3072,
            "d_head": 256,
            "n_heads": 16,
            "d_mlp": 24576,
            "n_layers": 28,
            "n_ctx": 8192,
            "eps": 1e-06,
            "d_vocab": 256000,
            "act_fn": "gelu",
            "initializer_range": 0.02,
            "normalization_type": "RMS",
            "rotary_base": 10000.0,
            "rotary_dim": 256,
            "positional_embedding_type": "rotary",
            "use_attn_scale": True,
            "n_key_value_heads": 16,
            "gated_mlp": True,
            "final_rms": True,
        }
    else:
        raise NotImplementedError(f"{architecture} is not currently supported.")
    # All of these models use LayerNorm
    cfg_dict["original_architecture"] = architecture
    # The name such that AutoTokenizer.from_pretrained works
    cfg_dict["tokenizer_name"] = official_model_name
    return cfg_dict


def convert_neel_model_config(official_model_name: str, **kwargs):
    """
    Loads the config for a model trained by me (NeelNanda), converted to a dictionary
    in the HookedTransformerConfig format.

    AutoConfig is not supported, because these models are in the HookedTransformer format, so we directly download and load the json.
    """
    official_model_name = get_official_model_name(official_model_name)
    cfg_json: dict = utils.download_file_from_hf(
        official_model_name, "config.json", **kwargs
    )
    cfg_arch = cfg_json.get(
        "architecture", "neel" if "_old" not in official_model_name else "neel-solu-old"
    )
    cfg_dict = {
        "d_model": cfg_json["d_model"],
        "n_layers": cfg_json["n_layers"],
        "d_mlp": cfg_json["d_mlp"],
        "d_head": cfg_json["d_head"],
        "n_heads": cfg_json["n_heads"],
        "n_ctx": cfg_json["n_ctx"],
        "d_vocab": cfg_json["d_vocab"],
        "tokenizer_name": cfg_json.get("tokenizer_name", None),
        "act_fn": cfg_json["act_fn"],
        "attn_only": cfg_json["attn_only"],
        "final_rms": cfg_json.get("final_rms", False),
        "original_architecture": cfg_arch,
    }
    if "normalization" in cfg_json:
        cfg_dict["normalization_type"] = cfg_json["normalization"]
    else:
        cfg_dict["normalization_type"] = cfg_json["normalization_type"]
    if "shortformer_pos" in cfg_json:
        cfg_dict["positional_embedding_type"] = (
            "shortformer" if cfg_json["shortformer_pos"] else "standard"
        )
    else:
        cfg_dict["positional_embedding_type"] = "standard"
    return cfg_dict


def get_pretrained_model_config(
    model_name: str,
    hf_cfg: Optional[dict] = None,
    checkpoint_index: Optional[int] = None,
    checkpoint_value: Optional[int] = None,
    fold_ln: bool = False,
    device: Optional[str] = None,
    n_devices: int = 1,
    default_prepend_bos: bool = True,
    dtype: torch.dtype = torch.float32,
    **kwargs,
):
    """Returns the pretrained model config as an HookedTransformerConfig object.

    There are two types of pretrained models: HuggingFace models (where
    AutoModel and AutoConfig work), and models trained by me (NeelNanda) which
    aren't as integrated with HuggingFace infrastructure.

    Args:
        model_name: The name of the model. This can be either the official
            HuggingFace model name, or the name of a model trained by me
            (NeelNanda).
        hf_cfg (dict, optional): Config of a loaded pretrained HF model,
            converted to a dictionary.
        checkpoint_index (int, optional): If loading from a
            checkpoint, the index of the checkpoint to load. Defaults to None.
        checkpoint_value (int, optional): If loading from a checkpoint, the
        value of
            the checkpoint to load, ie the step or token number (each model has
            checkpoints labelled with exactly one of these). Defaults to None.
        fold_ln (bool, optional): Whether to fold the layer norm into the
            subsequent linear layers (see HookedTransformer.fold_layer_norm for
            details). Defaults to False.
        device (str, optional): The device to load the model onto. By
            default will load to CUDA if available, else CPU.
        n_devices (int, optional): The number of devices to split the model across. Defaults to 1.
        default_prepend_bos (bool, optional): Default behavior of whether to prepend the BOS token when the
            methods of HookedTransformer process input text to tokenize (only when input is a string).
            Defaults to True - even for models not explicitly trained with this, heads often use the
            first position as a resting position and accordingly lose information from the first token,
            so this empirically seems to give better results. To change the default behavior to False, pass in
            default_prepend_bos=False. Note that you can also locally override the default behavior by passing
            in prepend_bos=True/False when you call a method that processes the input string.
        dtype (torch.dtype, optional): The dtype to load the TransformerLens model in.
        kwargs: Other optional arguments passed to HuggingFace's from_pretrained.
            Also given to other HuggingFace functions when compatible.

    """
    official_model_name = get_official_model_name(model_name)
    if (
        official_model_name.startswith("NeelNanda")
        or official_model_name.startswith("ArthurConmy")
        or official_model_name.startswith("Baidicoot")
    ):
        cfg_dict = convert_neel_model_config(official_model_name, **kwargs)
    else:
        if official_model_name.startswith(NEED_REMOTE_CODE_MODELS) and not kwargs.get(
            "trust_remote_code", False
        ):
            logging.warning(
                f"Loading model {official_model_name} requires setting trust_remote_code=True"
            )
            kwargs["trust_remote_code"] = True
        cfg_dict = convert_hf_model_config(official_model_name, **kwargs)
    # Processing common to both model types
    # Remove any prefix, saying the organization who made a model.
    cfg_dict["model_name"] = official_model_name.split("/")[-1]
    # Don't need to initialize weights, we're loading from pretrained
    cfg_dict["init_weights"] = False

    if (
        "positional_embedding_type" in cfg_dict
        and cfg_dict["positional_embedding_type"] == "shortformer"
        and fold_ln
    ):
        logging.warning(
            "You tried to specify fold_ln=True for a shortformer model, but this can't be done! Setting fold_ln=False instead."
        )
        fold_ln = False

    if device is not None:
        cfg_dict["device"] = device

    cfg_dict["dtype"] = dtype

    if fold_ln:
        if cfg_dict["normalization_type"] in ["LN", "LNPre"]:
            cfg_dict["normalization_type"] = "LNPre"
        elif cfg_dict["normalization_type"] in ["RMS", "RMSPre"]:
            cfg_dict["normalization_type"] = "RMSPre"
        else:
            logging.warning("Cannot fold in layer norm, normalization_type is not LN.")

    if checkpoint_index is not None or checkpoint_value is not None:
        checkpoint_labels, checkpoint_label_type = get_checkpoint_labels(
            official_model_name,
            **kwargs,
        )
        cfg_dict["from_checkpoint"] = True
        cfg_dict["checkpoint_label_type"] = checkpoint_label_type
        if checkpoint_index is not None:
            cfg_dict["checkpoint_index"] = checkpoint_index
            cfg_dict["checkpoint_value"] = checkpoint_labels[checkpoint_index]
        elif checkpoint_value is not None:
            assert (
                checkpoint_value in checkpoint_labels
            ), f"Checkpoint value {checkpoint_value} is not in list of available checkpoints"
            cfg_dict["checkpoint_value"] = checkpoint_value
            cfg_dict["checkpoint_index"] = checkpoint_labels.index(checkpoint_value)
    else:
        cfg_dict["from_checkpoint"] = False

    cfg_dict["device"] = device
    cfg_dict["n_devices"] = n_devices
    cfg_dict["default_prepend_bos"] = default_prepend_bos
    if hf_cfg is not None:
        cfg_dict["load_in_4bit"] = hf_cfg.get("quantization_config", {}).get(
            "load_in_4bit", False
        )

    cfg = HookedTransformerConfig.from_dict(cfg_dict)
    return cfg


def get_num_params_of_pretrained(model_name):
    """
    Returns the number of parameters of a pretrained model, used to filter to only run code for sufficiently small models.
    """
    cfg = get_pretrained_model_config(model_name)
    return cfg.n_params


# %% Load checkpointed model state dicts
# The steps for which there are checkpoints in the stanford crfm models
STANFORD_CRFM_CHECKPOINTS = (
    list(range(0, 100, 10))
    + list(range(100, 2000, 50))
    + list(range(2000, 20000, 100))
    + list(range(20000, 400000 + 1, 1000))
)

# Linearly spaced checkpoints for Pythia models, taken every 1000 steps.
# Batch size 2,097,152 tokens, so checkpoints every 2.1B tokens
PYTHIA_CHECKPOINTS = [0, 1, 2, 4, 8, 16, 32, 64, 128, 256, 512] + list(
    range(1000, 143000 + 1, 1000)
)
# Pythia V1 has log-spaced early checkpoints (see line above), but V0 doesn't
PYTHIA_V0_CHECKPOINTS = list(range(1000, 143000 + 1, 1000))


def get_checkpoint_labels(model_name: str, **kwargs):
    """Returns the checkpoint labels for a given model, and the label_type
    (step or token). Raises an error for models that are not checkpointed."""
    official_model_name = get_official_model_name(model_name)
    if official_model_name.startswith("stanford-crfm/"):
        return STANFORD_CRFM_CHECKPOINTS, "step"
    elif official_model_name.startswith("EleutherAI/pythia"):
        if "v0" in official_model_name:
            return PYTHIA_V0_CHECKPOINTS, "step"
        else:
            logging.warning(
                "Pythia models on HF were updated on 4/3/23! add '-v0' to model name to access the old models."
            )
            return PYTHIA_CHECKPOINTS, "step"
    elif official_model_name.startswith("NeelNanda/"):
        api = HfApi()
        files_list = api.list_repo_files(
            official_model_name,
            **utils.select_compatible_kwargs(kwargs, api.list_repo_files),
        )
        labels = []
        for file_name in files_list:
            match = re.match(r"checkpoints/.*_(\d*)\.pth", file_name)
            if match:
                labels.append(int(match.group(1)))
        if labels[-1] > 1e9:
            label_type = "token"
        else:
            label_type = "step"
        return labels, label_type
    else:
        raise ValueError(f"Model {official_model_name} is not checkpointed.")


# %% Loading state dicts
def get_pretrained_state_dict(
    official_model_name: str,
    cfg: HookedTransformerConfig,
    hf_model=None,
    dtype: torch.dtype = torch.float32,
    **kwargs,
) -> Dict[str, torch.Tensor]:
    """
    Loads in the model weights for a pretrained model, and processes them to
    have the HookedTransformer parameter names and shapes. Supports checkpointed
    models (and expects the checkpoint info to be stored in the config object)

    hf_model: Optionally, a HuggingFace model object. If provided, we will use
        these weights rather than reloading the model.
    dtype: The dtype to load the HuggingFace model in.
    kwargs: Other optional arguments passed to HuggingFace's from_pretrained.
        Also given to other HuggingFace functions when compatible.
    """
    if "torch_dtype" in kwargs:
        dtype = kwargs["torch_dtype"]
        del kwargs["torch_dtype"]
    official_model_name = get_official_model_name(official_model_name)
    if official_model_name.startswith(NEED_REMOTE_CODE_MODELS) and not kwargs.get(
        "trust_remote_code", False
    ):
        logging.warning(
            f"Loading model {official_model_name} state dict requires setting trust_remote_code=True"
        )
        kwargs["trust_remote_code"] = True
    if (
        official_model_name.startswith("NeelNanda")
        or official_model_name.startswith("ArthurConmy")
        or official_model_name.startswith("Baidicoot")
    ):
        api = HfApi()
        repo_files = api.list_repo_files(
            official_model_name,
            **utils.select_compatible_kwargs(kwargs, api.list_repo_files),
        )
        if cfg.from_checkpoint:
            file_name = list(
                filter(lambda x: x.endswith(f"{cfg.checkpoint_value}.pth"), repo_files)
            )[0]
        else:
            file_name = list(filter(lambda x: x.endswith("final.pth"), repo_files))[0]
        state_dict = utils.download_file_from_hf(
            official_model_name, file_name, **kwargs
        )

        # Convert to dtype
        state_dict = {k: v.to(dtype) for k, v in state_dict.items()}

        if cfg.original_architecture == "neel-solu-old":
            state_dict = convert_neel_solu_old_weights(state_dict, cfg)
        elif cfg.original_architecture == "mingpt":
            state_dict = convert_mingpt_weights(state_dict, cfg)
        return state_dict
    else:
        if cfg.from_checkpoint:
            if official_model_name.startswith("stanford-crfm"):
                hf_model = AutoModelForCausalLM.from_pretrained(
                    official_model_name,
                    revision=f"checkpoint-{cfg.checkpoint_value}",
                    torch_dtype=dtype,
                    **kwargs,
                )
            elif official_model_name.startswith("EleutherAI/pythia"):
                hf_model = AutoModelForCausalLM.from_pretrained(
                    official_model_name,
                    revision=f"step{cfg.checkpoint_value}",
                    torch_dtype=dtype,
                    **kwargs,
                )
            else:
                raise ValueError(
                    f"Checkpoints for model {official_model_name} are not supported"
                )
        elif hf_model is None:
            if official_model_name in NON_HF_HOSTED_MODEL_NAMES:
                raise NotImplementedError(
                    "Model not hosted on HuggingFace, must pass in hf_model"
                )
            elif "bert" in official_model_name:
                hf_model = BertForPreTraining.from_pretrained(
                    official_model_name, torch_dtype=dtype, **kwargs
                )
            else:
                hf_model = AutoModelForCausalLM.from_pretrained(
                    official_model_name, torch_dtype=dtype, **kwargs
                )

            # Load model weights, and fold in layer norm weights

        for param in hf_model.parameters():
            param.requires_grad = False

        if cfg.original_architecture == "GPT2LMHeadModel":
            state_dict = convert_gpt2_weights(hf_model, cfg)
        elif cfg.original_architecture == "GPTNeoForCausalLM":
            state_dict = convert_neo_weights(hf_model, cfg)
        elif cfg.original_architecture == "OPTForCausalLM":
            state_dict = convert_opt_weights(hf_model, cfg)
        elif cfg.original_architecture == "GPTJForCausalLM":
            state_dict = convert_gptj_weights(hf_model, cfg)
        elif cfg.original_architecture == "GPTNeoXForCausalLM":
            state_dict = convert_neox_weights(hf_model, cfg)
        elif cfg.original_architecture == "LlamaForCausalLM":
            state_dict = convert_llama_weights(hf_model, cfg)
        elif cfg.original_architecture == "BertForMaskedLM":
            state_dict = convert_bert_weights(hf_model, cfg)
        elif cfg.original_architecture == "MistralForCausalLM":
            state_dict = convert_mistral_weights(hf_model, cfg)
        elif cfg.original_architecture == "BloomForCausalLM":
            state_dict = convert_bloom_weights(hf_model, cfg)
        elif cfg.original_architecture == "GPT2LMHeadCustomModel":
            state_dict = convert_coder_weights(hf_model, cfg)
        elif cfg.original_architecture == "QWenLMHeadModel":
            state_dict = convert_qwen_weights(hf_model, cfg)
        elif cfg.original_architecture == "Qwen2ForCausalLM":
            state_dict = convert_qwen2_weights(hf_model, cfg)
        elif cfg.original_architecture == "PhiForCausalLM":
            state_dict = convert_phi_weights(hf_model, cfg)
        elif cfg.original_architecture == "GemmaForCausalLM":
            state_dict = convert_gemma_weights(hf_model, cfg)
        else:
            raise ValueError(
                f"Loading weights from the architecture is not currently supported: {cfg.original_architecture}, generated from model name {cfg.model_name}. Feel free to open an issue on GitHub to request this feature."
            )

        return state_dict


def fill_missing_keys(model, state_dict):
    """Takes in a state dict from a pretrained model, and fills in any missing keys with the default initialization.

    This function is assumed to be run before weights are initialized.

    Args:
        state_dict (dict): State dict from a pretrained model

    Returns:
        dict: State dict with missing keys filled in
    """
    # Get the default state dict
    default_state_dict = model.state_dict()
    # Get the keys that are missing from the pretrained model
    missing_keys = set(default_state_dict.keys()) - set(state_dict.keys())
    # Fill in the missing keys with the default initialization
    for key in missing_keys:
        if "hf_model" in key:
            # Skip keys that are from the HuggingFace model, if loading from HF.
            continue
        if "W_" in key:
            logging.warning(
                "Missing key for a weight matrix in pretrained, filled in with an empty tensor: {}".format(
                    key
                )
            )
        state_dict[key] = default_state_dict[key]
    return state_dict


# Convert state dicts
def convert_gpt2_weights(gpt2, cfg: HookedTransformerConfig):
    state_dict = {}

    state_dict["embed.W_E"] = gpt2.transformer.wte.weight
    state_dict["pos_embed.W_pos"] = gpt2.transformer.wpe.weight

    for l in range(cfg.n_layers):
        state_dict[f"blocks.{l}.ln1.w"] = gpt2.transformer.h[l].ln_1.weight
        state_dict[f"blocks.{l}.ln1.b"] = gpt2.transformer.h[l].ln_1.bias

        # In GPT-2, q,k,v are produced by one big linear map, whose output is
        # concat([q, k, v])
        W = gpt2.transformer.h[l].attn.c_attn.weight
        W_Q, W_K, W_V = torch.tensor_split(W, 3, dim=1)
        W_Q = einops.rearrange(W_Q, "m (i h)->i m h", i=cfg.n_heads)
        W_K = einops.rearrange(W_K, "m (i h)->i m h", i=cfg.n_heads)
        W_V = einops.rearrange(W_V, "m (i h)->i m h", i=cfg.n_heads)

        state_dict[f"blocks.{l}.attn.W_Q"] = W_Q
        state_dict[f"blocks.{l}.attn.W_K"] = W_K
        state_dict[f"blocks.{l}.attn.W_V"] = W_V

        qkv_bias = gpt2.transformer.h[l].attn.c_attn.bias
        qkv_bias = einops.rearrange(
            qkv_bias,
            "(qkv index head)->qkv index head",
            qkv=3,
            index=cfg.n_heads,
            head=cfg.d_head,
        )
        state_dict[f"blocks.{l}.attn.b_Q"] = qkv_bias[0]
        state_dict[f"blocks.{l}.attn.b_K"] = qkv_bias[1]
        state_dict[f"blocks.{l}.attn.b_V"] = qkv_bias[2]

        W_O = gpt2.transformer.h[l].attn.c_proj.weight
        W_O = einops.rearrange(W_O, "(i h) m->i h m", i=cfg.n_heads)
        state_dict[f"blocks.{l}.attn.W_O"] = W_O
        state_dict[f"blocks.{l}.attn.b_O"] = gpt2.transformer.h[l].attn.c_proj.bias

        state_dict[f"blocks.{l}.ln2.w"] = gpt2.transformer.h[l].ln_2.weight
        state_dict[f"blocks.{l}.ln2.b"] = gpt2.transformer.h[l].ln_2.bias

        W_in = gpt2.transformer.h[l].mlp.c_fc.weight
        state_dict[f"blocks.{l}.mlp.W_in"] = W_in
        state_dict[f"blocks.{l}.mlp.b_in"] = gpt2.transformer.h[l].mlp.c_fc.bias

        W_out = gpt2.transformer.h[l].mlp.c_proj.weight
        state_dict[f"blocks.{l}.mlp.W_out"] = W_out
        state_dict[f"blocks.{l}.mlp.b_out"] = gpt2.transformer.h[l].mlp.c_proj.bias
    state_dict["unembed.W_U"] = gpt2.lm_head.weight.T

    state_dict["ln_final.w"] = gpt2.transformer.ln_f.weight
    state_dict["ln_final.b"] = gpt2.transformer.ln_f.bias
    return state_dict


def convert_neo_weights(neo, cfg: HookedTransformerConfig):
    state_dict = {}

    state_dict["embed.W_E"] = neo.transformer.wte.weight
    state_dict["pos_embed.W_pos"] = neo.transformer.wpe.weight

    for l in range(cfg.n_layers):
        state_dict[f"blocks.{l}.ln1.w"] = neo.transformer.h[l].ln_1.weight
        state_dict[f"blocks.{l}.ln1.b"] = neo.transformer.h[l].ln_1.bias

        W_Q = neo.transformer.h[l].attn.attention.q_proj.weight
        W_K = neo.transformer.h[l].attn.attention.k_proj.weight
        W_V = neo.transformer.h[l].attn.attention.v_proj.weight
        W_Q = einops.rearrange(W_Q, "(i h) m->i m h", i=cfg.n_heads)
        W_K = einops.rearrange(W_K, "(i h) m->i m h", i=cfg.n_heads)
        W_V = einops.rearrange(W_V, "(i h) m->i m h", i=cfg.n_heads)
        state_dict[f"blocks.{l}.attn.W_Q"] = W_Q
        state_dict[f"blocks.{l}.attn.W_K"] = W_K
        state_dict[f"blocks.{l}.attn.W_V"] = W_V

        state_dict[f"blocks.{l}.attn.b_Q"] = torch.zeros(
            cfg.n_heads, cfg.d_head, dtype=cfg.dtype
        )
        state_dict[f"blocks.{l}.attn.b_K"] = torch.zeros(
            cfg.n_heads, cfg.d_head, dtype=cfg.dtype
        )
        state_dict[f"blocks.{l}.attn.b_V"] = torch.zeros(
            cfg.n_heads, cfg.d_head, dtype=cfg.dtype
        )

        W_O = neo.transformer.h[l].attn.attention.out_proj.weight
        W_O = einops.rearrange(W_O, "m (i h)->i h m", i=cfg.n_heads)
        state_dict[f"blocks.{l}.attn.W_O"] = W_O
        state_dict[f"blocks.{l}.attn.b_O"] = neo.transformer.h[
            l
        ].attn.attention.out_proj.bias

        state_dict[f"blocks.{l}.ln2.w"] = neo.transformer.h[l].ln_2.weight
        state_dict[f"blocks.{l}.ln2.b"] = neo.transformer.h[l].ln_2.bias

        state_dict[f"blocks.{l}.mlp.W_in"] = neo.transformer.h[l].mlp.c_fc.weight.T
        state_dict[f"blocks.{l}.mlp.b_in"] = neo.transformer.h[l].mlp.c_fc.bias

        state_dict[f"blocks.{l}.mlp.W_out"] = neo.transformer.h[l].mlp.c_proj.weight.T
        state_dict[f"blocks.{l}.mlp.b_out"] = neo.transformer.h[l].mlp.c_proj.bias
    state_dict["ln_final.w"] = neo.transformer.ln_f.weight
    state_dict["ln_final.b"] = neo.transformer.ln_f.bias

    state_dict["unembed.W_U"] = neo.lm_head.weight.T
    state_dict["unembed.b_U"] = torch.zeros(cfg.d_vocab, dtype=cfg.dtype)
    return state_dict


def convert_gptj_weights(gptj, cfg: HookedTransformerConfig):
    state_dict = {}

    state_dict["embed.W_E"] = gptj.transformer.wte.weight

    for l in range(cfg.n_layers):
        state_dict[f"blocks.{l}.ln1.w"] = gptj.transformer.h[l].ln_1.weight
        state_dict[f"blocks.{l}.ln1.b"] = gptj.transformer.h[l].ln_1.bias

        W_Q = gptj.transformer.h[l].attn.q_proj.weight
        W_K = gptj.transformer.h[l].attn.k_proj.weight
        W_V = gptj.transformer.h[l].attn.v_proj.weight
        W_Q = einops.rearrange(W_Q, "(i h) m->i m h", i=cfg.n_heads)
        W_K = einops.rearrange(W_K, "(i h) m->i m h", i=cfg.n_heads)
        W_V = einops.rearrange(W_V, "(i h) m->i m h", i=cfg.n_heads)
        state_dict[f"blocks.{l}.attn.W_Q"] = W_Q
        state_dict[f"blocks.{l}.attn.W_K"] = W_K
        state_dict[f"blocks.{l}.attn.W_V"] = W_V

        state_dict[f"blocks.{l}.attn.b_Q"] = torch.zeros(
            cfg.n_heads, cfg.d_head, dtype=cfg.dtype
        )
        state_dict[f"blocks.{l}.attn.b_K"] = torch.zeros(
            cfg.n_heads, cfg.d_head, dtype=cfg.dtype
        )
        state_dict[f"blocks.{l}.attn.b_V"] = torch.zeros(
            cfg.n_heads, cfg.d_head, dtype=cfg.dtype
        )

        W_O = gptj.transformer.h[l].attn.out_proj.weight
        W_O = einops.rearrange(W_O, "m (i h)->i h m", i=cfg.n_heads)
        state_dict[f"blocks.{l}.attn.W_O"] = W_O
        state_dict[f"blocks.{l}.attn.b_O"] = torch.zeros(cfg.d_model, dtype=cfg.dtype)

        # Layer Norm 1 and 2 are tied.
        state_dict[f"blocks.{l}.ln2.w"] = state_dict[f"blocks.{l}.ln1.w"]
        state_dict[f"blocks.{l}.ln2.b"] = state_dict[f"blocks.{l}.ln1.b"]

        state_dict[f"blocks.{l}.mlp.W_in"] = gptj.transformer.h[l].mlp.fc_in.weight.T
        state_dict[f"blocks.{l}.mlp.b_in"] = gptj.transformer.h[l].mlp.fc_in.bias

        state_dict[f"blocks.{l}.mlp.W_out"] = gptj.transformer.h[l].mlp.fc_out.weight.T
        state_dict[f"blocks.{l}.mlp.b_out"] = gptj.transformer.h[l].mlp.fc_out.bias
    state_dict["ln_final.w"] = gptj.transformer.ln_f.weight
    state_dict["ln_final.b"] = gptj.transformer.ln_f.bias

    state_dict["unembed.W_U"] = gptj.lm_head.weight.T
    # Contains a bias, for some reason?
    state_dict["unembed.b_U"] = gptj.lm_head.bias
    return state_dict


def convert_neox_weights(neox, cfg: HookedTransformerConfig):
    state_dict = {}

    state_dict["embed.W_E"] = neox.gpt_neox.embed_in.weight

    for l in range(cfg.n_layers):
        state_dict[f"blocks.{l}.ln1.w"] = neox.gpt_neox.layers[l].input_layernorm.weight
        state_dict[f"blocks.{l}.ln1.b"] = neox.gpt_neox.layers[l].input_layernorm.bias

        # For some inexplicable reason, NeoX both uses the concatenated QKV
        # matmul of GPT-2 (afaict this has a neglible performance impact) AND
        # has the flattened axis in the DIFFERENT order of (head_index qkv
        # d_head) - this took me an hour to debug...
        W = neox.gpt_neox.layers[l].attention.query_key_value.weight
        W = einops.rearrange(W, "(i qkv h) m->qkv i m h", i=cfg.n_heads, qkv=3)

        # Fold in layer norm weights
        state_dict[f"blocks.{l}.attn.W_Q"] = W[0]
        state_dict[f"blocks.{l}.attn.W_K"] = W[1]
        state_dict[f"blocks.{l}.attn.W_V"] = W[2]

        qkv_bias = neox.gpt_neox.layers[l].attention.query_key_value.bias
        qkv_bias = einops.rearrange(
            qkv_bias,
            "(index qkv head)->qkv index head",
            qkv=3,
            index=cfg.n_heads,
            head=cfg.d_head,
        )
        # Fold in layer norm biases
        state_dict[f"blocks.{l}.attn.b_Q"] = qkv_bias[0]
        state_dict[f"blocks.{l}.attn.b_K"] = qkv_bias[1]
        state_dict[f"blocks.{l}.attn.b_V"] = qkv_bias[2]

        W_O = neox.gpt_neox.layers[l].attention.dense.weight
        W_O = einops.rearrange(W_O, "m (i h)->i h m", i=cfg.n_heads)
        state_dict[f"blocks.{l}.attn.W_O"] = W_O
        state_dict[f"blocks.{l}.attn.b_O"] = neox.gpt_neox.layers[
            l
        ].attention.dense.bias

        state_dict[f"blocks.{l}.ln2.w"] = neox.gpt_neox.layers[
            l
        ].post_attention_layernorm.weight
        state_dict[f"blocks.{l}.ln2.b"] = neox.gpt_neox.layers[
            l
        ].post_attention_layernorm.bias

        state_dict[f"blocks.{l}.mlp.W_in"] = neox.gpt_neox.layers[
            l
        ].mlp.dense_h_to_4h.weight.T
        state_dict[f"blocks.{l}.mlp.b_in"] = neox.gpt_neox.layers[
            l
        ].mlp.dense_h_to_4h.bias

        state_dict[f"blocks.{l}.mlp.W_out"] = neox.gpt_neox.layers[
            l
        ].mlp.dense_4h_to_h.weight.T
        state_dict[f"blocks.{l}.mlp.b_out"] = neox.gpt_neox.layers[
            l
        ].mlp.dense_4h_to_h.bias
    state_dict["ln_final.w"] = neox.gpt_neox.final_layer_norm.weight
    state_dict["ln_final.b"] = neox.gpt_neox.final_layer_norm.bias

    state_dict["unembed.W_U"] = neox.embed_out.weight.T
    state_dict["unembed.b_U"] = torch.zeros(cfg.d_vocab, dtype=cfg.dtype)
    return state_dict


def convert_llama_weights(llama, cfg: HookedTransformerConfig):
    state_dict = {}

    state_dict["embed.W_E"] = llama.model.embed_tokens.weight

    using_gqa = cfg.n_key_value_heads is not None
    gqa_uscore = "_" if using_gqa else ""

    # llama has no biases anywhere and deals with everything else roughly like
    # GPTNeoX with different names

    for l in range(cfg.n_layers):
        state_dict[f"blocks.{l}.ln1.w"] = llama.model.layers[l].input_layernorm.weight

        W_Q = llama.model.layers[l].self_attn.q_proj.weight
        W_K = llama.model.layers[l].self_attn.k_proj.weight
        W_V = llama.model.layers[l].self_attn.v_proj.weight
<<<<<<< HEAD

        # in case of quantization,
        # parameters should stay as bitsandbytes.nn.modules.Params4bit
        if not cfg.load_in_4bit:
            W_Q = einops.rearrange(W_Q, "(n h) m->n m h", n=cfg.n_heads)
            W_K = einops.rearrange(W_K, "(n h) m->n m h", n=cfg.n_heads)
            W_V = einops.rearrange(W_V, "(n h) m->n m h", n=cfg.n_heads)

=======
        W_Q = einops.rearrange(W_Q, "(n h) m->n m h", n=cfg.n_heads)
        W_K = einops.rearrange(
            W_K, "(n h) m->n m h", n=cfg.n_key_value_heads if using_gqa else cfg.n_heads
        )
        W_V = einops.rearrange(
            W_V, "(n h) m->n m h", n=cfg.n_key_value_heads if using_gqa else cfg.n_heads
        )
>>>>>>> edf40dfb
        state_dict[f"blocks.{l}.attn.W_Q"] = W_Q
        state_dict[f"blocks.{l}.attn.{gqa_uscore}W_K"] = W_K
        state_dict[f"blocks.{l}.attn.{gqa_uscore}W_V"] = W_V

        state_dict[f"blocks.{l}.attn.b_Q"] = torch.zeros(
            cfg.n_heads, cfg.d_head, dtype=cfg.dtype, device=cfg.device
        )
        state_dict[f"blocks.{l}.attn.{gqa_uscore}b_K"] = torch.zeros(
            cfg.n_key_value_heads if using_gqa else cfg.n_heads,
            cfg.d_head,
            dtype=cfg.dtype,
            device=cfg.device,
        )
        state_dict[f"blocks.{l}.attn.{gqa_uscore}b_V"] = torch.zeros(
            cfg.n_key_value_heads if using_gqa else cfg.n_heads,
            cfg.d_head,
            dtype=cfg.dtype,
            device=cfg.device,
        )

        W_O = llama.model.layers[l].self_attn.o_proj.weight

        if not cfg.load_in_4bit:
            W_O = einops.rearrange(W_O, "m (n h)->n h m", n=cfg.n_heads)

        state_dict[f"blocks.{l}.attn.W_O"] = W_O.to(device=cfg.device)

        state_dict[f"blocks.{l}.attn.b_O"] = torch.zeros(
            cfg.d_model, dtype=cfg.dtype, device=cfg.device
        )

        state_dict[f"blocks.{l}.ln2.w"] = llama.model.layers[
            l
        ].post_attention_layernorm.weight

        # in case of quantization,
        # parameters should stay as bitsandbytes.nn.modules.Params4bit
        if not cfg.load_in_4bit:
            state_dict[f"blocks.{l}.mlp.W_in"] = llama.model.layers[
                l
            ].mlp.up_proj.weight.T
            state_dict[f"blocks.{l}.mlp.W_gate"] = llama.model.layers[
                l
            ].mlp.gate_proj.weight.T
            state_dict[f"blocks.{l}.mlp.W_out"] = llama.model.layers[
                l
            ].mlp.down_proj.weight.T
        else:
            state_dict[f"blocks.{l}.mlp.W_in"] = llama.model.layers[
                l
            ].mlp.up_proj.weight
            state_dict[f"blocks.{l}.mlp.W_gate"] = llama.model.layers[
                l
            ].mlp.gate_proj.weight
            state_dict[f"blocks.{l}.mlp.W_out"] = llama.model.layers[
                l
            ].mlp.down_proj.weight

        state_dict[f"blocks.{l}.mlp.b_in"] = torch.zeros(
            cfg.d_mlp, dtype=cfg.dtype, device=cfg.device
        )
        state_dict[f"blocks.{l}.mlp.b_out"] = torch.zeros(
            cfg.d_model, dtype=cfg.dtype, device=cfg.device
        )

    state_dict["ln_final.w"] = llama.model.norm.weight

    state_dict["unembed.W_U"] = llama.lm_head.weight.T
    state_dict["unembed.b_U"] = torch.zeros(
        cfg.d_vocab, dtype=cfg.dtype, device=cfg.device
    )

    return state_dict


def convert_qwen_weights(qwen, cfg: HookedTransformerConfig):
    state_dict = {}
    model = qwen.transformer
    state_dict["embed.W_E"] = model.wte.weight

    for l in range(cfg.n_layers):
        state_dict[f"blocks.{l}.ln1.w"] = model.h[l].ln_1.weight

        W_Q, W_K, W_V = model.h[l].attn.c_attn.weight.split(
            split_size=cfg.d_model, dim=0
        )
        W_Q = einops.rearrange(W_Q, "(n h) m->n m h", n=cfg.n_heads)
        W_K = einops.rearrange(W_K, "(n h) m->n m h", n=cfg.n_heads)
        W_V = einops.rearrange(W_V, "(n h) m->n m h", n=cfg.n_heads)
        state_dict[f"blocks.{l}.attn.W_Q"] = W_Q
        state_dict[f"blocks.{l}.attn.W_K"] = W_K
        state_dict[f"blocks.{l}.attn.W_V"] = W_V

        b_Q, b_K, b_V = model.h[l].attn.c_attn.bias.split(split_size=cfg.d_model, dim=0)
        b_Q = einops.rearrange(
            b_Q,
            "(n_head d_head) -> n_head d_head",
            n_head=cfg.n_heads,
        )
        b_K = einops.rearrange(
            b_K,
            "(n_head d_head) -> n_head d_head",
            n_head=cfg.n_heads,
        )
        b_V = einops.rearrange(
            b_V,
            "(n_head d_head) -> n_head d_head",
            n_head=cfg.n_heads,
        )
        state_dict[f"blocks.{l}.attn.b_Q"] = b_Q
        state_dict[f"blocks.{l}.attn.b_K"] = b_K
        state_dict[f"blocks.{l}.attn.b_V"] = b_V

        W_O = model.h[l].attn.c_proj.weight
        W_O = einops.rearrange(W_O, "m (n h)->n h m", n=cfg.n_heads)
        state_dict[f"blocks.{l}.attn.W_O"] = W_O

        state_dict[f"blocks.{l}.attn.b_O"] = torch.zeros(cfg.d_model, dtype=cfg.dtype)

        state_dict[f"blocks.{l}.ln2.w"] = model.h[l].ln_2.weight

        state_dict[f"blocks.{l}.mlp.W_in"] = model.h[l].mlp.w1.weight.T
        state_dict[f"blocks.{l}.mlp.W_gate"] = model.h[l].mlp.w2.weight.T
        state_dict[f"blocks.{l}.mlp.b_in"] = torch.zeros(cfg.d_mlp, dtype=cfg.dtype)

        state_dict[f"blocks.{l}.mlp.W_out"] = model.h[l].mlp.c_proj.weight.T
        state_dict[f"blocks.{l}.mlp.b_out"] = torch.zeros(cfg.d_model, dtype=cfg.dtype)

    state_dict["ln_final.w"] = model.ln_f.weight

    state_dict["unembed.W_U"] = qwen.lm_head.weight.T
    state_dict["unembed.b_U"] = torch.zeros(cfg.d_vocab, dtype=cfg.dtype)

    return state_dict


def convert_qwen2_weights(qwen, cfg: HookedTransformerConfig):
    # Note that this method is also applied for Qwen1.5 models, since they
    # have architecture type Qwen2ForCausalLM.

    state_dict = {}

    state_dict["embed.W_E"] = qwen.model.embed_tokens.weight

    for l in range(cfg.n_layers):
        state_dict[f"blocks.{l}.ln1.w"] = qwen.model.layers[l].input_layernorm.weight

        W_Q = qwen.model.layers[l].self_attn.q_proj.weight
        W_K = qwen.model.layers[l].self_attn.k_proj.weight
        W_V = qwen.model.layers[l].self_attn.v_proj.weight
        W_Q = einops.rearrange(W_Q, "(n h) m->n m h", n=cfg.n_heads)
        W_K = einops.rearrange(W_K, "(n h) m->n m h", n=cfg.n_heads)
        W_V = einops.rearrange(W_V, "(n h) m->n m h", n=cfg.n_heads)

        state_dict[f"blocks.{l}.attn.W_Q"] = W_Q
        state_dict[f"blocks.{l}.attn.W_K"] = W_K
        state_dict[f"blocks.{l}.attn.W_V"] = W_V

        b_Q = qwen.model.layers[l].self_attn.q_proj.bias
        b_Q = einops.rearrange(
            b_Q,
            "(n_head d_head) -> n_head d_head",
            n_head=cfg.n_heads,
        )

        b_K = qwen.model.layers[l].self_attn.k_proj.bias
        b_K = einops.rearrange(
            b_K,
            "(n_head d_head) -> n_head d_head",
            n_head=cfg.n_heads,
        )

        b_V = qwen.model.layers[l].self_attn.v_proj.bias
        b_V = einops.rearrange(
            b_V,
            "(n_head d_head) -> n_head d_head",
            n_head=cfg.n_heads,
        )

        state_dict[f"blocks.{l}.attn.b_Q"] = b_Q
        state_dict[f"blocks.{l}.attn.b_K"] = b_K
        state_dict[f"blocks.{l}.attn.b_V"] = b_V

        W_O = qwen.model.layers[l].self_attn.o_proj.weight
        W_O = einops.rearrange(W_O, "m (n h)->n h m", n=cfg.n_heads)
        state_dict[f"blocks.{l}.attn.W_O"] = W_O

        state_dict[f"blocks.{l}.attn.b_O"] = torch.zeros(cfg.d_model, dtype=cfg.dtype)

        state_dict[f"blocks.{l}.ln2.w"] = qwen.model.layers[
            l
        ].post_attention_layernorm.weight

        state_dict[f"blocks.{l}.mlp.W_in"] = qwen.model.layers[l].mlp.up_proj.weight.T
        state_dict[f"blocks.{l}.mlp.W_gate"] = qwen.model.layers[
            l
        ].mlp.gate_proj.weight.T
        state_dict[f"blocks.{l}.mlp.b_in"] = torch.zeros(cfg.d_mlp, dtype=cfg.dtype)

        state_dict[f"blocks.{l}.mlp.W_out"] = qwen.model.layers[
            l
        ].mlp.down_proj.weight.T
        state_dict[f"blocks.{l}.mlp.b_out"] = torch.zeros(cfg.d_model, dtype=cfg.dtype)

    state_dict["ln_final.w"] = qwen.model.norm.weight

    state_dict["unembed.W_U"] = qwen.lm_head.weight.T
    state_dict["unembed.b_U"] = torch.zeros(cfg.d_vocab, dtype=cfg.dtype)

    return state_dict


def convert_mistral_weights(mistral, cfg: HookedTransformerConfig):
    state_dict = {}

    state_dict["embed.W_E"] = mistral.model.embed_tokens.weight

    # Mistral has no biases anywhere
    for l in range(cfg.n_layers):
        state_dict[f"blocks.{l}.ln1.w"] = mistral.model.layers[l].input_layernorm.weight

        W_Q = mistral.model.layers[l].self_attn.q_proj.weight
        W_K = mistral.model.layers[l].self_attn.k_proj.weight
        W_V = mistral.model.layers[l].self_attn.v_proj.weight
        W_Q = einops.rearrange(W_Q, "(n h) m->n m h", n=cfg.n_heads)
        W_K = einops.rearrange(W_K, "(n h) m->n m h", n=cfg.n_key_value_heads)
        W_V = einops.rearrange(W_V, "(n h) m->n m h", n=cfg.n_key_value_heads)
        state_dict[f"blocks.{l}.attn.W_Q"] = W_Q
        state_dict[f"blocks.{l}.attn._W_K"] = W_K
        state_dict[f"blocks.{l}.attn._W_V"] = W_V

        state_dict[f"blocks.{l}.attn.b_Q"] = torch.zeros(
            cfg.n_heads, cfg.d_head, dtype=cfg.dtype
        )
        state_dict[f"blocks.{l}.attn._b_K"] = torch.zeros(
            cfg.n_key_value_heads, cfg.d_head, dtype=cfg.dtype
        )
        state_dict[f"blocks.{l}.attn._b_V"] = torch.zeros(
            cfg.n_key_value_heads, cfg.d_head, dtype=cfg.dtype
        )

        W_O = mistral.model.layers[l].self_attn.o_proj.weight
        W_O = einops.rearrange(W_O, "m (n h)->n h m", n=cfg.n_heads)
        state_dict[f"blocks.{l}.attn.W_O"] = W_O

        state_dict[f"blocks.{l}.attn.b_O"] = torch.zeros(cfg.d_model, dtype=cfg.dtype)

        state_dict[f"blocks.{l}.ln2.w"] = mistral.model.layers[
            l
        ].post_attention_layernorm.weight

        state_dict[f"blocks.{l}.mlp.W_in"] = mistral.model.layers[
            l
        ].mlp.up_proj.weight.T
        state_dict[f"blocks.{l}.mlp.W_gate"] = mistral.model.layers[
            l
        ].mlp.gate_proj.weight.T
        state_dict[f"blocks.{l}.mlp.b_in"] = torch.zeros(cfg.d_mlp, dtype=cfg.dtype)

        state_dict[f"blocks.{l}.mlp.W_out"] = mistral.model.layers[
            l
        ].mlp.down_proj.weight.T
        state_dict[f"blocks.{l}.mlp.b_out"] = torch.zeros(cfg.d_model, dtype=cfg.dtype)

    state_dict["ln_final.w"] = mistral.model.norm.weight

    state_dict["unembed.W_U"] = mistral.lm_head.weight.T
    state_dict["unembed.b_U"] = torch.zeros(cfg.d_vocab, dtype=cfg.dtype)

    return state_dict


def convert_opt_weights(opt, cfg: HookedTransformerConfig):
    state_dict = {}

    state_dict["embed.W_E"] = opt.model.decoder.embed_tokens.weight
    state_dict["pos_embed.W_pos"] = opt.model.decoder.embed_positions.weight[2:, :]

    for l in range(cfg.n_layers):
        state_dict[f"blocks.{l}.ln1.w"] = opt.model.decoder.layers[
            l
        ].self_attn_layer_norm.weight
        state_dict[f"blocks.{l}.ln1.b"] = opt.model.decoder.layers[
            l
        ].self_attn_layer_norm.bias

        W_Q = opt.model.decoder.layers[l].self_attn.q_proj.weight
        W_K = opt.model.decoder.layers[l].self_attn.k_proj.weight
        W_V = opt.model.decoder.layers[l].self_attn.v_proj.weight
        W_Q = einops.rearrange(
            W_Q,
            "(index d_head) d_model->index d_model d_head",
            index=cfg.n_heads,
        )
        W_K = einops.rearrange(
            W_K,
            "(index d_head) d_model->index d_model d_head",
            index=cfg.n_heads,
        )
        W_V = einops.rearrange(
            W_V,
            "(index d_head) d_model->index d_model d_head",
            index=cfg.n_heads,
        )

        state_dict[f"blocks.{l}.attn.W_Q"] = W_Q
        state_dict[f"blocks.{l}.attn.W_K"] = W_K
        state_dict[f"blocks.{l}.attn.W_V"] = W_V

        q_bias = einops.rearrange(
            opt.model.decoder.layers[l].self_attn.q_proj.bias,
            "(head_index d_head)->head_index d_head",
            head_index=cfg.n_heads,
            d_head=cfg.d_head,
        )
        k_bias = einops.rearrange(
            opt.model.decoder.layers[l].self_attn.k_proj.bias,
            "(head_index d_head)->head_index d_head",
            head_index=cfg.n_heads,
            d_head=cfg.d_head,
        )
        v_bias = einops.rearrange(
            opt.model.decoder.layers[l].self_attn.v_proj.bias,
            "(head_index d_head)->head_index d_head",
            head_index=cfg.n_heads,
            d_head=cfg.d_head,
        )

        state_dict[f"blocks.{l}.attn.b_Q"] = q_bias
        state_dict[f"blocks.{l}.attn.b_K"] = k_bias
        state_dict[f"blocks.{l}.attn.b_V"] = v_bias

        W_O = opt.model.decoder.layers[l].self_attn.out_proj.weight
        W_O = einops.rearrange(
            W_O,
            "d_model (index d_head)->index d_head d_model",
            index=cfg.n_heads,
        )
        state_dict[f"blocks.{l}.attn.W_O"] = W_O
        state_dict[f"blocks.{l}.attn.b_O"] = opt.model.decoder.layers[
            l
        ].self_attn.out_proj.bias

        state_dict[f"blocks.{l}.ln2.w"] = opt.model.decoder.layers[
            l
        ].final_layer_norm.weight
        state_dict[f"blocks.{l}.ln2.b"] = opt.model.decoder.layers[
            l
        ].final_layer_norm.bias

        state_dict[f"blocks.{l}.mlp.W_in"] = opt.model.decoder.layers[l].fc1.weight.T
        state_dict[f"blocks.{l}.mlp.W_out"] = opt.model.decoder.layers[l].fc2.weight.T

        state_dict[f"blocks.{l}.mlp.b_in"] = opt.model.decoder.layers[l].fc1.bias
        state_dict[f"blocks.{l}.mlp.b_out"] = opt.model.decoder.layers[l].fc2.bias
    state_dict["ln_final.w"] = opt.model.decoder.final_layer_norm.weight
    state_dict["ln_final.b"] = opt.model.decoder.final_layer_norm.bias
    state_dict["unembed.W_U"] = opt.lm_head.weight.T
    state_dict["unembed.b_U"] = torch.zeros(cfg.d_vocab, dtype=cfg.dtype)
    return state_dict


def convert_neel_solu_old_weights(state_dict: dict, cfg: HookedTransformerConfig):
    """
    Converts the weights of my old SoLU models to the HookedTransformer format.
    Takes as input a state dict, *not* a model object.

    There are a bunch of dumb bugs in the original code, sorry!

    Models 1L, 2L, 4L and 6L have left facing weights (ie, weights have shape
    [dim_out, dim_in]) while HookedTransformer does right facing (ie [dim_in,
    dim_out]).

    8L has *just* a left facing W_pos, the rest right facing.

    And some models were trained with
    """
    # Early models have left facing W_pos
    reverse_pos = cfg.n_layers <= 8

    # Models prior to 8L have left facing everything (8L has JUST left facing W_pos - sorry! Stupid bug)
    reverse_weights = cfg.n_layers <= 6

    new_state_dict = {}
    for k, v in state_dict.items():
        k = k.replace("norm", "ln")
        if k.startswith("ln."):
            k = k.replace("ln.", "ln_final.")
        new_state_dict[k] = v

    if reverse_pos:
        new_state_dict["pos_embed.W_pos"] = new_state_dict["pos_embed.W_pos"].T
    if reverse_weights:
        for k, v in new_state_dict.items():
            if "W_" in k and "W_pos" not in k:
                new_state_dict[k] = v.transpose(-2, -1)
    return new_state_dict


def convert_mingpt_weights(old_state_dict, cfg: HookedTransformerConfig):
    # mingpt (https://github.com/karpathy/minGPT) is mostly similar to GPT-2,
    # but doesn't concat the QKV matrices.
    state_dict = {}

    state_dict["embed.W_E"] = old_state_dict["tok_emb.weight"]
    state_dict["pos_embed.W_pos"] = old_state_dict["pos_emb"].squeeze()

    for l in range(cfg.n_layers):
        state_dict[f"blocks.{l}.ln1.w"] = old_state_dict[f"blocks.{l}.ln1.weight"]
        state_dict[f"blocks.{l}.ln1.b"] = old_state_dict[f"blocks.{l}.ln1.bias"]

        W_Q = old_state_dict[f"blocks.{l}.attn.query.weight"]
        W_K = old_state_dict[f"blocks.{l}.attn.key.weight"]
        W_V = old_state_dict[f"blocks.{l}.attn.value.weight"]
        W_Q = einops.rearrange(W_Q, "(i h) m->i m h", i=cfg.n_heads)
        W_K = einops.rearrange(W_K, "(i h) m->i m h", i=cfg.n_heads)
        W_V = einops.rearrange(W_V, "(i h) m->i m h", i=cfg.n_heads)
        state_dict[f"blocks.{l}.attn.W_Q"] = W_Q
        state_dict[f"blocks.{l}.attn.W_K"] = W_K
        state_dict[f"blocks.{l}.attn.W_V"] = W_V

        q_bias = einops.rearrange(
            old_state_dict[f"blocks.{l}.attn.query.bias"], "(i h)->i h", i=cfg.n_heads
        )
        k_bias = einops.rearrange(
            old_state_dict[f"blocks.{l}.attn.key.bias"], "(i h)->i h", i=cfg.n_heads
        )
        v_bias = einops.rearrange(
            old_state_dict[f"blocks.{l}.attn.value.bias"], "(i h)->i h", i=cfg.n_heads
        )

        state_dict[f"blocks.{l}.attn.b_Q"] = q_bias
        state_dict[f"blocks.{l}.attn.b_K"] = k_bias
        state_dict[f"blocks.{l}.attn.b_V"] = v_bias

        W_O = old_state_dict[f"blocks.{l}.attn.proj.weight"]
        W_O = einops.rearrange(W_O, "m (i h)->i h m", i=cfg.n_heads)
        state_dict[f"blocks.{l}.attn.W_O"] = W_O
        state_dict[f"blocks.{l}.attn.b_O"] = old_state_dict[
            f"blocks.{l}.attn.proj.bias"
        ]

        state_dict[f"blocks.{l}.ln2.w"] = old_state_dict[f"blocks.{l}.ln2.weight"]
        state_dict[f"blocks.{l}.ln2.b"] = old_state_dict[f"blocks.{l}.ln2.bias"]

        W_in = old_state_dict[f"blocks.{l}.mlp.0.weight"]
        state_dict[f"blocks.{l}.mlp.W_in"] = W_in.T
        state_dict[f"blocks.{l}.mlp.b_in"] = old_state_dict[f"blocks.{l}.mlp.0.bias"]

        W_out = old_state_dict[f"blocks.{l}.mlp.2.weight"]
        state_dict[f"blocks.{l}.mlp.W_out"] = W_out.T
        state_dict[f"blocks.{l}.mlp.b_out"] = old_state_dict[f"blocks.{l}.mlp.2.bias"]

    state_dict["unembed.W_U"] = old_state_dict["head.weight"].T

    state_dict["ln_final.w"] = old_state_dict["ln_f.weight"]
    state_dict["ln_final.b"] = old_state_dict["ln_f.bias"]

    return state_dict


def convert_nanogpt_weights(old_state_dict, cfg: HookedTransformerConfig):
    """For https://github.com/karpathy/nanoGPT
    There are two complications with converting nanogpt models:
    The first is that some state dicts have an unwanted prefix on keys that needs to be removed.
    The second is that the models can be saved with or without bias. By default, there
    is no bias. This function can handle both cases."""
    # Nanogpt models saved after torch.compile() have this unwanted prefix
    # This is a simple way to remove it
    unwanted_prefix = "_orig_mod."
    for k, v in list(old_state_dict.items()):
        if k.startswith(unwanted_prefix):
            old_state_dict[k[len(unwanted_prefix) :]] = old_state_dict.pop(k)

    new_state_dict = {}
    new_state_dict["pos_embed.W_pos"] = old_state_dict["transformer.wpe.weight"]
    new_state_dict["embed.W_E"] = old_state_dict["transformer.wte.weight"]

    new_state_dict["ln_final.w"] = old_state_dict["transformer.ln_f.weight"]
    new_state_dict["ln_final.b"] = torch.zeros_like(
        old_state_dict["transformer.ln_f.weight"]
    )
    new_state_dict["unembed.W_U"] = old_state_dict["lm_head.weight"].T

    bias = False
    if "transformer.ln_f.bias" in old_state_dict:
        bias = True
        new_state_dict["ln_final.b"] = old_state_dict["transformer.ln_f.bias"]

    for layer in range(cfg.n_layers):
        layer_key = f"transformer.h.{layer}"

        new_state_dict[f"blocks.{layer}.ln1.w"] = old_state_dict[
            f"{layer_key}.ln_1.weight"
        ]
        # A bias of zeros is required for folding layer norm
        new_state_dict[f"blocks.{layer}.ln1.b"] = torch.zeros_like(
            old_state_dict[f"{layer_key}.ln_1.weight"]
        )
        new_state_dict[f"blocks.{layer}.ln2.w"] = old_state_dict[
            f"{layer_key}.ln_2.weight"
        ]
        new_state_dict[f"blocks.{layer}.ln2.b"] = torch.zeros_like(
            old_state_dict[f"{layer_key}.ln_2.weight"]
        )

        W = old_state_dict[f"{layer_key}.attn.c_attn.weight"]
        W_Q, W_K, W_V = torch.tensor_split(W, 3, dim=0)
        W_Q = einops.rearrange(W_Q, "(i h) m->i m h", i=cfg.n_heads)
        W_K = einops.rearrange(W_K, "(i h) m->i m h", i=cfg.n_heads)
        W_V = einops.rearrange(W_V, "(i h) m->i m h", i=cfg.n_heads)
        new_state_dict[f"blocks.{layer}.attn.W_Q"] = W_Q
        new_state_dict[f"blocks.{layer}.attn.W_K"] = W_K
        new_state_dict[f"blocks.{layer}.attn.W_V"] = W_V

        W_O = old_state_dict[f"{layer_key}.attn.c_proj.weight"]
        W_O = einops.rearrange(W_O, "m (i h)->i h m", i=cfg.n_heads)
        new_state_dict[f"blocks.{layer}.attn.W_O"] = W_O

        new_state_dict[f"blocks.{layer}.mlp.W_in"] = old_state_dict[
            f"{layer_key}.mlp.c_fc.weight"
        ].T
        new_state_dict[f"blocks.{layer}.mlp.W_out"] = old_state_dict[
            f"{layer_key}.mlp.c_proj.weight"
        ].T

        if bias:
            new_state_dict[f"blocks.{layer}.ln1.b"] = old_state_dict[
                f"{layer_key}.ln_1.bias"
            ]
            new_state_dict[f"blocks.{layer}.ln2.b"] = old_state_dict[
                f"{layer_key}.ln_2.bias"
            ]
            new_state_dict[f"blocks.{layer}.mlp.b_in"] = old_state_dict[
                f"{layer_key}.mlp.c_fc.bias"
            ]
            new_state_dict[f"blocks.{layer}.mlp.b_out"] = old_state_dict[
                f"{layer_key}.mlp.c_proj.bias"
            ]

            B = old_state_dict[f"{layer_key}.attn.c_attn.bias"]
            B_Q, B_K, B_V = torch.tensor_split(B, 3, dim=0)
            B_Q = einops.rearrange(B_Q, "(i h)->i h", i=cfg.n_heads)
            B_K = einops.rearrange(B_K, "(i h)->i h", i=cfg.n_heads)
            B_V = einops.rearrange(B_V, "(i h)->i h", i=cfg.n_heads)
            new_state_dict[f"blocks.{layer}.attn.b_Q"] = B_Q
            new_state_dict[f"blocks.{layer}.attn.b_K"] = B_K
            new_state_dict[f"blocks.{layer}.attn.b_V"] = B_V
            new_state_dict[f"blocks.{layer}.attn.b_O"] = old_state_dict[
                f"{layer_key}.attn.c_proj.bias"
            ]

    return new_state_dict


def convert_bert_weights(bert, cfg: HookedTransformerConfig):
    embeddings = bert.bert.embeddings
    state_dict = {
        "embed.embed.W_E": embeddings.word_embeddings.weight,
        "embed.pos_embed.W_pos": embeddings.position_embeddings.weight,
        "embed.token_type_embed.W_token_type": embeddings.token_type_embeddings.weight,
        "embed.ln.w": embeddings.LayerNorm.weight,
        "embed.ln.b": embeddings.LayerNorm.bias,
    }

    for l in range(cfg.n_layers):
        block = bert.bert.encoder.layer[l]
        state_dict[f"blocks.{l}.attn.W_Q"] = einops.rearrange(
            block.attention.self.query.weight, "(i h) m -> i m h", i=cfg.n_heads
        )
        state_dict[f"blocks.{l}.attn.b_Q"] = einops.rearrange(
            block.attention.self.query.bias, "(i h) -> i h", i=cfg.n_heads
        )
        state_dict[f"blocks.{l}.attn.W_K"] = einops.rearrange(
            block.attention.self.key.weight, "(i h) m -> i m h", i=cfg.n_heads
        )
        state_dict[f"blocks.{l}.attn.b_K"] = einops.rearrange(
            block.attention.self.key.bias, "(i h) -> i h", i=cfg.n_heads
        )
        state_dict[f"blocks.{l}.attn.W_V"] = einops.rearrange(
            block.attention.self.value.weight, "(i h) m -> i m h", i=cfg.n_heads
        )
        state_dict[f"blocks.{l}.attn.b_V"] = einops.rearrange(
            block.attention.self.value.bias, "(i h) -> i h", i=cfg.n_heads
        )
        state_dict[f"blocks.{l}.attn.W_O"] = einops.rearrange(
            block.attention.output.dense.weight,
            "m (i h) -> i h m",
            i=cfg.n_heads,
        )
        state_dict[f"blocks.{l}.attn.b_O"] = block.attention.output.dense.bias
        state_dict[f"blocks.{l}.ln1.w"] = block.attention.output.LayerNorm.weight
        state_dict[f"blocks.{l}.ln1.b"] = block.attention.output.LayerNorm.bias
        state_dict[f"blocks.{l}.mlp.W_in"] = einops.rearrange(
            block.intermediate.dense.weight, "mlp model -> model mlp"
        )
        state_dict[f"blocks.{l}.mlp.b_in"] = block.intermediate.dense.bias
        state_dict[f"blocks.{l}.mlp.W_out"] = einops.rearrange(
            block.output.dense.weight, "model mlp -> mlp model"
        )
        state_dict[f"blocks.{l}.mlp.b_out"] = block.output.dense.bias
        state_dict[f"blocks.{l}.ln2.w"] = block.output.LayerNorm.weight
        state_dict[f"blocks.{l}.ln2.b"] = block.output.LayerNorm.bias

    mlm_head = bert.cls.predictions
    state_dict["mlm_head.W"] = mlm_head.transform.dense.weight
    state_dict["mlm_head.b"] = mlm_head.transform.dense.bias
    state_dict["mlm_head.ln.w"] = mlm_head.transform.LayerNorm.weight
    state_dict["mlm_head.ln.b"] = mlm_head.transform.LayerNorm.bias
    # Note: BERT uses tied embeddings
    state_dict["unembed.W_U"] = embeddings.word_embeddings.weight.T
    # "unembed.W_U": mlm_head.decoder.weight.T,
    state_dict["unembed.b_U"] = mlm_head.bias

    return state_dict


def convert_bloom_weights(bloom, cfg: HookedTransformerConfig):
    state_dict = {}

    state_dict["embed.W_E"] = bloom.transformer.word_embeddings.weight

    # Bloom uses post embedding layer norm
    state_dict["embed.ln.w"] = bloom.transformer.word_embeddings_layernorm.weight
    state_dict["embed.ln.b"] = bloom.transformer.word_embeddings_layernorm.bias

    for l in range(cfg.n_layers):
        state_dict[f"blocks.{l}.ln1.w"] = bloom.transformer.h[l].input_layernorm.weight
        state_dict[f"blocks.{l}.ln1.b"] = bloom.transformer.h[l].input_layernorm.bias

        W = bloom.transformer.h[l].self_attention.query_key_value.weight

        W_split = W.T.reshape(cfg.d_model, cfg.n_heads, 3, cfg.d_head)

        W_Q, W_K, W_V = W_split[..., 0, :], W_split[..., 1, :], W_split[..., 2, :]
        W_Q = einops.rearrange(W_Q, "m n h ->n m h", n=cfg.n_heads)
        W_K = einops.rearrange(W_K, "m n h ->n m h", n=cfg.n_heads)
        W_V = einops.rearrange(W_V, "m n h ->n m h", n=cfg.n_heads)
        state_dict[f"blocks.{l}.attn.W_Q"] = W_Q
        state_dict[f"blocks.{l}.attn.W_K"] = W_K
        state_dict[f"blocks.{l}.attn.W_V"] = W_V

        qkv_bias = bloom.transformer.h[l].self_attention.query_key_value.bias
        qkv_bias = qkv_bias.reshape(cfg.n_heads, 3, cfg.d_head)

        state_dict[f"blocks.{l}.attn.b_Q"] = qkv_bias[:, 0, :]
        state_dict[f"blocks.{l}.attn.b_K"] = qkv_bias[:, 1, :]
        state_dict[f"blocks.{l}.attn.b_V"] = qkv_bias[:, 2, :]

        W_O = bloom.transformer.h[l].self_attention.dense.weight.T  # [1024, 1024]
        W_O = einops.rearrange(
            W_O, "(n h) m->n h m", n=cfg.n_heads
        )  # [n_heads, d_head, d_model]
        state_dict[f"blocks.{l}.attn.W_O"] = W_O
        state_dict[f"blocks.{l}.attn.b_O"] = bloom.transformer.h[
            l
        ].self_attention.dense.bias

        state_dict[f"blocks.{l}.ln2.w"] = bloom.transformer.h[
            l
        ].post_attention_layernorm.weight
        state_dict[f"blocks.{l}.ln2.b"] = bloom.transformer.h[
            l
        ].post_attention_layernorm.bias

        W_in = bloom.transformer.h[l].mlp.dense_h_to_4h.weight.T
        state_dict[f"blocks.{l}.mlp.W_in"] = W_in
        state_dict[f"blocks.{l}.mlp.b_in"] = bloom.transformer.h[
            l
        ].mlp.dense_h_to_4h.bias

        W_out = bloom.transformer.h[l].mlp.dense_4h_to_h.weight.T
        state_dict[f"blocks.{l}.mlp.W_out"] = W_out
        state_dict[f"blocks.{l}.mlp.b_out"] = bloom.transformer.h[
            l
        ].mlp.dense_4h_to_h.bias
    state_dict["unembed.W_U"] = bloom.lm_head.weight.T

    state_dict["ln_final.w"] = bloom.transformer.ln_f.weight
    state_dict["ln_final.b"] = bloom.transformer.ln_f.bias
    return state_dict


def convert_coder_weights(model, cfg: HookedTransformerConfig):
    state_dict = {}

    state_dict["embed.W_E"] = model.transformer.wte.weight
    state_dict["pos_embed.W_pos"] = model.transformer.wpe.weight

    for l in range(cfg.n_layers):
        state_dict[f"blocks.{l}.ln1.w"] = model.transformer.h[l].ln_1.weight
        state_dict[f"blocks.{l}.ln1.b"] = model.transformer.h[l].ln_1.bias

        # In GPT-2, q,k,v are produced by one big linear map, whose output is
        # concat([q, k, v])
        W_KV = model.transformer.h[l].attn.kv_attn.weight  # [d_model, 2 * d_head]
        W_K, W_V = torch.tensor_split(W_KV, 2, dim=1)
        W_Q = model.transformer.h[l].attn.q_attn.weight  # [d_model, d_model]
        W_Q = einops.rearrange(W_Q, "m (i h)->i m h", i=cfg.n_heads)
        W_K = einops.repeat(W_K, "m h -> i m h", i=cfg.n_heads)
        W_V = einops.repeat(W_V, "m h -> i m h", i=cfg.n_heads)

        state_dict[f"blocks.{l}.attn.W_Q"] = W_Q
        state_dict[f"blocks.{l}.attn.W_K"] = W_K
        state_dict[f"blocks.{l}.attn.W_V"] = W_V

        b_Q = einops.rearrange(
            model.transformer.h[l].attn.q_attn.bias,
            "(index head)-> index head",
            index=cfg.n_heads,
            head=cfg.d_head,
        )
        b_KV = model.transformer.h[l].attn.kv_attn.bias  # [2 * d_head]
        b_K, b_V = torch.tensor_split(b_KV, 2, dim=0)
        b_K = einops.repeat(b_K, "head -> index head", index=cfg.n_heads)
        b_V = einops.repeat(b_V, "head -> index head", index=cfg.n_heads)
        state_dict[f"blocks.{l}.attn.b_Q"] = b_Q
        state_dict[f"blocks.{l}.attn.b_K"] = b_K
        state_dict[f"blocks.{l}.attn.b_V"] = b_V

        W_O = model.transformer.h[l].attn.c_proj.weight
        W_O = einops.rearrange(W_O, "(i h) m->i h m", i=cfg.n_heads)
        state_dict[f"blocks.{l}.attn.W_O"] = W_O
        state_dict[f"blocks.{l}.attn.b_O"] = model.transformer.h[l].attn.c_proj.bias

        state_dict[f"blocks.{l}.ln2.w"] = model.transformer.h[l].ln_2.weight
        state_dict[f"blocks.{l}.ln2.b"] = model.transformer.h[l].ln_2.bias

        W_in = model.transformer.h[l].mlp.c_fc.weight
        state_dict[f"blocks.{l}.mlp.W_in"] = W_in
        state_dict[f"blocks.{l}.mlp.b_in"] = model.transformer.h[l].mlp.c_fc.bias

        W_out = model.transformer.h[l].mlp.c_proj.weight
        state_dict[f"blocks.{l}.mlp.W_out"] = W_out
        state_dict[f"blocks.{l}.mlp.b_out"] = model.transformer.h[l].mlp.c_proj.bias
    state_dict["unembed.W_U"] = model.lm_head.weight.T

    state_dict["ln_final.w"] = model.transformer.ln_f.weight
    state_dict["ln_final.b"] = model.transformer.ln_f.bias
    return state_dict


def convert_phi_weights(phi, cfg: HookedTransformerConfig):
    state_dict = {}

    state_dict["embed.W_E"] = phi.model.embed_tokens.weight

    for l in range(cfg.n_layers):
        state_dict[f"blocks.{l}.ln1.w"] = phi.model.layers[l].input_layernorm.weight
        state_dict[f"blocks.{l}.ln1.b"] = phi.model.layers[l].input_layernorm.bias

        W_Q = phi.model.layers[l].self_attn.q_proj.weight
        W_K = phi.model.layers[l].self_attn.k_proj.weight
        W_V = phi.model.layers[l].self_attn.v_proj.weight
        W_Q = einops.rearrange(
            W_Q, "(n_head d_head) d_model -> n_head d_model d_head", n_head=cfg.n_heads
        )
        W_K = einops.rearrange(
            W_K, "(n_head d_head) d_model  -> n_head d_model d_head", n_head=cfg.n_heads
        )
        W_V = einops.rearrange(
            W_V, "(n_head d_head) d_model  -> n_head d_model d_head", n_head=cfg.n_heads
        )
        state_dict[f"blocks.{l}.attn.W_Q"] = W_Q
        state_dict[f"blocks.{l}.attn.W_K"] = W_K
        state_dict[f"blocks.{l}.attn.W_V"] = W_V

        b_Q = phi.model.layers[l].self_attn.q_proj.bias
        b_K = phi.model.layers[l].self_attn.k_proj.bias
        b_V = phi.model.layers[l].self_attn.v_proj.bias
        b_Q = einops.rearrange(
            b_Q, "(n_head d_head) -> n_head d_head", n_head=cfg.n_heads
        )
        b_K = einops.rearrange(
            b_K, "(n_head d_head) -> n_head d_head", n_head=cfg.n_heads
        )
        b_V = einops.rearrange(
            b_V, "(n_head d_head) -> n_head d_head", n_head=cfg.n_heads
        )
        state_dict[f"blocks.{l}.attn.b_Q"] = b_Q
        state_dict[f"blocks.{l}.attn.b_K"] = b_K
        state_dict[f"blocks.{l}.attn.b_V"] = b_V

        W_O = phi.model.layers[l].self_attn.dense.weight
        W_O = einops.rearrange(
            W_O, "d_model (n_head d_head) -> n_head d_head d_model", n_head=cfg.n_heads
        )

        state_dict[f"blocks.{l}.attn.W_O"] = W_O
        state_dict[f"blocks.{l}.attn.b_O"] = phi.model.layers[l].self_attn.dense.bias

        # Layer Norm 1 and 2 are tied.
        state_dict[f"blocks.{l}.ln2.w"] = state_dict[f"blocks.{l}.ln1.w"]
        state_dict[f"blocks.{l}.ln2.b"] = state_dict[f"blocks.{l}.ln1.b"]

        state_dict[f"blocks.{l}.mlp.W_in"] = phi.model.layers[l].mlp.fc1.weight.T
        state_dict[f"blocks.{l}.mlp.b_in"] = phi.model.layers[l].mlp.fc1.bias
        state_dict[f"blocks.{l}.mlp.W_out"] = phi.model.layers[l].mlp.fc2.weight.T
        state_dict[f"blocks.{l}.mlp.b_out"] = phi.model.layers[l].mlp.fc2.bias

    state_dict["ln_final.w"] = phi.model.final_layernorm.weight
    state_dict["ln_final.b"] = phi.model.final_layernorm.bias

    state_dict["unembed.W_U"] = phi.lm_head.weight.T
    state_dict["unembed.b_U"] = phi.lm_head.bias

    return state_dict


def convert_gemma_weights(gemma, cfg: HookedTransformerConfig):
    state_dict = {}

    # Gemma Models scale embeddings by multiplying by sqrt(d_model)
    state_dict["embed.W_E"] = gemma.model.embed_tokens.weight * (cfg.d_model**0.5)

    # Gemma has no biases anywhere
    for l in range(cfg.n_layers):
        # GemmaRMSNorm adds 1 to weights before multiplying by input
        state_dict[f"blocks.{l}.ln1.w"] = gemma.model.layers[
            l
        ].input_layernorm.weight + torch.ones_like(
            gemma.model.layers[l].input_layernorm.weight, dtype=cfg.dtype
        )

        W_Q = gemma.model.layers[l].self_attn.q_proj.weight
        W_K = gemma.model.layers[l].self_attn.k_proj.weight
        W_V = gemma.model.layers[l].self_attn.v_proj.weight
        W_Q = einops.rearrange(W_Q, "(n h) m->n m h", n=cfg.n_heads)
        W_K = einops.rearrange(W_K, "(n h) m->n m h", n=cfg.n_key_value_heads)
        W_V = einops.rearrange(W_V, "(n h) m->n m h", n=cfg.n_key_value_heads)
        state_dict[f"blocks.{l}.attn.W_Q"] = W_Q
        state_dict[f"blocks.{l}.attn._W_K"] = W_K
        state_dict[f"blocks.{l}.attn._W_V"] = W_V

        state_dict[f"blocks.{l}.attn.b_Q"] = torch.zeros(
            cfg.n_heads, cfg.d_head, dtype=cfg.dtype
        )
        state_dict[f"blocks.{l}.attn._b_K"] = torch.zeros(
            cfg.n_key_value_heads, cfg.d_head, dtype=cfg.dtype
        )
        state_dict[f"blocks.{l}.attn._b_V"] = torch.zeros(
            cfg.n_key_value_heads, cfg.d_head, dtype=cfg.dtype
        )

        W_O = gemma.model.layers[l].self_attn.o_proj.weight
        W_O = einops.rearrange(W_O, "m (n h)->n h m", n=cfg.n_heads)
        state_dict[f"blocks.{l}.attn.W_O"] = W_O

        state_dict[f"blocks.{l}.attn.b_O"] = torch.zeros(cfg.d_model, dtype=cfg.dtype)

        # GemmaRMSNorm adds 1 to weights before multiplying by input
        state_dict[f"blocks.{l}.ln2.w"] = gemma.model.layers[
            l
        ].post_attention_layernorm.weight + torch.ones_like(
            gemma.model.norm.weight, dtype=cfg.dtype
        )

        state_dict[f"blocks.{l}.mlp.W_in"] = gemma.model.layers[l].mlp.up_proj.weight.T
        state_dict[f"blocks.{l}.mlp.W_gate"] = gemma.model.layers[
            l
        ].mlp.gate_proj.weight.T
        state_dict[f"blocks.{l}.mlp.b_in"] = torch.zeros(cfg.d_mlp, dtype=cfg.dtype)

        state_dict[f"blocks.{l}.mlp.W_out"] = gemma.model.layers[
            l
        ].mlp.down_proj.weight.T
        state_dict[f"blocks.{l}.mlp.b_out"] = torch.zeros(cfg.d_model, dtype=cfg.dtype)

    # GemmaRMSNorm adds 1 to weights before multiplying by input
    state_dict["ln_final.w"] = gemma.model.norm.weight + torch.ones_like(
        gemma.model.norm.weight, dtype=cfg.dtype
    )

    state_dict["unembed.W_U"] = gemma.lm_head.weight.T
    state_dict["unembed.b_U"] = torch.zeros(cfg.d_vocab, dtype=cfg.dtype)

    return state_dict


@dataclasses.dataclass
class Config:
    d_model: int = 768
    debug: bool = True
    layer_norm_eps: float = 1e-5
    d_vocab: int = 50257
    init_range: float = 0.02
    n_ctx: int = 1024
    d_head: int = 64
    d_mlp: int = 3072
    n_heads: int = 12
    n_layers: int = 12


# Returns the configuration parameters of the model as a basic Config dataclass
def get_basic_config(model_name: str, **kwargs) -> Config:
    return Config(
        **{
            k: v
            for k, v in get_pretrained_model_config(model_name, **kwargs)
            .to_dict()
            .items()
            if k
            in [
                "d_model",
                "debug",
                "layer_norm_eps",
                "d_vocab",
                "init_range",
                "n_ctx",
                "d_head",
                "d_mlp",
                "n_heads",
                "n_layers",
            ]
        }
    )<|MERGE_RESOLUTION|>--- conflicted
+++ resolved
@@ -1681,7 +1681,13 @@
         W_Q = llama.model.layers[l].self_attn.q_proj.weight
         W_K = llama.model.layers[l].self_attn.k_proj.weight
         W_V = llama.model.layers[l].self_attn.v_proj.weight
-<<<<<<< HEAD
+        W_Q = einops.rearrange(W_Q, "(n h) m->n m h", n=cfg.n_heads)
+        W_K = einops.rearrange(
+            W_K, "(n h) m->n m h", n=cfg.n_key_value_heads if using_gqa else cfg.n_heads
+        )
+        W_V = einops.rearrange(
+            W_V, "(n h) m->n m h", n=cfg.n_key_value_heads if using_gqa else cfg.n_heads
+        )
 
         # in case of quantization,
         # parameters should stay as bitsandbytes.nn.modules.Params4bit
@@ -1690,15 +1696,6 @@
             W_K = einops.rearrange(W_K, "(n h) m->n m h", n=cfg.n_heads)
             W_V = einops.rearrange(W_V, "(n h) m->n m h", n=cfg.n_heads)
 
-=======
-        W_Q = einops.rearrange(W_Q, "(n h) m->n m h", n=cfg.n_heads)
-        W_K = einops.rearrange(
-            W_K, "(n h) m->n m h", n=cfg.n_key_value_heads if using_gqa else cfg.n_heads
-        )
-        W_V = einops.rearrange(
-            W_V, "(n h) m->n m h", n=cfg.n_key_value_heads if using_gqa else cfg.n_heads
-        )
->>>>>>> edf40dfb
         state_dict[f"blocks.{l}.attn.W_Q"] = W_Q
         state_dict[f"blocks.{l}.attn.{gqa_uscore}W_K"] = W_K
         state_dict[f"blocks.{l}.attn.{gqa_uscore}W_V"] = W_V
