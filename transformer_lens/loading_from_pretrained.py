"""Loading Pretrained Models Utilities.

This module contains functions for loading pretrained models from the Hugging Face Hub.
"""
import dataclasses
import logging
import re
from typing import Dict, Optional

import einops
import torch
from huggingface_hub import HfApi
from transformers import AutoConfig, AutoModelForCausalLM, BertForPreTraining

import transformer_lens.utils as utils
from transformer_lens.HookedTransformerConfig import HookedTransformerConfig

OFFICIAL_MODEL_NAMES = [
    "gpt2",
    "gpt2-medium",
    "gpt2-large",
    "gpt2-xl",
    "distilgpt2",
    "facebook/opt-125m",
    "facebook/opt-1.3b",
    "facebook/opt-2.7b",
    "facebook/opt-6.7b",
    "facebook/opt-13b",
    "facebook/opt-30b",
    "facebook/opt-66b",
    "EleutherAI/gpt-neo-125M",
    "EleutherAI/gpt-neo-1.3B",
    "EleutherAI/gpt-neo-2.7B",
    "EleutherAI/gpt-j-6B",
    "EleutherAI/gpt-neox-20b",
    "stanford-crfm/alias-gpt2-small-x21",
    "stanford-crfm/battlestar-gpt2-small-x49",
    "stanford-crfm/caprica-gpt2-small-x81",
    "stanford-crfm/darkmatter-gpt2-small-x343",
    "stanford-crfm/expanse-gpt2-small-x777",
    "stanford-crfm/arwen-gpt2-medium-x21",
    "stanford-crfm/beren-gpt2-medium-x49",
    "stanford-crfm/celebrimbor-gpt2-medium-x81",
    "stanford-crfm/durin-gpt2-medium-x343",
    "stanford-crfm/eowyn-gpt2-medium-x777",
    "EleutherAI/pythia-14m",
    "EleutherAI/pythia-31m",
    "EleutherAI/pythia-70m",
    "EleutherAI/pythia-160m",
    "EleutherAI/pythia-410m",
    "EleutherAI/pythia-1b",
    "EleutherAI/pythia-1.4b",
    "EleutherAI/pythia-2.8b",
    "EleutherAI/pythia-6.9b",
    "EleutherAI/pythia-12b",
    "EleutherAI/pythia-70m-deduped",
    "EleutherAI/pythia-160m-deduped",
    "EleutherAI/pythia-410m-deduped",
    "EleutherAI/pythia-1b-deduped",
    "EleutherAI/pythia-1.4b-deduped",
    "EleutherAI/pythia-2.8b-deduped",
    "EleutherAI/pythia-6.9b-deduped",
    "EleutherAI/pythia-12b-deduped",
    "EleutherAI/pythia-70m-v0",
    "EleutherAI/pythia-160m-v0",
    "EleutherAI/pythia-410m-v0",
    "EleutherAI/pythia-1b-v0",
    "EleutherAI/pythia-1.4b-v0",
    "EleutherAI/pythia-2.8b-v0",
    "EleutherAI/pythia-6.9b-v0",
    "EleutherAI/pythia-12b-v0",
    "EleutherAI/pythia-70m-deduped-v0",
    "EleutherAI/pythia-160m-deduped-v0",
    "EleutherAI/pythia-410m-deduped-v0",
    "EleutherAI/pythia-1b-deduped-v0",
    "EleutherAI/pythia-1.4b-deduped-v0",
    "EleutherAI/pythia-2.8b-deduped-v0",
    "EleutherAI/pythia-6.9b-deduped-v0",
    "EleutherAI/pythia-12b-deduped-v0",
    "EleutherAI/pythia-160m-seed1",
    "EleutherAI/pythia-160m-seed2",
    "EleutherAI/pythia-160m-seed3",
    "NeelNanda/SoLU_1L_v9_old",
    "NeelNanda/SoLU_2L_v10_old",
    "NeelNanda/SoLU_4L_v11_old",
    "NeelNanda/SoLU_6L_v13_old",
    "NeelNanda/SoLU_8L_v21_old",
    "NeelNanda/SoLU_10L_v22_old",
    "NeelNanda/SoLU_12L_v23_old",
    "NeelNanda/SoLU_1L512W_C4_Code",
    "NeelNanda/SoLU_2L512W_C4_Code",
    "NeelNanda/SoLU_3L512W_C4_Code",
    "NeelNanda/SoLU_4L512W_C4_Code",
    "NeelNanda/SoLU_6L768W_C4_Code",
    "NeelNanda/SoLU_8L1024W_C4_Code",
    "NeelNanda/SoLU_10L1280W_C4_Code",
    "NeelNanda/SoLU_12L1536W_C4_Code",
    "NeelNanda/GELU_1L512W_C4_Code",
    "NeelNanda/GELU_2L512W_C4_Code",
    "NeelNanda/GELU_3L512W_C4_Code",
    "NeelNanda/GELU_4L512W_C4_Code",
    "NeelNanda/Attn_Only_1L512W_C4_Code",
    "NeelNanda/Attn_Only_2L512W_C4_Code",
    "NeelNanda/Attn_Only_3L512W_C4_Code",
    "NeelNanda/Attn_Only_4L512W_C4_Code",
    "NeelNanda/Attn-Only-2L512W-Shortformer-6B-big-lr",
    "NeelNanda/SoLU_1L512W_Wiki_Finetune",
    "NeelNanda/SoLU_4L512W_Wiki_Finetune",
    "ArthurConmy/redwood_attn_2l",
    "llama-7b-hf",
    "llama-13b-hf",
    "llama-30b-hf",
    "llama-65b-hf",
    "Llama-2-7b-hf",
    "Llama-2-7b-chat-hf",
    "Llama-2-13b-hf",
    "Llama-2-13b-chat-hf",
    # TODO Llama-2-70b-hf requires Grouped-Query Attention, see the paper https://arxiv.org/pdf/2307.09288.pdf
    "Baidicoot/Othello-GPT-Transformer-Lens",
    "bert-base-cased",
    "roneneldan/TinyStories-1M",
    "roneneldan/TinyStories-3M",
    "roneneldan/TinyStories-8M",
    "roneneldan/TinyStories-28M",
    "roneneldan/TinyStories-33M",
    "roneneldan/TinyStories-Instruct-1M",
    "roneneldan/TinyStories-Instruct-3M",
    "roneneldan/TinyStories-Instruct-8M",
    "roneneldan/TinyStories-Instruct-28M",
    "roneneldan/TinyStories-Instruct-33M",
    "roneneldan/TinyStories-1Layer-21M",
    "roneneldan/TinyStories-2Layers-33M",
    "roneneldan/TinyStories-Instuct-1Layer-21M",
    "roneneldan/TinyStories-Instruct-2Layers-33M",
    "stabilityai/stablelm-base-alpha-3b",
    "stabilityai/stablelm-base-alpha-7b",
    "stabilityai/stablelm-tuned-alpha-3b",
    "stabilityai/stablelm-tuned-alpha-7b",
<<<<<<< HEAD
    "mistralai/Mistral-7B-v0.1",
    "mistralai/Mistral-7B-Instruct-v0.1",
=======
    "bigscience/bloom-560m",
    "bigcode/santacoder",
>>>>>>> f5a7d455
]
"""Official model names for models on HuggingFace."""

# Model Aliases:
MODEL_ALIASES = {
    "NeelNanda/SoLU_1L_v9_old": ["solu-1l-pile", "solu-1l-old"],
    "NeelNanda/SoLU_2L_v10_old": ["solu-2l-pile", "solu-2l-old"],
    "NeelNanda/SoLU_4L_v11_old": ["solu-4l-pile", "solu-4l-old"],
    "NeelNanda/SoLU_6L_v13_old": ["solu-6l-pile", "solu-6l-old"],
    "NeelNanda/SoLU_8L_v21_old": ["solu-8l-pile", "solu-8l-old"],
    "NeelNanda/SoLU_10L_v22_old": ["solu-10l-pile", "solu-10l-old"],
    "NeelNanda/SoLU_12L_v23_old": ["solu-12l-pile", "solu-12l-old"],
    "NeelNanda/SoLU_1L512W_C4_Code": ["solu-1l", "solu-1l-new", "solu-1l-c4-code"],
    "NeelNanda/SoLU_2L512W_C4_Code": ["solu-2l", "solu-2l-new", "solu-2l-c4-code"],
    "NeelNanda/SoLU_3L512W_C4_Code": ["solu-3l", "solu-3l-new", "solu-3l-c4-code"],
    "NeelNanda/SoLU_4L512W_C4_Code": ["solu-4l", "solu-4l-new", "solu-4l-c4-code"],
    "NeelNanda/GELU_1L512W_C4_Code": ["gelu-1l", "gelu-1l-new", "gelu-1l-c4-code"],
    "NeelNanda/GELU_2L512W_C4_Code": ["gelu-2l", "gelu-2l-new", "gelu-2l-c4-code"],
    "NeelNanda/GELU_3L512W_C4_Code": ["gelu-3l", "gelu-3l-new", "gelu-3l-c4-code"],
    "NeelNanda/GELU_4L512W_C4_Code": ["gelu-4l", "gelu-4l-new", "gelu-4l-c4-code"],
    "NeelNanda/Attn_Only_1L512W_C4_Code": [
        "attn-only-1l",
        "attn-only-1l-new",
        "attn-only-1l-c4-code",
    ],
    "NeelNanda/Attn_Only_2L512W_C4_Code": [
        "attn-only-2l",
        "attn-only-2l-new",
        "attn-only-2l-c4-code",
    ],
    "NeelNanda/Attn_Only_3L512W_C4_Code": [
        "attn-only-3l",
        "attn-only-3l-new",
        "attn-only-3l-c4-code",
    ],
    "NeelNanda/Attn_Only_4L512W_C4_Code": [
        "attn-only-4l",
        "attn-only-4l-new",
        "attn-only-4l-c4-code",
    ],
    "NeelNanda/SoLU_6L768W_C4_Code": ["solu-6l", "solu-6l-new", "solu-6l-c4-code"],
    "NeelNanda/SoLU_8L1024W_C4_Code": ["solu-8l", "solu-8l-new", "solu-8l-c4-code"],
    "NeelNanda/SoLU_10L1280W_C4_Code": ["solu-10l", "solu-10l-new", "solu-10l-c4-code"],
    "NeelNanda/SoLU_12L1536W_C4_Code": ["solu-12l", "solu-12l-new", "solu-12l-c4-code"],
    "NeelNanda/Attn-Only-2L512W-Shortformer-6B-big-lr": [
        "attn-only-2l-demo",
        "attn-only-2l-shortformer-6b-big-lr",
        "attn-only-2l-induction-demo",
        "attn-only-demo",
    ],
    "NeelNanda/SoLU_1L512W_Wiki_Finetune": [
        "solu-1l-wiki",
        "solu-1l-wiki-finetune",
        "solu-1l-finetune",
    ],
    "NeelNanda/SoLU_4L512W_Wiki_Finetune": [
        "solu-4l-wiki",
        "solu-4l-wiki-finetune",
        "solu-4l-finetune",
    ],
    "EleutherAI/pythia-14m": [
        "pythia-14m",
    ],
    "EleutherAI/pythia-31m": [
        "pythia-31m",
    ],
    "EleutherAI/pythia-70m": [
        "pythia-70m",
        "pythia",
        "EleutherAI/pythia-19m",
        "pythia-19m",  # EleutherAI renamed this model
    ],
    "EleutherAI/pythia-160m": [
        "pythia-160m",
        "EleutherAI/pythia-125m",
        "pythia-125m",  # EleutherAI renamed this model"
    ],
    "EleutherAI/pythia-410m": [
        "pythia-410m",
        "EleutherAI/pythia-350m",
        "pythia-350m",  # EleutherAI renamed this model
    ],
    "EleutherAI/pythia-1b": [
        "pythia-1b",
        "EleutherAI/pythia-800m",
        "pythia-800m",  # EleutherAI renamed this model
    ],
    "EleutherAI/pythia-1.4b": [
        "pythia-1.4b",
        "EleutherAI/pythia-1.3b",
        "pythia-1.3b",  # EleutherAI renamed this model
    ],
    "EleutherAI/pythia-2.8b": [
        "pythia-2.8b",
        "EleutherAI/pythia-2.7b",
        "pythia-2.7b",  # EleutherAI renamed this model
    ],
    "EleutherAI/pythia-6.9b": [
        "pythia-6.9b",
        "EleutherAI/pythia-6.7b",
        "pythia-6.7b",  # EleutherAI renamed this model
    ],
    "EleutherAI/pythia-12b": [
        "pythia-12b",
        "EleutherAI/pythia-13b",
        "pythia-13b",  # EleutherAI renamed this model
    ],
    "EleutherAI/pythia-70m-deduped": [
        "pythia-70m-deduped",
        "EleutherAI/pythia-19m-deduped",  # EleutherAI renamed this model
        "pythia-19m-deduped",
    ],
    "EleutherAI/pythia-160m-deduped": [
        "pythia-160m-deduped",
        "EleutherAI/pythia-125m-deduped",  # EleutherAI renamed this model
        "pythia-125m-deduped",
    ],
    "EleutherAI/pythia-410m-deduped": [
        "pythia-410m-deduped",
        "EleutherAI/pythia-350m-deduped",  # EleutherAI renamed this model
        "pythia-350m-deduped",
    ],
    "EleutherAI/pythia-1b-deduped": [
        "pythia-1b-deduped",
        "EleutherAI/pythia-800m-deduped",  # EleutherAI renamed this model
        "pythia-800m-deduped",
    ],
    "EleutherAI/pythia-1.4b-deduped": [
        "pythia-1.4b-deduped",
        "EleutherAI/pythia-1.3b-deduped",  # EleutherAI renamed this model
        "pythia-1.3b-deduped",
    ],
    "EleutherAI/pythia-2.8b-deduped": [
        "pythia-2.8b-deduped",
        "EleutherAI/pythia-2.7b-deduped",  # EleutherAI renamed this model
        "pythia-2.7b-deduped",
    ],
    "EleutherAI/pythia-6.9b-deduped": [
        "pythia-6.9b-deduped",
        "EleutherAI/pythia-6.7b-deduped",  # EleutherAI renamed this model
        "pythia-6.7b-deduped",
    ],
    "EleutherAI/pythia-12b-deduped": [
        "pythia-12b-deduped",
        "EleutherAI/pythia-13b-deduped",  # EleutherAI renamed this model
        "pythia-13b-deduped",
    ],
    "EleutherAI/pythia-70m-v0": [
        "pythia-70m-v0",
        "pythia-v0",
        "EleutherAI/pythia-19m-v0",
        "pythia-19m-v0",  # EleutherAI renamed this model
    ],
    "EleutherAI/pythia-160m-v0": [
        "pythia-160m-v0",
        "EleutherAI/pythia-125m-v0",
        "pythia-125m-v0",  # EleutherAI renamed this model"
    ],
    "EleutherAI/pythia-410m-v0": [
        "pythia-410m-v0",
        "EleutherAI/pythia-350m-v0",
        "pythia-350m-v0",  # EleutherAI renamed this model
    ],
    "EleutherAI/pythia-1b-v0": [
        "pythia-1b-v0",
        "EleutherAI/pythia-800m-v0",
        "pythia-800m-v0",  # EleutherAI renamed this model
    ],
    "EleutherAI/pythia-1.4b-v0": [
        "pythia-1.4b-v0",
        "EleutherAI/pythia-1.3b-v0",
        "pythia-1.3b-v0",  # EleutherAI renamed this model
    ],
    "EleutherAI/pythia-2.8b-v0": [
        "pythia-2.8b-v0",
        "EleutherAI/pythia-2.7b-v0",
        "pythia-2.7b-v0",  # EleutherAI renamed this model
    ],
    "EleutherAI/pythia-6.9b-v0": [
        "pythia-6.9b-v0",
        "EleutherAI/pythia-6.7b-v0",
        "pythia-6.7b-v0",  # EleutherAI renamed this model
    ],
    "EleutherAI/pythia-12b-v0": [
        "pythia-12b-v0",
        "EleutherAI/pythia-13b-v0",
        "pythia-13b-v0",  # EleutherAI renamed this model
    ],
    "EleutherAI/pythia-70m-deduped-v0": [
        "pythia-70m-deduped-v0",
        "EleutherAI/pythia-19m-deduped-v0",  # EleutherAI renamed this model
        "pythia-19m-deduped-v0",
    ],
    "EleutherAI/pythia-160m-deduped-v0": [
        "pythia-160m-deduped-v0",
        "EleutherAI/pythia-125m-deduped-v0",  # EleutherAI renamed this model
        "pythia-125m-deduped-v0",
    ],
    "EleutherAI/pythia-410m-deduped-v0": [
        "pythia-410m-deduped-v0",
        "EleutherAI/pythia-350m-deduped-v0",  # EleutherAI renamed this model
        "pythia-350m-deduped-v0",
    ],
    "EleutherAI/pythia-1b-deduped-v0": [
        "pythia-1b-deduped-v0",
        "EleutherAI/pythia-800m-deduped-v0",  # EleutherAI renamed this model
        "pythia-800m-deduped-v0",
    ],
    "EleutherAI/pythia-1.4b-deduped-v0": [
        "pythia-1.4b-deduped-v0",
        "EleutherAI/pythia-1.3b-deduped-v0",  # EleutherAI renamed this model
        "pythia-1.3b-deduped-v0",
    ],
    "EleutherAI/pythia-2.8b-deduped-v0": [
        "pythia-2.8b-deduped-v0",
        "EleutherAI/pythia-2.7b-deduped-v0",  # EleutherAI renamed this model
        "pythia-2.7b-deduped-v0",
    ],
    "EleutherAI/pythia-6.9b-deduped-v0": [
        "pythia-6.9b-deduped-v0",
        "EleutherAI/pythia-6.7b-deduped-v0",  # EleutherAI renamed this model
        "pythia-6.7b-deduped-v0",
    ],
    "EleutherAI/pythia-12b-deduped-v0": [
        "pythia-12b-deduped-v0",
        "EleutherAI/pythia-13b-deduped-v0",  # EleutherAI renamed this model
        "pythia-13b-deduped-v0",
    ],
    "EleutherAI/pythia-160m-seed1": [
        "pythia-160m-seed1",
        "EleutherAI/pythia-125m-seed1",
        "pythia-125m-seed1",  # EleutherAI renamed this model"
    ],
    "EleutherAI/pythia-160m-seed2": [
        "pythia-160m-seed2",
        "EleutherAI/pythia-125m-seed2",
        "pythia-125m-seed2",  # EleutherAI renamed this model"
    ],
    "EleutherAI/pythia-160m-seed3": [
        "pythia-160m-seed3",
        "EleutherAI/pythia-125m-seed3",
        "pythia-125m-seed3",  # EleutherAI renamed this model"
    ],
    "gpt2": ["gpt2-small"],
    "distilgpt2": ["distillgpt2", "distill-gpt2", "distil-gpt2", "gpt2-xs"],
    "facebook/opt-125m": ["opt-125m", "opt-small", "opt"],
    "facebook/opt-1.3b": ["opt-1.3b", "opt-medium"],
    "facebook/opt-2.7b": ["opt-2.7b", "opt-large"],
    "facebook/opt-6.7b": ["opt-6.7b", "opt-xl"],
    "facebook/opt-13b": ["opt-13b", "opt-xxl"],
    "facebook/opt-30b": ["opt-30b", "opt-xxxl"],
    "facebook/opt-66b": ["opt-66b", "opt-xxxxl"],
    "EleutherAI/gpt-neo-125M": ["gpt-neo-125M", "gpt-neo-small", "neo-small", "neo"],
    "EleutherAI/gpt-neo-1.3B": ["gpt-neo-1.3B", "gpt-neo-medium", "neo-medium"],
    "EleutherAI/gpt-neo-2.7B": ["gpt-neo-2.7B", "gpt-neo-large", "neo-large"],
    "EleutherAI/gpt-j-6B": ["gpt-j-6B", "gpt-j", "gptj"],
    "EleutherAI/gpt-neox-20b": ["gpt-neox-20b", "gpt-neox", "neox"],
    "stanford-crfm/alias-gpt2-small-x21": [
        "stanford-gpt2-small-a",
        "alias-gpt2-small-x21",
        "gpt2-mistral-small-a",
        "gpt2-stanford-small-a",
    ],
    "stanford-crfm/battlestar-gpt2-small-x49": [
        "stanford-gpt2-small-b",
        "battlestar-gpt2-small-x49",
        "gpt2-mistral-small-b",
        "gpt2-mistral-small-b",
    ],
    "stanford-crfm/caprica-gpt2-small-x81": [
        "stanford-gpt2-small-c",
        "caprica-gpt2-small-x81",
        "gpt2-mistral-small-c",
        "gpt2-stanford-small-c",
    ],
    "stanford-crfm/darkmatter-gpt2-small-x343": [
        "stanford-gpt2-small-d",
        "darkmatter-gpt2-small-x343",
        "gpt2-mistral-small-d",
        "gpt2-mistral-small-d",
    ],
    "stanford-crfm/expanse-gpt2-small-x777": [
        "stanford-gpt2-small-e",
        "expanse-gpt2-small-x777",
        "gpt2-mistral-small-e",
        "gpt2-mistral-small-e",
    ],
    "stanford-crfm/arwen-gpt2-medium-x21": [
        "stanford-gpt2-medium-a",
        "arwen-gpt2-medium-x21",
        "gpt2-medium-small-a",
        "gpt2-stanford-medium-a",
    ],
    "stanford-crfm/beren-gpt2-medium-x49": [
        "stanford-gpt2-medium-b",
        "beren-gpt2-medium-x49",
        "gpt2-medium-small-b",
        "gpt2-stanford-medium-b",
    ],
    "stanford-crfm/celebrimbor-gpt2-medium-x81": [
        "stanford-gpt2-medium-c",
        "celebrimbor-gpt2-medium-x81",
        "gpt2-medium-small-c",
        "gpt2-medium-small-c",
    ],
    "stanford-crfm/durin-gpt2-medium-x343": [
        "stanford-gpt2-medium-d",
        "durin-gpt2-medium-x343",
        "gpt2-medium-small-d",
        "gpt2-stanford-medium-d",
    ],
    "stanford-crfm/eowyn-gpt2-medium-x777": [
        "stanford-gpt2-medium-e",
        "eowyn-gpt2-medium-x777",
        "gpt2-medium-small-e",
        "gpt2-stanford-medium-e",
    ],
    "ArthurConmy/redwood_attn_2l": ["redwood_attn_2l"],
    "llama-7b-hf": ["llama-7b"],
    "llama-13b-hf": ["llama-13b"],
    "llama-30b-hf": ["llama-30b"],
    "llama-65b-hf": ["llama-65b"],
    "Llama-2-7b-hf": ["Llama-2-7b", "meta-llama/Llama-2-7b-hf"],
    "Llama-2-7b-chat-hf": ["Llama-2-7b-chat", "meta-llama/Llama-2-7b-chat-hf"],
    "Llama-2-13b-hf": ["Llama-2-13b", "meta-llama/Llama-2-13b-hf"],
    "Llama-2-13b-chat-hf": ["Llama-2-13b-chat", "meta-llama/Llama-2-13b-chat-hf"],
    # TODO Llama-2-70b-hf requires Grouped-Query Attention, see the paper https://arxiv.org/pdf/2307.09288.pdf
    "Baidicoot/Othello-GPT-Transformer-Lens": ["othello-gpt"],
    "roneneldan/TinyStories-1M": ["tiny-stories-1M"],
    "roneneldan/TinyStories-3M": ["tiny-stories-3M"],
    "roneneldan/TinyStories-8M": ["tiny-stories-8M"],
    "roneneldan/TinyStories-28M": ["tiny-stories-28M"],
    "roneneldan/TinyStories-33M": ["tiny-stories-33M"],
    "roneneldan/TinyStories-Instruct-1M": ["tiny-stories-instruct-1M"],
    "roneneldan/TinyStories-Instruct-3M": ["tiny-stories-instruct-3M"],
    "roneneldan/TinyStories-Instruct-8M": ["tiny-stories-instruct-8M"],
    "roneneldan/TinyStories-Instruct-28M": ["tiny-stories-instruct-28M"],
    "roneneldan/TinyStories-Instruct-33M": ["tiny-stories-instruct-33M"],
    "roneneldan/TinyStories-1Layer-21M": ["tiny-stories-1L-21M"],
    "roneneldan/TinyStories-2Layers-33M": ["tiny-stories-2L-33M"],
    "roneneldan/TinyStories-Instuct-1Layer-21M": ["tiny-stories-instruct-1L-21M"],
    "roneneldan/TinyStories-Instruct-2Layers-33M": ["tiny-stories-instruct-2L-33M"],
    "stabilityai/stablelm-base-alpha-3b": [
        "stablelm-base-alpha-3b",
        "stablelm-base-3b",
    ],
    "stabilityai/stablelm-base-alpha-7b": [
        "stablelm-base-alpha-7b",
        "stablelm-base-7b",
    ],
    "stabilityai/stablelm-tuned-alpha-3b": [
        "stablelm-tuned-alpha-3b",
        "stablelm-tuned-3b",
    ],
    "stabilityai/stablelm-tuned-alpha-7b": [
        "stablelm-tuned-alpha-7b",
        "stablelm-tuned-7b",
    ],
<<<<<<< HEAD
    "mistralai/Mistral-7B-v0.1": ["mistral-7b"],
    "mistralai/Mistral-7B-Instruct-v0.1": ["mistral-7b-instruct"],
=======
    "bigscience/bloom-560m": ["bloom-560m"],
    "bigcode/santacoder": ["santacoder"],
>>>>>>> f5a7d455
}
"""Model aliases for models on HuggingFace."""

# Sets a default model alias, by convention the first one in the model alias table, else the official name if it has no aliases
DEFAULT_MODEL_ALIASES = [
    MODEL_ALIASES[name][0] if name in MODEL_ALIASES else name
    for name in OFFICIAL_MODEL_NAMES
]


def make_model_alias_map():
    """
    Converts OFFICIAL_MODEL_NAMES (the list of actual model names on
    HuggingFace) and MODEL_ALIASES (a dictionary mapping official model names to
    aliases) into a dictionary mapping all aliases to the official model name.
    """
    model_alias_map = {}
    for official_model_name in OFFICIAL_MODEL_NAMES:
        aliases = MODEL_ALIASES.get(official_model_name, [])
        for alias in aliases:
            model_alias_map[alias.lower()] = official_model_name
        model_alias_map[official_model_name.lower()] = official_model_name
    return model_alias_map


def get_official_model_name(model_name: str):
    """
    Returns the official model name for a given model name (or alias).
    """
    model_alias_map = make_model_alias_map()
    official_model_name = model_alias_map.get(model_name.lower(), None)
    if official_model_name is None:
        raise ValueError(
            f"{model_name} not found. Valid official model names (excl aliases): {OFFICIAL_MODEL_NAMES}"
        )
    return official_model_name


def convert_hf_model_config(model_name: str, **kwargs):
    """
    Returns the model config for a HuggingFace model, converted to a dictionary
    in the HookedTransformerConfig format.

    Takes the official_model_name as an input.
    """
    # In case the user passed in an alias
    official_model_name = get_official_model_name(model_name)
    # Load HuggingFace model config
    if "llama" in official_model_name.lower():
        architecture = "LlamaForCausalLM"
    elif "mistral" in official_model_name.lower():
        architecture = "MistralForCausalLM"
    else:
        hf_config = AutoConfig.from_pretrained(official_model_name, **kwargs)
        architecture = hf_config.architectures[0]
    if official_model_name.startswith(
        ("llama-7b", "Llama-2-7b")
    ):  # same architecture for LLaMA and Llama-2
        cfg_dict = {
            "d_model": 4096,
            "d_head": 4096 // 32,
            "n_heads": 32,
            "d_mlp": 11008,
            "n_layers": 32,
            "n_ctx": 2048 if official_model_name.startswith("llama-7b") else 4096,
            "eps": 1e-6,
            "d_vocab": 32000,
            "act_fn": "silu",
            "normalization_type": "RMS",
            "positional_embedding_type": "rotary",
            "rotary_dim": 4096 // 32,
            "final_rms": True,
            "gated_mlp": True,
        }
    elif official_model_name.startswith(
        ("llama-13b", "Llama-2-13b")
    ):  # same architecture for LLaMA and Llama-2
        cfg_dict = {
            "d_model": 5120,
            "d_head": 5120 // 40,
            "n_heads": 40,
            "d_mlp": 13824,
            "n_layers": 40,
            "n_ctx": 2048 if official_model_name.startswith("llama-13b") else 4096,
            "eps": 1e-6,
            "d_vocab": 32000,
            "act_fn": "silu",
            "normalization_type": "RMS",
            "positional_embedding_type": "rotary",
            "rotary_dim": 5120 // 40,
            "final_rms": True,
            "gated_mlp": True,
        }
    elif "llama-30b" in official_model_name:
        cfg_dict = {
            "d_model": 6656,
            "d_head": 6656 // 52,
            "n_heads": 52,
            "d_mlp": 17920,
            "n_layers": 60,
            "n_ctx": 2048,
            "eps": 1e-6,
            "d_vocab": 32000,
            "act_fn": "silu",
            "normalization_type": "RMS",
            "positional_embedding_type": "rotary",
            "rotary_dim": 6656 // 52,
            "final_rms": True,
            "gated_mlp": True,
        }
    elif "llama-65b" in official_model_name:
        cfg_dict = {
            "d_model": 8192,
            "d_head": 8192 // 64,
            "n_heads": 64,
            "d_mlp": 22016,
            "n_layers": 80,
            "n_ctx": 2048,
            "eps": 1e-6,
            "d_vocab": 32000,
            "act_fn": "silu",
            "normalization_type": "RMS",
            "positional_embedding_type": "rotary",
            "rotary_dim": 8192 // 64,
            "final_rms": True,
            "gated_mlp": True,
        }
    elif architecture == "GPTNeoForCausalLM":
        cfg_dict = {
            "d_model": hf_config.hidden_size,
            "d_head": hf_config.hidden_size // hf_config.num_heads,
            "n_heads": hf_config.num_heads,
            "d_mlp": hf_config.hidden_size * 4,
            "n_layers": hf_config.num_layers,
            "n_ctx": hf_config.max_position_embeddings,
            "eps": hf_config.layer_norm_epsilon,
            "d_vocab": hf_config.vocab_size,
            "attn_types": hf_config.attention_layers,
            "act_fn": hf_config.activation_function,
            "use_attn_scale": False,
            "use_local_attn": True,
            "window_size": hf_config.window_size,
            "scale_attn_by_inverse_layer_idx": False,
            "normalization_type": "LN",
        }
    elif architecture == "GPT2LMHeadModel":
        cfg_dict = {
            "d_model": hf_config.n_embd,
            "d_head": hf_config.n_embd // hf_config.n_head,
            "n_heads": hf_config.n_head,
            "d_mlp": hf_config.n_embd * 4,
            "n_layers": hf_config.n_layer,
            "n_ctx": hf_config.n_ctx,
            "eps": hf_config.layer_norm_epsilon,
            "d_vocab": hf_config.vocab_size,
            "act_fn": hf_config.activation_function,
            "use_attn_scale": True,
            "use_local_attn": False,
            "scale_attn_by_inverse_layer_idx": hf_config.scale_attn_by_inverse_layer_idx,
            "normalization_type": "LN",
        }
    elif architecture == "OPTForCausalLM":
        cfg_dict = {
            "d_model": hf_config.hidden_size,
            "d_head": hf_config.hidden_size // hf_config.num_attention_heads,
            "n_heads": hf_config.num_attention_heads,
            "d_mlp": hf_config.ffn_dim,
            "n_layers": hf_config.num_hidden_layers,
            "n_ctx": hf_config.max_position_embeddings,
            "eps": 1e-5,
            "d_vocab": hf_config.vocab_size,
            "act_fn": hf_config.activation_function,
            "use_attn_scale": True,
            "use_local_attn": False,
            "scale_attn_by_inverse_layer_idx": False,
            "normalization_type": "LN",
        }
    elif architecture == "GPTJForCausalLM":
        cfg_dict = {
            "d_model": hf_config.n_embd,
            "d_head": hf_config.n_embd // hf_config.n_head,
            "n_heads": hf_config.n_head,
            "d_mlp": 4 * hf_config.n_embd,
            "n_layers": hf_config.n_layer,
            "n_ctx": hf_config.n_positions,
            "eps": 1e-5,
            "d_vocab": hf_config.vocab_size,
            "act_fn": hf_config.activation_function,
            "use_attn_scale": True,
            "use_local_attn": False,
            "scale_attn_by_inverse_layer_idx": False,
            "parallel_attn_mlp": True,
            "positional_embedding_type": "rotary",
            "rotary_dim": hf_config.rotary_dim,
            "normalization_type": "LN",
        }
    elif architecture == "GPTNeoXForCausalLM":
        cfg_dict = {
            "d_model": hf_config.hidden_size,
            "d_head": hf_config.hidden_size // hf_config.num_attention_heads,
            "n_heads": hf_config.num_attention_heads,
            "d_mlp": hf_config.intermediate_size,
            "n_layers": hf_config.num_hidden_layers,
            "n_ctx": hf_config.max_position_embeddings,
            "eps": hf_config.layer_norm_eps,
            "d_vocab": hf_config.vocab_size,
            "act_fn": hf_config.hidden_act,
            "use_attn_scale": True,
            "use_local_attn": False,
            "scale_attn_by_inverse_layer_idx": False,
            "parallel_attn_mlp": True,
            "positional_embedding_type": "rotary",
            "normalization_type": "LN",
        }
        rotary_pct = hf_config.rotary_pct
        cfg_dict["rotary_dim"] = round(rotary_pct * cfg_dict["d_head"])
    elif architecture == "BertForMaskedLM":
        cfg_dict = {
            "d_model": hf_config.hidden_size,
            "d_head": hf_config.hidden_size // hf_config.num_attention_heads,
            "n_heads": hf_config.num_attention_heads,
            "d_mlp": hf_config.intermediate_size,
            "n_layers": hf_config.num_hidden_layers,
            "n_ctx": hf_config.max_position_embeddings,
            "eps": hf_config.layer_norm_eps,
            "d_vocab": hf_config.vocab_size,
            "act_fn": "gelu",
            "attention_dir": "bidirectional",
        }
<<<<<<< HEAD
    elif architecture == "MistralForCausalLM":
        cfg_dict = {
            "d_model": 4096,
            "d_head": 4096 // 32,
            "n_heads": 32,
            "d_mlp": 14336,
            "n_layers": 32,
            "n_ctx": 32768,
            "d_vocab": 32000,
            "act_fn": "silu",
            "normalization_type": "RMS",
            "positional_embedding_type": "rotary",
            "window_size": 4096,
            "attn_types": ["local"] * 32,
            "eps": 1e-05,
            "n_key_value_heads": 8,
            "gated_mlp": True,
            "use_local_attn": True,
            "rotary_dim": 4096 // 32,
=======
    elif architecture == "BloomForCausalLM":
        cfg_dict = {
            "d_model": hf_config.hidden_size,
            "d_head": hf_config.hidden_size // hf_config.n_head,
            "n_heads": hf_config.n_head,
            "d_mlp": hf_config.hidden_size * 4,
            "n_layers": hf_config.n_layer,
            "n_ctx": 2048,  # Capped due to HF Tokenizer Constraints
            "d_vocab": hf_config.vocab_size,
            "act_fn": "gelu_fast",
            "eps": hf_config.layer_norm_epsilon,
            "normalization_type": "LN",
            "post_embedding_ln": True,
            "positional_embedding_type": "alibi",
        }

    elif architecture == "GPT2LMHeadCustomModel":
        # santacoder
        cfg_dict = {
            "d_model": hf_config.n_embd,
            "d_head": hf_config.n_embd // hf_config.n_head,
            "n_heads": hf_config.n_head,
            "d_mlp": hf_config.n_embd * 4,
            "n_layers": hf_config.n_layer,
            "n_ctx": hf_config.n_positions,
            "eps": hf_config.layer_norm_epsilon,
            "d_vocab": hf_config.vocab_size,
            "act_fn": hf_config.activation_function,
            "use_attn_scale": True,
            "use_local_attn": False,
            "scale_attn_by_inverse_layer_idx": hf_config.scale_attn_by_inverse_layer_idx,
            "normalization_type": "LN",
>>>>>>> f5a7d455
        }
    else:
        raise NotImplementedError(f"{architecture} is not currently supported.")
    # All of these models use LayerNorm
    cfg_dict["original_architecture"] = architecture
    # The name such that AutoTokenizer.from_pretrained works
    cfg_dict["tokenizer_name"] = official_model_name
    return cfg_dict


def convert_neel_model_config(official_model_name: str, **kwargs):
    """
    Loads the config for a model trained by me (NeelNanda), converted to a dictionary
    in the HookedTransformerConfig format.

    AutoConfig is not supported, because these models are in the HookedTransformer format, so we directly download and load the json.
    """
    official_model_name = get_official_model_name(official_model_name)
    cfg_json: dict = utils.download_file_from_hf(
        official_model_name, "config.json", **kwargs
    )
    cfg_arch = cfg_json.get(
        "architecture", "neel" if "_old" not in official_model_name else "neel-solu-old"
    )
    cfg_dict = {
        "d_model": cfg_json["d_model"],
        "n_layers": cfg_json["n_layers"],
        "d_mlp": cfg_json["d_mlp"],
        "d_head": cfg_json["d_head"],
        "n_heads": cfg_json["n_heads"],
        "n_ctx": cfg_json["n_ctx"],
        "d_vocab": cfg_json["d_vocab"],
        "tokenizer_name": cfg_json.get("tokenizer_name", None),
        "act_fn": cfg_json["act_fn"],
        "attn_only": cfg_json["attn_only"],
        "final_rms": cfg_json.get("final_rms", False),
        "original_architecture": cfg_arch,
    }
    if "normalization" in cfg_json:
        cfg_dict["normalization_type"] = cfg_json["normalization"]
    else:
        cfg_dict["normalization_type"] = cfg_json["normalization_type"]
    if "shortformer_pos" in cfg_json:
        cfg_dict["positional_embedding_type"] = (
            "shortformer" if cfg_json["shortformer_pos"] else "standard"
        )
    else:
        cfg_dict["positional_embedding_type"] = "standard"
    return cfg_dict


def get_pretrained_model_config(
    model_name: str,
    checkpoint_index: Optional[int] = None,
    checkpoint_value: Optional[int] = None,
    fold_ln: bool = False,
    device: Optional[str] = None,
    n_devices: int = 1,
    default_prepend_bos: bool = True,
    dtype: torch.dtype = torch.float32,
    **kwargs,
):
    """Returns the pretrained model config as an HookedTransformerConfig object.

    There are two types of pretrained models: HuggingFace models (where
    AutoModel and AutoConfig work), and models trained by me (NeelNanda) which
    aren't as integrated with HuggingFace infrastructure.

    Args:
        model_name: The name of the model. This can be either the official
            HuggingFace model name, or the name of a model trained by me
            (NeelNanda).
        checkpoint_index (int, optional): If loading from a
            checkpoint, the index of the checkpoint to load. Defaults to None.
        checkpoint_value (int, optional): If loading from a checkpoint, the
        value of
            the checkpoint to load, ie the step or token number (each model has
            checkpoints labelled with exactly one of these). Defaults to None.
        fold_ln (bool, optional): Whether to fold the layer norm into the
            subsequent linear layers (see HookedTransformer.fold_layer_norm for
            details). Defaults to False.
        device (str, optional): The device to load the model onto. By
            default will load to CUDA if available, else CPU.
        n_devices (int, optional): The number of devices to split the model across. Defaults to 1.
        default_prepend_bos (bool, optional): Default behavior of whether to prepend the BOS token when the
            methods of HookedTransformer process input text to tokenize (only when input is a string).
            Defaults to True - even for models not explicitly trained with this, heads often use the
            first position as a resting position and accordingly lose information from the first token,
            so this empirically seems to give better results. To change the default behavior to False, pass in
            default_prepend_bos=False. Note that you can also locally override the default behavior by passing
            in prepend_bos=True/False when you call a method that processes the input string.
        dtype (torch.dtype, optional): The dtype to load the TransformerLens model in.
        kwargs: Other optional arguments passed to HuggingFace's from_pretrained.
            Also given to other HuggingFace functions when compatible.

    """
    official_model_name = get_official_model_name(model_name)
    if (
        official_model_name.startswith("NeelNanda")
        or official_model_name.startswith("ArthurConmy")
        or official_model_name.startswith("Baidicoot")
    ):
        cfg_dict = convert_neel_model_config(official_model_name, **kwargs)
    else:
        cfg_dict = convert_hf_model_config(official_model_name, **kwargs)
    # Processing common to both model types
    # Remove any prefix, saying the organization who made a model.
    cfg_dict["model_name"] = official_model_name.split("/")[-1]
    # Don't need to initialize weights, we're loading from pretrained
    cfg_dict["init_weights"] = False

    if (
        "positional_embedding_type" in cfg_dict
        and cfg_dict["positional_embedding_type"] == "shortformer"
        and fold_ln
    ):
        logging.warning(
            "You tried to specify fold_ln=True for a shortformer model, but this can't be done! Setting fold_ln=False instead."
        )
        fold_ln = False

    if device is not None:
        cfg_dict["device"] = device

    cfg_dict["dtype"] = dtype

    if fold_ln:
        if cfg_dict["normalization_type"] in ["LN", "LNPre"]:
            cfg_dict["normalization_type"] = "LNPre"
        else:
            logging.warning("Cannot fold in layer norm, normalization_type is not LN.")

    if checkpoint_index is not None or checkpoint_value is not None:
        checkpoint_labels, checkpoint_label_type = get_checkpoint_labels(
            official_model_name,
            **kwargs,
        )
        cfg_dict["from_checkpoint"] = True
        cfg_dict["checkpoint_label_type"] = checkpoint_label_type
        if checkpoint_index is not None:
            cfg_dict["checkpoint_index"] = checkpoint_index
            cfg_dict["checkpoint_value"] = checkpoint_labels[checkpoint_index]
        elif checkpoint_value is not None:
            assert (
                checkpoint_value in checkpoint_labels
            ), f"Checkpoint value {checkpoint_value} is not in list of available checkpoints"
            cfg_dict["checkpoint_value"] = checkpoint_value
            cfg_dict["checkpoint_index"] = checkpoint_labels.index(checkpoint_value)
    else:
        cfg_dict["from_checkpoint"] = False

    cfg_dict["device"] = device
    cfg_dict["n_devices"] = n_devices
    cfg_dict["default_prepend_bos"] = default_prepend_bos

    cfg = HookedTransformerConfig.from_dict(cfg_dict)
    return cfg


def get_num_params_of_pretrained(model_name):
    """
    Returns the number of parameters of a pretrained model, used to filter to only run code for sufficiently small models.
    """
    cfg = get_pretrained_model_config(model_name)
    return cfg.n_params


# %% Load checkpointed model state dicts
# The steps for which there are checkpoints in the stanford crfm models
STANFORD_CRFM_CHECKPOINTS = (
    list(range(0, 100, 10))
    + list(range(100, 2000, 50))
    + list(range(2000, 20000, 100))
    + list(range(20000, 400000 + 1, 1000))
)

# Linearly spaced checkpoints for Pythia models, taken every 1000 steps.
# Batch size 2,097,152 tokens, so checkpoints every 2.1B tokens
PYTHIA_CHECKPOINTS = [0, 1, 2, 4, 8, 16, 32, 64, 128, 256, 512] + list(
    range(1000, 143000 + 1, 1000)
)
# Pythia V1 has log-spaced early checkpoints (see line above), but V0 doesn't
PYTHIA_V0_CHECKPOINTS = list(range(1000, 143000 + 1, 1000))


def get_checkpoint_labels(model_name: str, **kwargs):
    """Returns the checkpoint labels for a given model, and the label_type
    (step or token). Raises an error for models that are not checkpointed."""
    official_model_name = get_official_model_name(model_name)
    if official_model_name.startswith("stanford-crfm/"):
        return STANFORD_CRFM_CHECKPOINTS, "step"
    elif official_model_name.startswith("EleutherAI/pythia"):
        if "v0" in official_model_name:
            return PYTHIA_V0_CHECKPOINTS, "step"
        else:
            logging.warning(
                "Pythia models on HF were updated on 4/3/23! add '-v0' to model name to access the old models."
            )
            return PYTHIA_CHECKPOINTS, "step"
    elif official_model_name.startswith("NeelNanda/"):
        api = HfApi()
        files_list = api.list_repo_files(
            official_model_name,
            **utils.select_compatible_kwargs(kwargs, api.list_repo_files),
        )
        labels = []
        for file_name in files_list:
            match = re.match(r"checkpoints/.*_(\d*)\.pth", file_name)
            if match:
                labels.append(int(match.group(1)))
        if labels[-1] > 1e9:
            label_type = "token"
        else:
            label_type = "step"
        return labels, label_type
    else:
        raise ValueError(f"Model {official_model_name} is not checkpointed.")


# %% Loading state dicts


def get_pretrained_state_dict(
    official_model_name: str,
    cfg: HookedTransformerConfig,
    hf_model=None,
    dtype: torch.dtype = torch.float32,
    **kwargs,
) -> Dict[str, torch.Tensor]:
    """
    Loads in the model weights for a pretrained model, and processes them to
    have the HookedTransformer parameter names and shapes. Supports checkpointed
    models (and expects the checkpoint info to be stored in the config object)

    hf_model: Optionally, a HuggingFace model object. If provided, we will use
        these weights rather than reloading the model.
    dtype: The dtype to load the HuggingFace model in.
    kwargs: Other optional arguments passed to HuggingFace's from_pretrained.
        Also given to other HuggingFace functions when compatible.
    """
    if "torch_dtype" in kwargs:
        dtype = kwargs["torch_dtype"]
        del kwargs["torch_dtype"]
    official_model_name = get_official_model_name(official_model_name)
    if official_model_name == "bigcode/santacoder" and not kwargs.get(
        "trust_remote_code", False
    ):
        logging.warning(
            "Loading santacoder model requires setting trust_remote_code=True"
        )
        kwargs["trust_remote_code"] = True
    if (
        official_model_name.startswith("NeelNanda")
        or official_model_name.startswith("ArthurConmy")
        or official_model_name.startswith("Baidicoot")
    ):
        api = HfApi()
        repo_files = api.list_repo_files(
            official_model_name,
            **utils.select_compatible_kwargs(kwargs, api.list_repo_files),
        )
        if cfg.from_checkpoint:
            file_name = list(
                filter(lambda x: x.endswith(f"{cfg.checkpoint_value}.pth"), repo_files)
            )[0]
        else:
            file_name = list(filter(lambda x: x.endswith("final.pth"), repo_files))[0]
        state_dict = utils.download_file_from_hf(
            official_model_name, file_name, **kwargs
        )

        # Convert to dtype
        state_dict = {k: v.to(dtype) for k, v in state_dict.items()}

        if cfg.original_architecture == "neel-solu-old":
            state_dict = convert_neel_solu_old_weights(state_dict, cfg)
        elif cfg.original_architecture == "mingpt":
            state_dict = convert_mingpt_weights(state_dict, cfg)
        return state_dict
    else:
        if cfg.from_checkpoint:
            if official_model_name.startswith("stanford-crfm"):
                hf_model = AutoModelForCausalLM.from_pretrained(
                    official_model_name,
                    revision=f"checkpoint-{cfg.checkpoint_value}",
                    torch_dtype=dtype,
                    **kwargs,
                )
            elif official_model_name.startswith("EleutherAI/pythia"):
                hf_model = AutoModelForCausalLM.from_pretrained(
                    official_model_name,
                    revision=f"step{cfg.checkpoint_value}",
                    torch_dtype=dtype,
                    **kwargs,
                )
            else:
                raise ValueError(
                    f"Checkpoints for model {official_model_name} are not supported"
                )
        elif hf_model is None:
            if "llama" in official_model_name.lower():
                raise NotImplementedError("Must pass in hf_model for LLaMA models")
            elif "bert" in official_model_name:
                hf_model = BertForPreTraining.from_pretrained(
                    official_model_name, torch_dtype=dtype, **kwargs
                )
            else:
                hf_model = AutoModelForCausalLM.from_pretrained(
                    official_model_name, torch_dtype=dtype, **kwargs
                )

            # Load model weights, and fold in layer norm weights

        for param in hf_model.parameters():
            param.requires_grad = False

        if cfg.original_architecture == "GPT2LMHeadModel":
            state_dict = convert_gpt2_weights(hf_model, cfg)
        elif cfg.original_architecture == "GPTNeoForCausalLM":
            state_dict = convert_neo_weights(hf_model, cfg)
        elif cfg.original_architecture == "OPTForCausalLM":
            state_dict = convert_opt_weights(hf_model, cfg)
        elif cfg.original_architecture == "GPTJForCausalLM":
            state_dict = convert_gptj_weights(hf_model, cfg)
        elif cfg.original_architecture == "GPTNeoXForCausalLM":
            state_dict = convert_neox_weights(hf_model, cfg)
        elif cfg.original_architecture == "LlamaForCausalLM":
            state_dict = convert_llama_weights(hf_model, cfg)
        elif cfg.original_architecture == "BertForMaskedLM":
            state_dict = convert_bert_weights(hf_model, cfg)
<<<<<<< HEAD
        elif cfg.original_architecture == "MistralForCausalLM":
            state_dict = convert_mistral_weights(hf_model, cfg)
=======
        elif cfg.original_architecture == "BloomForCausalLM":
            state_dict = convert_bloom_weights(hf_model, cfg)
        elif cfg.original_architecture == "GPT2LMHeadCustomModel":
            state_dict = convert_coder_weights(hf_model, cfg)
>>>>>>> f5a7d455
        else:
            raise ValueError(
                f"Loading weights from the architecture is not currently supported: {cfg.original_architecture}, generated from model name {cfg.model_name}. Feel free to open an issue on GitHub to request this feature."
            )

        return state_dict


def fill_missing_keys(model, state_dict):
    """Takes in a state dict from a pretrained model, and fills in any missing keys with the default initialization.

    This function is assumed to be run before weights are initialized.

    Args:
        state_dict (dict): State dict from a pretrained model

    Returns:
        dict: State dict with missing keys filled in
    """
    # Get the default state dict
    default_state_dict = model.state_dict()
    # Get the keys that are missing from the pretrained model
    missing_keys = set(default_state_dict.keys()) - set(state_dict.keys())
    # Fill in the missing keys with the default initialization
    for key in missing_keys:
        if "hf_model" in key:
            # Skip keys that are from the HuggingFace model, if loading from HF.
            continue
        if "W_" in key:
            logging.warning(
                "Missing key for a weight matrix in pretrained, filled in with an empty tensor: {}".format(
                    key
                )
            )
        state_dict[key] = default_state_dict[key]
    return state_dict


# Convert state dicts
def convert_gpt2_weights(gpt2, cfg: HookedTransformerConfig):
    state_dict = {}

    state_dict["embed.W_E"] = gpt2.transformer.wte.weight
    state_dict["pos_embed.W_pos"] = gpt2.transformer.wpe.weight

    for l in range(cfg.n_layers):
        state_dict[f"blocks.{l}.ln1.w"] = gpt2.transformer.h[l].ln_1.weight
        state_dict[f"blocks.{l}.ln1.b"] = gpt2.transformer.h[l].ln_1.bias

        # In GPT-2, q,k,v are produced by one big linear map, whose output is
        # concat([q, k, v])
        W = gpt2.transformer.h[l].attn.c_attn.weight
        W_Q, W_K, W_V = torch.tensor_split(W, 3, dim=1)
        W_Q = einops.rearrange(W_Q, "m (i h)->i m h", i=cfg.n_heads)
        W_K = einops.rearrange(W_K, "m (i h)->i m h", i=cfg.n_heads)
        W_V = einops.rearrange(W_V, "m (i h)->i m h", i=cfg.n_heads)

        state_dict[f"blocks.{l}.attn.W_Q"] = W_Q
        state_dict[f"blocks.{l}.attn.W_K"] = W_K
        state_dict[f"blocks.{l}.attn.W_V"] = W_V

        qkv_bias = gpt2.transformer.h[l].attn.c_attn.bias
        qkv_bias = einops.rearrange(
            qkv_bias,
            "(qkv index head)->qkv index head",
            qkv=3,
            index=cfg.n_heads,
            head=cfg.d_head,
        )
        state_dict[f"blocks.{l}.attn.b_Q"] = qkv_bias[0]
        state_dict[f"blocks.{l}.attn.b_K"] = qkv_bias[1]
        state_dict[f"blocks.{l}.attn.b_V"] = qkv_bias[2]

        W_O = gpt2.transformer.h[l].attn.c_proj.weight
        W_O = einops.rearrange(W_O, "(i h) m->i h m", i=cfg.n_heads)
        state_dict[f"blocks.{l}.attn.W_O"] = W_O
        state_dict[f"blocks.{l}.attn.b_O"] = gpt2.transformer.h[l].attn.c_proj.bias

        state_dict[f"blocks.{l}.ln2.w"] = gpt2.transformer.h[l].ln_2.weight
        state_dict[f"blocks.{l}.ln2.b"] = gpt2.transformer.h[l].ln_2.bias

        W_in = gpt2.transformer.h[l].mlp.c_fc.weight
        state_dict[f"blocks.{l}.mlp.W_in"] = W_in
        state_dict[f"blocks.{l}.mlp.b_in"] = gpt2.transformer.h[l].mlp.c_fc.bias

        W_out = gpt2.transformer.h[l].mlp.c_proj.weight
        state_dict[f"blocks.{l}.mlp.W_out"] = W_out
        state_dict[f"blocks.{l}.mlp.b_out"] = gpt2.transformer.h[l].mlp.c_proj.bias
    state_dict["unembed.W_U"] = gpt2.lm_head.weight.T

    state_dict["ln_final.w"] = gpt2.transformer.ln_f.weight
    state_dict["ln_final.b"] = gpt2.transformer.ln_f.bias
    return state_dict


def convert_neo_weights(neo, cfg: HookedTransformerConfig):
    state_dict = {}

    state_dict["embed.W_E"] = neo.transformer.wte.weight
    state_dict["pos_embed.W_pos"] = neo.transformer.wpe.weight

    for l in range(cfg.n_layers):
        state_dict[f"blocks.{l}.ln1.w"] = neo.transformer.h[l].ln_1.weight
        state_dict[f"blocks.{l}.ln1.b"] = neo.transformer.h[l].ln_1.bias

        W_Q = neo.transformer.h[l].attn.attention.q_proj.weight
        W_K = neo.transformer.h[l].attn.attention.k_proj.weight
        W_V = neo.transformer.h[l].attn.attention.v_proj.weight
        W_Q = einops.rearrange(W_Q, "(i h) m->i m h", i=cfg.n_heads)
        W_K = einops.rearrange(W_K, "(i h) m->i m h", i=cfg.n_heads)
        W_V = einops.rearrange(W_V, "(i h) m->i m h", i=cfg.n_heads)
        state_dict[f"blocks.{l}.attn.W_Q"] = W_Q
        state_dict[f"blocks.{l}.attn.W_K"] = W_K
        state_dict[f"blocks.{l}.attn.W_V"] = W_V

        state_dict[f"blocks.{l}.attn.b_Q"] = torch.zeros(
            cfg.n_heads, cfg.d_head, dtype=cfg.dtype
        )
        state_dict[f"blocks.{l}.attn.b_K"] = torch.zeros(
            cfg.n_heads, cfg.d_head, dtype=cfg.dtype
        )
        state_dict[f"blocks.{l}.attn.b_V"] = torch.zeros(
            cfg.n_heads, cfg.d_head, dtype=cfg.dtype
        )

        W_O = neo.transformer.h[l].attn.attention.out_proj.weight
        W_O = einops.rearrange(W_O, "m (i h)->i h m", i=cfg.n_heads)
        state_dict[f"blocks.{l}.attn.W_O"] = W_O
        state_dict[f"blocks.{l}.attn.b_O"] = neo.transformer.h[
            l
        ].attn.attention.out_proj.bias

        state_dict[f"blocks.{l}.ln2.w"] = neo.transformer.h[l].ln_2.weight
        state_dict[f"blocks.{l}.ln2.b"] = neo.transformer.h[l].ln_2.bias

        state_dict[f"blocks.{l}.mlp.W_in"] = neo.transformer.h[l].mlp.c_fc.weight.T
        state_dict[f"blocks.{l}.mlp.b_in"] = neo.transformer.h[l].mlp.c_fc.bias

        state_dict[f"blocks.{l}.mlp.W_out"] = neo.transformer.h[l].mlp.c_proj.weight.T
        state_dict[f"blocks.{l}.mlp.b_out"] = neo.transformer.h[l].mlp.c_proj.bias
    state_dict["ln_final.w"] = neo.transformer.ln_f.weight
    state_dict["ln_final.b"] = neo.transformer.ln_f.bias

    state_dict["unembed.W_U"] = neo.lm_head.weight.T
    state_dict["unembed.b_U"] = torch.zeros(cfg.d_vocab, dtype=cfg.dtype)
    return state_dict


def convert_gptj_weights(gptj, cfg: HookedTransformerConfig):
    state_dict = {}

    state_dict["embed.W_E"] = gptj.transformer.wte.weight

    for l in range(cfg.n_layers):
        state_dict[f"blocks.{l}.ln1.w"] = gptj.transformer.h[l].ln_1.weight
        state_dict[f"blocks.{l}.ln1.b"] = gptj.transformer.h[l].ln_1.bias

        W_Q = gptj.transformer.h[l].attn.q_proj.weight
        W_K = gptj.transformer.h[l].attn.k_proj.weight
        W_V = gptj.transformer.h[l].attn.v_proj.weight
        W_Q = einops.rearrange(W_Q, "(i h) m->i m h", i=cfg.n_heads)
        W_K = einops.rearrange(W_K, "(i h) m->i m h", i=cfg.n_heads)
        W_V = einops.rearrange(W_V, "(i h) m->i m h", i=cfg.n_heads)
        state_dict[f"blocks.{l}.attn.W_Q"] = W_Q
        state_dict[f"blocks.{l}.attn.W_K"] = W_K
        state_dict[f"blocks.{l}.attn.W_V"] = W_V

        state_dict[f"blocks.{l}.attn.b_Q"] = torch.zeros(
            cfg.n_heads, cfg.d_head, dtype=cfg.dtype
        )
        state_dict[f"blocks.{l}.attn.b_K"] = torch.zeros(
            cfg.n_heads, cfg.d_head, dtype=cfg.dtype
        )
        state_dict[f"blocks.{l}.attn.b_V"] = torch.zeros(
            cfg.n_heads, cfg.d_head, dtype=cfg.dtype
        )

        W_O = gptj.transformer.h[l].attn.out_proj.weight
        W_O = einops.rearrange(W_O, "m (i h)->i h m", i=cfg.n_heads)
        state_dict[f"blocks.{l}.attn.W_O"] = W_O
        state_dict[f"blocks.{l}.attn.b_O"] = torch.zeros(cfg.d_model, dtype=cfg.dtype)

        # Layer Norm 1 and 2 are tied.
        state_dict[f"blocks.{l}.ln2.w"] = state_dict[f"blocks.{l}.ln1.w"]
        state_dict[f"blocks.{l}.ln2.b"] = state_dict[f"blocks.{l}.ln1.b"]

        state_dict[f"blocks.{l}.mlp.W_in"] = gptj.transformer.h[l].mlp.fc_in.weight.T
        state_dict[f"blocks.{l}.mlp.b_in"] = gptj.transformer.h[l].mlp.fc_in.bias

        state_dict[f"blocks.{l}.mlp.W_out"] = gptj.transformer.h[l].mlp.fc_out.weight.T
        state_dict[f"blocks.{l}.mlp.b_out"] = gptj.transformer.h[l].mlp.fc_out.bias
    state_dict["ln_final.w"] = gptj.transformer.ln_f.weight
    state_dict["ln_final.b"] = gptj.transformer.ln_f.bias

    state_dict["unembed.W_U"] = gptj.lm_head.weight.T
    # Contains a bias, for some reason?
    state_dict["unembed.b_U"] = gptj.lm_head.bias
    return state_dict


def convert_neox_weights(neox, cfg: HookedTransformerConfig):
    state_dict = {}

    state_dict["embed.W_E"] = neox.gpt_neox.embed_in.weight

    for l in range(cfg.n_layers):
        state_dict[f"blocks.{l}.ln1.w"] = neox.gpt_neox.layers[l].input_layernorm.weight
        state_dict[f"blocks.{l}.ln1.b"] = neox.gpt_neox.layers[l].input_layernorm.bias

        # For some inexplicable reason, NeoX both uses the concatenated QKV
        # matmul of GPT-2 (afaict this has a neglible performance impact) AND
        # has the flattened axis in the DIFFERENT order of (head_index qkv
        # d_head) - this took me an hour to debug...
        W = neox.gpt_neox.layers[l].attention.query_key_value.weight
        W = einops.rearrange(W, "(i qkv h) m->qkv i m h", i=cfg.n_heads, qkv=3)

        # Fold in layer norm weights
        state_dict[f"blocks.{l}.attn.W_Q"] = W[0]
        state_dict[f"blocks.{l}.attn.W_K"] = W[1]
        state_dict[f"blocks.{l}.attn.W_V"] = W[2]

        qkv_bias = neox.gpt_neox.layers[l].attention.query_key_value.bias
        qkv_bias = einops.rearrange(
            qkv_bias,
            "(index qkv head)->qkv index head",
            qkv=3,
            index=cfg.n_heads,
            head=cfg.d_head,
        )
        # Fold in layer norm biases
        state_dict[f"blocks.{l}.attn.b_Q"] = qkv_bias[0]
        state_dict[f"blocks.{l}.attn.b_K"] = qkv_bias[1]
        state_dict[f"blocks.{l}.attn.b_V"] = qkv_bias[2]

        W_O = neox.gpt_neox.layers[l].attention.dense.weight
        W_O = einops.rearrange(W_O, "m (i h)->i h m", i=cfg.n_heads)
        state_dict[f"blocks.{l}.attn.W_O"] = W_O
        state_dict[f"blocks.{l}.attn.b_O"] = neox.gpt_neox.layers[
            l
        ].attention.dense.bias

        state_dict[f"blocks.{l}.ln2.w"] = neox.gpt_neox.layers[
            l
        ].post_attention_layernorm.weight
        state_dict[f"blocks.{l}.ln2.b"] = neox.gpt_neox.layers[
            l
        ].post_attention_layernorm.bias

        state_dict[f"blocks.{l}.mlp.W_in"] = neox.gpt_neox.layers[
            l
        ].mlp.dense_h_to_4h.weight.T
        state_dict[f"blocks.{l}.mlp.b_in"] = neox.gpt_neox.layers[
            l
        ].mlp.dense_h_to_4h.bias

        state_dict[f"blocks.{l}.mlp.W_out"] = neox.gpt_neox.layers[
            l
        ].mlp.dense_4h_to_h.weight.T
        state_dict[f"blocks.{l}.mlp.b_out"] = neox.gpt_neox.layers[
            l
        ].mlp.dense_4h_to_h.bias
    state_dict["ln_final.w"] = neox.gpt_neox.final_layer_norm.weight
    state_dict["ln_final.b"] = neox.gpt_neox.final_layer_norm.bias

    state_dict["unembed.W_U"] = neox.embed_out.weight.T
    state_dict["unembed.b_U"] = torch.zeros(cfg.d_vocab, dtype=cfg.dtype)
    return state_dict


def convert_llama_weights(llama, cfg: HookedTransformerConfig):
    state_dict = {}

    state_dict["embed.W_E"] = llama.model.embed_tokens.weight

    # llama has no biases anywhere and deals with everything else roughly like
    # GPTNeoX with different names

    for l in range(cfg.n_layers):
        state_dict[f"blocks.{l}.ln1.w"] = llama.model.layers[l].input_layernorm.weight

        W_Q = llama.model.layers[l].self_attn.q_proj.weight
        W_K = llama.model.layers[l].self_attn.k_proj.weight
        W_V = llama.model.layers[l].self_attn.v_proj.weight
        W_Q = einops.rearrange(W_Q, "(n h) m->n m h", n=cfg.n_heads)
        W_K = einops.rearrange(W_K, "(n h) m->n m h", n=cfg.n_heads)
        W_V = einops.rearrange(W_V, "(n h) m->n m h", n=cfg.n_heads)
        state_dict[f"blocks.{l}.attn.W_Q"] = W_Q
        state_dict[f"blocks.{l}.attn.W_K"] = W_K
        state_dict[f"blocks.{l}.attn.W_V"] = W_V

        state_dict[f"blocks.{l}.attn.b_Q"] = torch.zeros(
            cfg.n_heads, cfg.d_head, dtype=cfg.dtype
        )
        state_dict[f"blocks.{l}.attn.b_K"] = torch.zeros(
            cfg.n_heads, cfg.d_head, dtype=cfg.dtype
        )
        state_dict[f"blocks.{l}.attn.b_V"] = torch.zeros(
            cfg.n_heads, cfg.d_head, dtype=cfg.dtype
        )

        W_O = llama.model.layers[l].self_attn.o_proj.weight
        W_O = einops.rearrange(W_O, "m (n h)->n h m", n=cfg.n_heads)
        state_dict[f"blocks.{l}.attn.W_O"] = W_O

        state_dict[f"blocks.{l}.attn.b_O"] = torch.zeros(cfg.d_model, dtype=cfg.dtype)

        state_dict[f"blocks.{l}.ln2.w"] = llama.model.layers[
            l
        ].post_attention_layernorm.weight

        state_dict[f"blocks.{l}.mlp.W_in"] = llama.model.layers[l].mlp.up_proj.weight.T
        state_dict[f"blocks.{l}.mlp.W_gate"] = llama.model.layers[
            l
        ].mlp.gate_proj.weight.T
        state_dict[f"blocks.{l}.mlp.b_in"] = torch.zeros(cfg.d_mlp, dtype=cfg.dtype)

        state_dict[f"blocks.{l}.mlp.W_out"] = llama.model.layers[
            l
        ].mlp.down_proj.weight.T
        state_dict[f"blocks.{l}.mlp.b_out"] = torch.zeros(cfg.d_model, dtype=cfg.dtype)

    state_dict["ln_final.w"] = llama.model.norm.weight

    state_dict["unembed.W_U"] = llama.lm_head.weight.T
    state_dict["unembed.b_U"] = torch.zeros(cfg.d_vocab, dtype=cfg.dtype)

    return state_dict


def convert_mistral_weights(mistral, cfg: HookedTransformerConfig):
    state_dict = {}

    state_dict["embed.W_E"] = mistral.model.embed_tokens.weight

    # Mistral has no biases anywhere
    for l in range(cfg.n_layers):
        state_dict[f"blocks.{l}.ln1.w"] = mistral.model.layers[l].input_layernorm.weight

        W_Q = mistral.model.layers[l].self_attn.q_proj.weight
        W_K = mistral.model.layers[l].self_attn.k_proj.weight
        W_V = mistral.model.layers[l].self_attn.v_proj.weight
        W_Q = einops.rearrange(W_Q, "(n h) m->n m h", n=cfg.n_heads)
        W_K = einops.rearrange(W_K, "(n h) m->n m h", n=cfg.n_key_value_heads)
        W_V = einops.rearrange(W_V, "(n h) m->n m h", n=cfg.n_key_value_heads)
        state_dict[f"blocks.{l}.attn.W_Q"] = W_Q
        state_dict[f"blocks.{l}.attn._W_K"] = W_K
        state_dict[f"blocks.{l}.attn._W_V"] = W_V

        state_dict[f"blocks.{l}.attn.b_Q"] = torch.zeros(
            cfg.n_heads, cfg.d_head, dtype=cfg.dtype
        )
        state_dict[f"blocks.{l}.attn._b_K"] = torch.zeros(
            cfg.n_key_value_heads, cfg.d_head, dtype=cfg.dtype
        )
        state_dict[f"blocks.{l}.attn._b_V"] = torch.zeros(
            cfg.n_key_value_heads, cfg.d_head, dtype=cfg.dtype
        )

        W_O = mistral.model.layers[l].self_attn.o_proj.weight
        W_O = einops.rearrange(W_O, "m (n h)->n h m", n=cfg.n_heads)
        state_dict[f"blocks.{l}.attn.W_O"] = W_O

        state_dict[f"blocks.{l}.attn.b_O"] = torch.zeros(cfg.d_model, dtype=cfg.dtype)

        state_dict[f"blocks.{l}.ln2.w"] = mistral.model.layers[
            l
        ].post_attention_layernorm.weight

        state_dict[f"blocks.{l}.mlp.W_in"] = mistral.model.layers[
            l
        ].mlp.up_proj.weight.T
        state_dict[f"blocks.{l}.mlp.W_gate"] = mistral.model.layers[
            l
        ].mlp.gate_proj.weight.T
        state_dict[f"blocks.{l}.mlp.b_in"] = torch.zeros(cfg.d_mlp, dtype=cfg.dtype)

        state_dict[f"blocks.{l}.mlp.W_out"] = mistral.model.layers[
            l
        ].mlp.down_proj.weight.T
        state_dict[f"blocks.{l}.mlp.b_out"] = torch.zeros(cfg.d_model, dtype=cfg.dtype)

    state_dict["ln_final.w"] = mistral.model.norm.weight

    state_dict["unembed.W_U"] = mistral.lm_head.weight.T
    state_dict["unembed.b_U"] = torch.zeros(cfg.d_vocab, dtype=cfg.dtype)

    return state_dict


def convert_opt_weights(opt, cfg: HookedTransformerConfig):
    state_dict = {}

    state_dict["embed.W_E"] = opt.model.decoder.embed_tokens.weight
    state_dict["pos_embed.W_pos"] = opt.model.decoder.embed_positions.weight[2:, :]

    for l in range(cfg.n_layers):
        state_dict[f"blocks.{l}.ln1.w"] = opt.model.decoder.layers[
            l
        ].self_attn_layer_norm.weight
        state_dict[f"blocks.{l}.ln1.b"] = opt.model.decoder.layers[
            l
        ].self_attn_layer_norm.bias

        W_Q = opt.model.decoder.layers[l].self_attn.q_proj.weight
        W_K = opt.model.decoder.layers[l].self_attn.k_proj.weight
        W_V = opt.model.decoder.layers[l].self_attn.v_proj.weight
        W_Q = einops.rearrange(
            W_Q,
            "(index d_head) d_model->index d_model d_head",
            index=cfg.n_heads,
        )
        W_K = einops.rearrange(
            W_K,
            "(index d_head) d_model->index d_model d_head",
            index=cfg.n_heads,
        )
        W_V = einops.rearrange(
            W_V,
            "(index d_head) d_model->index d_model d_head",
            index=cfg.n_heads,
        )

        state_dict[f"blocks.{l}.attn.W_Q"] = W_Q
        state_dict[f"blocks.{l}.attn.W_K"] = W_K
        state_dict[f"blocks.{l}.attn.W_V"] = W_V

        q_bias = einops.rearrange(
            opt.model.decoder.layers[l].self_attn.q_proj.bias,
            "(head_index d_head)->head_index d_head",
            head_index=cfg.n_heads,
            d_head=cfg.d_head,
        )
        k_bias = einops.rearrange(
            opt.model.decoder.layers[l].self_attn.k_proj.bias,
            "(head_index d_head)->head_index d_head",
            head_index=cfg.n_heads,
            d_head=cfg.d_head,
        )
        v_bias = einops.rearrange(
            opt.model.decoder.layers[l].self_attn.v_proj.bias,
            "(head_index d_head)->head_index d_head",
            head_index=cfg.n_heads,
            d_head=cfg.d_head,
        )

        state_dict[f"blocks.{l}.attn.b_Q"] = q_bias
        state_dict[f"blocks.{l}.attn.b_K"] = k_bias
        state_dict[f"blocks.{l}.attn.b_V"] = v_bias

        W_O = opt.model.decoder.layers[l].self_attn.out_proj.weight
        W_O = einops.rearrange(
            W_O,
            "d_model (index d_head)->index d_head d_model",
            index=cfg.n_heads,
        )
        state_dict[f"blocks.{l}.attn.W_O"] = W_O
        state_dict[f"blocks.{l}.attn.b_O"] = opt.model.decoder.layers[
            l
        ].self_attn.out_proj.bias

        state_dict[f"blocks.{l}.ln2.w"] = opt.model.decoder.layers[
            l
        ].final_layer_norm.weight
        state_dict[f"blocks.{l}.ln2.b"] = opt.model.decoder.layers[
            l
        ].final_layer_norm.bias

        state_dict[f"blocks.{l}.mlp.W_in"] = opt.model.decoder.layers[l].fc1.weight.T
        state_dict[f"blocks.{l}.mlp.W_out"] = opt.model.decoder.layers[l].fc2.weight.T

        state_dict[f"blocks.{l}.mlp.b_in"] = opt.model.decoder.layers[l].fc1.bias
        state_dict[f"blocks.{l}.mlp.b_out"] = opt.model.decoder.layers[l].fc2.bias
    state_dict["ln_final.w"] = opt.model.decoder.final_layer_norm.weight
    state_dict["ln_final.b"] = opt.model.decoder.final_layer_norm.bias
    state_dict["unembed.W_U"] = opt.lm_head.weight.T
    state_dict["unembed.b_U"] = torch.zeros(cfg.d_vocab, dtype=cfg.dtype)
    return state_dict


def convert_neel_solu_old_weights(state_dict: dict, cfg: HookedTransformerConfig):
    """
    Converts the weights of my old SoLU models to the HookedTransformer format.
    Takes as input a state dict, *not* a model object.

    There are a bunch of dumb bugs in the original code, sorry!

    Models 1L, 2L, 4L and 6L have left facing weights (ie, weights have shape
    [dim_out, dim_in]) while HookedTransformer does right facing (ie [dim_in,
    dim_out]).

    8L has *just* a left facing W_pos, the rest right facing.

    And some models were trained with
    """
    # Early models have left facing W_pos
    reverse_pos = cfg.n_layers <= 8

    # Models prior to 8L have left facing everything (8L has JUST left facing W_pos - sorry! Stupid bug)
    reverse_weights = cfg.n_layers <= 6

    new_state_dict = {}
    for k, v in state_dict.items():
        k = k.replace("norm", "ln")
        if k.startswith("ln."):
            k = k.replace("ln.", "ln_final.")
        new_state_dict[k] = v

    if reverse_pos:
        new_state_dict["pos_embed.W_pos"] = new_state_dict["pos_embed.W_pos"].T
    if reverse_weights:
        for k, v in new_state_dict.items():
            if "W_" in k and "W_pos" not in k:
                new_state_dict[k] = v.transpose(-2, -1)
    return new_state_dict


def convert_mingpt_weights(old_state_dict, cfg: HookedTransformerConfig):
    # mingpt (https://github.com/karpathy/minGPT) is mostly similar to GPT-2,
    # but doesn't concat the QKV matrices.
    state_dict = {}

    state_dict["embed.W_E"] = old_state_dict["tok_emb.weight"]
    state_dict["pos_embed.W_pos"] = old_state_dict["pos_emb"].squeeze()

    for l in range(cfg.n_layers):
        state_dict[f"blocks.{l}.ln1.w"] = old_state_dict[f"blocks.{l}.ln1.weight"]
        state_dict[f"blocks.{l}.ln1.b"] = old_state_dict[f"blocks.{l}.ln1.bias"]

        W_Q = old_state_dict[f"blocks.{l}.attn.query.weight"]
        W_K = old_state_dict[f"blocks.{l}.attn.key.weight"]
        W_V = old_state_dict[f"blocks.{l}.attn.value.weight"]
        W_Q = einops.rearrange(W_Q, "(i h) m->i m h", i=cfg.n_heads)
        W_K = einops.rearrange(W_K, "(i h) m->i m h", i=cfg.n_heads)
        W_V = einops.rearrange(W_V, "(i h) m->i m h", i=cfg.n_heads)
        state_dict[f"blocks.{l}.attn.W_Q"] = W_Q
        state_dict[f"blocks.{l}.attn.W_K"] = W_K
        state_dict[f"blocks.{l}.attn.W_V"] = W_V

        q_bias = einops.rearrange(
            old_state_dict[f"blocks.{l}.attn.query.bias"], "(i h)->i h", i=cfg.n_heads
        )
        k_bias = einops.rearrange(
            old_state_dict[f"blocks.{l}.attn.key.bias"], "(i h)->i h", i=cfg.n_heads
        )
        v_bias = einops.rearrange(
            old_state_dict[f"blocks.{l}.attn.value.bias"], "(i h)->i h", i=cfg.n_heads
        )

        state_dict[f"blocks.{l}.attn.b_Q"] = q_bias
        state_dict[f"blocks.{l}.attn.b_K"] = k_bias
        state_dict[f"blocks.{l}.attn.b_V"] = v_bias

        W_O = old_state_dict[f"blocks.{l}.attn.proj.weight"]
        W_O = einops.rearrange(W_O, "m (i h)->i h m", i=cfg.n_heads)
        state_dict[f"blocks.{l}.attn.W_O"] = W_O
        state_dict[f"blocks.{l}.attn.b_O"] = old_state_dict[
            f"blocks.{l}.attn.proj.bias"
        ]

        state_dict[f"blocks.{l}.ln2.w"] = old_state_dict[f"blocks.{l}.ln2.weight"]
        state_dict[f"blocks.{l}.ln2.b"] = old_state_dict[f"blocks.{l}.ln2.bias"]

        W_in = old_state_dict[f"blocks.{l}.mlp.0.weight"]
        state_dict[f"blocks.{l}.mlp.W_in"] = W_in.T
        state_dict[f"blocks.{l}.mlp.b_in"] = old_state_dict[f"blocks.{l}.mlp.0.bias"]

        W_out = old_state_dict[f"blocks.{l}.mlp.2.weight"]
        state_dict[f"blocks.{l}.mlp.W_out"] = W_out.T
        state_dict[f"blocks.{l}.mlp.b_out"] = old_state_dict[f"blocks.{l}.mlp.2.bias"]

    state_dict["unembed.W_U"] = old_state_dict["head.weight"].T

    state_dict["ln_final.w"] = old_state_dict["ln_f.weight"]
    state_dict["ln_final.b"] = old_state_dict["ln_f.bias"]

    return state_dict


def convert_bert_weights(bert, cfg: HookedTransformerConfig):
    embeddings = bert.bert.embeddings
    state_dict = {
        "embed.embed.W_E": embeddings.word_embeddings.weight,
        "embed.pos_embed.W_pos": embeddings.position_embeddings.weight,
        "embed.token_type_embed.W_token_type": embeddings.token_type_embeddings.weight,
        "embed.ln.w": embeddings.LayerNorm.weight,
        "embed.ln.b": embeddings.LayerNorm.bias,
    }

    for l in range(cfg.n_layers):
        block = bert.bert.encoder.layer[l]
        state_dict[f"blocks.{l}.attn.W_Q"] = einops.rearrange(
            block.attention.self.query.weight, "(i h) m -> i m h", i=cfg.n_heads
        )
        state_dict[f"blocks.{l}.attn.b_Q"] = einops.rearrange(
            block.attention.self.query.bias, "(i h) -> i h", i=cfg.n_heads
        )
        state_dict[f"blocks.{l}.attn.W_K"] = einops.rearrange(
            block.attention.self.key.weight, "(i h) m -> i m h", i=cfg.n_heads
        )
        state_dict[f"blocks.{l}.attn.b_K"] = einops.rearrange(
            block.attention.self.key.bias, "(i h) -> i h", i=cfg.n_heads
        )
        state_dict[f"blocks.{l}.attn.W_V"] = einops.rearrange(
            block.attention.self.value.weight, "(i h) m -> i m h", i=cfg.n_heads
        )
        state_dict[f"blocks.{l}.attn.b_V"] = einops.rearrange(
            block.attention.self.value.bias, "(i h) -> i h", i=cfg.n_heads
        )
        state_dict[f"blocks.{l}.attn.W_O"] = einops.rearrange(
            block.attention.output.dense.weight,
            "m (i h) -> i h m",
            i=cfg.n_heads,
        )
        state_dict[f"blocks.{l}.attn.b_O"] = block.attention.output.dense.bias
        state_dict[f"blocks.{l}.ln1.w"] = block.attention.output.LayerNorm.weight
        state_dict[f"blocks.{l}.ln1.b"] = block.attention.output.LayerNorm.bias
        state_dict[f"blocks.{l}.mlp.W_in"] = einops.rearrange(
            block.intermediate.dense.weight, "mlp model -> model mlp"
        )
        state_dict[f"blocks.{l}.mlp.b_in"] = block.intermediate.dense.bias
        state_dict[f"blocks.{l}.mlp.W_out"] = einops.rearrange(
            block.output.dense.weight, "model mlp -> mlp model"
        )
        state_dict[f"blocks.{l}.mlp.b_out"] = block.output.dense.bias
        state_dict[f"blocks.{l}.ln2.w"] = block.output.LayerNorm.weight
        state_dict[f"blocks.{l}.ln2.b"] = block.output.LayerNorm.bias

    mlm_head = bert.cls.predictions
    state_dict["mlm_head.W"] = mlm_head.transform.dense.weight
    state_dict["mlm_head.b"] = mlm_head.transform.dense.bias
    state_dict["mlm_head.ln.w"] = mlm_head.transform.LayerNorm.weight
    state_dict["mlm_head.ln.b"] = mlm_head.transform.LayerNorm.bias
    # Note: BERT uses tied embeddings
    state_dict["unembed.W_U"] = embeddings.word_embeddings.weight.T
    # "unembed.W_U": mlm_head.decoder.weight.T,
    state_dict["unembed.b_U"] = mlm_head.bias

    return state_dict


def convert_bloom_weights(bloom, cfg: HookedTransformerConfig):
    state_dict = {}

    state_dict["embed.W_E"] = bloom.transformer.word_embeddings.weight

    # Bloom uses post embedding layer norm
    state_dict["embed.ln.w"] = bloom.transformer.word_embeddings_layernorm.weight
    state_dict["embed.ln.b"] = bloom.transformer.word_embeddings_layernorm.bias

    for l in range(cfg.n_layers):
        state_dict[f"blocks.{l}.ln1.w"] = bloom.transformer.h[l].input_layernorm.weight
        state_dict[f"blocks.{l}.ln1.b"] = bloom.transformer.h[l].input_layernorm.bias

        # Bloom attn weight is stored as a fused matrx. BloomAttn: Linear(in=1024, out=3072)
        # The .weight returned matrix will be in shape (3072, 1024)
        W = bloom.transformer.h[l].self_attention.query_key_value.weight
        # First transpose -> (1024, 3072), then split into (d_model, n_heads, 3, d_head)
        W_split = W.T.reshape(cfg.d_model, cfg.n_heads, 3, cfg.d_head)

        W_Q, W_K, W_V = W_split[..., 0, :], W_split[..., 1, :], W_split[..., 2, :]
        W_Q = einops.rearrange(W_Q, "m n h ->n m h", n=cfg.n_heads)
        W_K = einops.rearrange(W_K, "m n h ->n m h", n=cfg.n_heads)
        W_V = einops.rearrange(W_V, "m n h ->n m h", n=cfg.n_heads)
        state_dict[f"blocks.{l}.attn.W_Q"] = W_Q
        state_dict[f"blocks.{l}.attn.W_K"] = W_K
        state_dict[f"blocks.{l}.attn.W_V"] = W_V

        qkv_bias = bloom.transformer.h[l].self_attention.query_key_value.bias
        qkv_bias = qkv_bias.reshape(cfg.n_heads, 3, cfg.d_head)

        state_dict[f"blocks.{l}.attn.b_Q"] = qkv_bias[:, 0, :]
        state_dict[f"blocks.{l}.attn.b_K"] = qkv_bias[:, 1, :]
        state_dict[f"blocks.{l}.attn.b_V"] = qkv_bias[:, 2, :]

        W_O = bloom.transformer.h[l].self_attention.dense.weight.T  # [1024, 1024]
        W_O = einops.rearrange(
            W_O, "(n h) m->n h m", n=cfg.n_heads
        )  # [n_heads, d_head, d_model]
        state_dict[f"blocks.{l}.attn.W_O"] = W_O
        state_dict[f"blocks.{l}.attn.b_O"] = bloom.transformer.h[
            l
        ].self_attention.dense.bias

        state_dict[f"blocks.{l}.ln2.w"] = bloom.transformer.h[
            l
        ].post_attention_layernorm.weight
        state_dict[f"blocks.{l}.ln2.b"] = bloom.transformer.h[
            l
        ].post_attention_layernorm.bias

        W_in = bloom.transformer.h[l].mlp.dense_h_to_4h.weight.T
        state_dict[f"blocks.{l}.mlp.W_in"] = W_in
        state_dict[f"blocks.{l}.mlp.b_in"] = bloom.transformer.h[
            l
        ].mlp.dense_h_to_4h.bias

        W_out = bloom.transformer.h[l].mlp.dense_4h_to_h.weight.T
        state_dict[f"blocks.{l}.mlp.W_out"] = W_out
        state_dict[f"blocks.{l}.mlp.b_out"] = bloom.transformer.h[
            l
        ].mlp.dense_4h_to_h.bias
    state_dict["unembed.W_U"] = bloom.lm_head.weight.T  # transpose to match shape

    state_dict["ln_final.w"] = bloom.transformer.ln_f.weight
    state_dict["ln_final.b"] = bloom.transformer.ln_f.bias
    return state_dict


def convert_coder_weights(model, cfg: HookedTransformerConfig):
    state_dict = {}

    state_dict["embed.W_E"] = model.transformer.wte.weight
    state_dict["pos_embed.W_pos"] = model.transformer.wpe.weight

    for l in range(cfg.n_layers):
        state_dict[f"blocks.{l}.ln1.w"] = model.transformer.h[l].ln_1.weight
        state_dict[f"blocks.{l}.ln1.b"] = model.transformer.h[l].ln_1.bias

        # In GPT-2, q,k,v are produced by one big linear map, whose output is
        # concat([q, k, v])
        W_KV = model.transformer.h[l].attn.kv_attn.weight  # [d_model, 2 * d_head]
        W_K, W_V = torch.tensor_split(W_KV, 2, dim=1)
        W_Q = model.transformer.h[l].attn.q_attn.weight  # [d_model, d_model]
        W_Q = einops.rearrange(W_Q, "m (i h)->i m h", i=cfg.n_heads)
        W_K = einops.repeat(W_K, "m h -> i m h", i=cfg.n_heads)
        W_V = einops.repeat(W_V, "m h -> i m h", i=cfg.n_heads)

        state_dict[f"blocks.{l}.attn.W_Q"] = W_Q
        state_dict[f"blocks.{l}.attn.W_K"] = W_K
        state_dict[f"blocks.{l}.attn.W_V"] = W_V

        b_Q = einops.rearrange(
            model.transformer.h[l].attn.q_attn.bias,
            "(index head)-> index head",
            index=cfg.n_heads,
            head=cfg.d_head,
        )
        b_KV = model.transformer.h[l].attn.kv_attn.bias  # [2 * d_head]
        b_K, b_V = torch.tensor_split(b_KV, 2, dim=0)
        b_K = einops.repeat(b_K, "head -> index head", index=cfg.n_heads)
        b_V = einops.repeat(b_V, "head -> index head", index=cfg.n_heads)
        state_dict[f"blocks.{l}.attn.b_Q"] = b_Q
        state_dict[f"blocks.{l}.attn.b_K"] = b_K
        state_dict[f"blocks.{l}.attn.b_V"] = b_V

        W_O = model.transformer.h[l].attn.c_proj.weight
        W_O = einops.rearrange(W_O, "(i h) m->i h m", i=cfg.n_heads)
        state_dict[f"blocks.{l}.attn.W_O"] = W_O
        state_dict[f"blocks.{l}.attn.b_O"] = model.transformer.h[l].attn.c_proj.bias

        state_dict[f"blocks.{l}.ln2.w"] = model.transformer.h[l].ln_2.weight
        state_dict[f"blocks.{l}.ln2.b"] = model.transformer.h[l].ln_2.bias

        W_in = model.transformer.h[l].mlp.c_fc.weight
        state_dict[f"blocks.{l}.mlp.W_in"] = W_in
        state_dict[f"blocks.{l}.mlp.b_in"] = model.transformer.h[l].mlp.c_fc.bias

        W_out = model.transformer.h[l].mlp.c_proj.weight
        state_dict[f"blocks.{l}.mlp.W_out"] = W_out
        state_dict[f"blocks.{l}.mlp.b_out"] = model.transformer.h[l].mlp.c_proj.bias
    state_dict["unembed.W_U"] = model.lm_head.weight.T

    state_dict["ln_final.w"] = model.transformer.ln_f.weight
    state_dict["ln_final.b"] = model.transformer.ln_f.bias
    return state_dict


@dataclasses.dataclass
class Config:
    d_model: int = 768
    debug: bool = True
    layer_norm_eps: float = 1e-5
    d_vocab: int = 50257
    init_range: float = 0.02
    n_ctx: int = 1024
    d_head: int = 64
    d_mlp: int = 3072
    n_heads: int = 12
    n_layers: int = 12


# Returns the configuration parameters of the model as a basic Config dataclass
def get_basic_config(model_name: str, **kwargs) -> Config:
    return Config(
        **{
            k: v
            for k, v in get_pretrained_model_config(model_name, **kwargs)
            .to_dict()
            .items()
            if k
            in [
                "d_model",
                "debug",
                "layer_norm_eps",
                "d_vocab",
                "init_range",
                "n_ctx",
                "d_head",
                "d_mlp",
                "n_heads",
                "n_layers",
            ]
        }
    )<|MERGE_RESOLUTION|>--- conflicted
+++ resolved
@@ -136,13 +136,10 @@
     "stabilityai/stablelm-base-alpha-7b",
     "stabilityai/stablelm-tuned-alpha-3b",
     "stabilityai/stablelm-tuned-alpha-7b",
-<<<<<<< HEAD
     "mistralai/Mistral-7B-v0.1",
     "mistralai/Mistral-7B-Instruct-v0.1",
-=======
     "bigscience/bloom-560m",
     "bigcode/santacoder",
->>>>>>> f5a7d455
 ]
 """Official model names for models on HuggingFace."""
 
@@ -501,13 +498,10 @@
         "stablelm-tuned-alpha-7b",
         "stablelm-tuned-7b",
     ],
-<<<<<<< HEAD
     "mistralai/Mistral-7B-v0.1": ["mistral-7b"],
     "mistralai/Mistral-7B-Instruct-v0.1": ["mistral-7b-instruct"],
-=======
     "bigscience/bloom-560m": ["bloom-560m"],
     "bigcode/santacoder": ["santacoder"],
->>>>>>> f5a7d455
 }
 """Model aliases for models on HuggingFace."""
 
@@ -737,7 +731,6 @@
             "act_fn": "gelu",
             "attention_dir": "bidirectional",
         }
-<<<<<<< HEAD
     elif architecture == "MistralForCausalLM":
         cfg_dict = {
             "d_model": 4096,
@@ -757,7 +750,7 @@
             "gated_mlp": True,
             "use_local_attn": True,
             "rotary_dim": 4096 // 32,
-=======
+        }
     elif architecture == "BloomForCausalLM":
         cfg_dict = {
             "d_model": hf_config.hidden_size,
@@ -773,7 +766,6 @@
             "post_embedding_ln": True,
             "positional_embedding_type": "alibi",
         }
-
     elif architecture == "GPT2LMHeadCustomModel":
         # santacoder
         cfg_dict = {
@@ -790,7 +782,6 @@
             "use_local_attn": False,
             "scale_attn_by_inverse_layer_idx": hf_config.scale_attn_by_inverse_layer_idx,
             "normalization_type": "LN",
->>>>>>> f5a7d455
         }
     else:
         raise NotImplementedError(f"{architecture} is not currently supported.")
@@ -1121,15 +1112,12 @@
             state_dict = convert_llama_weights(hf_model, cfg)
         elif cfg.original_architecture == "BertForMaskedLM":
             state_dict = convert_bert_weights(hf_model, cfg)
-<<<<<<< HEAD
         elif cfg.original_architecture == "MistralForCausalLM":
             state_dict = convert_mistral_weights(hf_model, cfg)
-=======
         elif cfg.original_architecture == "BloomForCausalLM":
             state_dict = convert_bloom_weights(hf_model, cfg)
         elif cfg.original_architecture == "GPT2LMHeadCustomModel":
             state_dict = convert_coder_weights(hf_model, cfg)
->>>>>>> f5a7d455
         else:
             raise ValueError(
                 f"Loading weights from the architecture is not currently supported: {cfg.original_architecture}, generated from model name {cfg.model_name}. Feel free to open an issue on GitHub to request this feature."
