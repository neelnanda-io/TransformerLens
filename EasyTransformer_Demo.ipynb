--- conflicted
+++ resolved
@@ -66,11 +66,6 @@
    "outputs": [],
    "source": [
     "import os\n",
-    "import torch\n",
-    "if os.environ[\"USER\"] == \"exx\": # so Arthur can safely use octobox\n",
-    "    os.environ[\"CUDA_VISIBLE_DEVICES\"] = \"2\"\n",
-    "assert torch.cuda.device_count() == 1\n",
-    "\n",
     "if IN_COLAB:\n",
     "    os.system('pip install git+https://github.com/neelnanda-io/Easy-Transformer.git')"
    ]
@@ -3079,24 +3074,11 @@
  ],
  "metadata": {
   "kernelspec": {
-<<<<<<< HEAD
-   "display_name": "Python 3.9.13 ('arthur_new_env')",
-=======
    "display_name": "Python 3 (ipykernel)",
->>>>>>> c1130c04
    "language": "python",
    "name": "python3"
   },
   "language_info": {
-<<<<<<< HEAD
-   "name": "python",
-   "version": "3.9.13"
-  },
-  "vscode": {
-   "interpreter": {
-    "hash": "15e4f89301c6425a3984d8cc040212c6bd8cbe8b6825a953ec92c255245dc397"
-   }
-=======
    "codemirror_mode": {
     "name": "ipython",
     "version": 3
@@ -3107,7 +3089,6 @@
    "nbconvert_exporter": "python",
    "pygments_lexer": "ipython3",
    "version": "3.7.13"
->>>>>>> c1130c04
   }
  },
  "nbformat": 4,
