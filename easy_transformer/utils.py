from __future__ import annotations

import gc
import random
import re
from functools import lru_cache
from typing import Dict, List, Optional, Tuple, Union

import datasets
import einops
import numpy as np
import torch
import torch.nn.functional as F
<<<<<<< HEAD
import transformers
from huggingface_hub import hf_hub_download
=======
from datasets.arrow_dataset import Dataset
import einops
from transformers import AutoTokenizer
from typing import Optional, Union, Tuple, List, Dict
from torchtyping import TensorType as TT
import transformers
from huggingface_hub import hf_hub_download
import re
>>>>>>> 79a4b140
from rich import print as rprint
from torchtyping import TensorType as TT
from transformers import AutoTokenizer

from easy_transformer import FactoredMatrix

CACHE_DIR = transformers.TRANSFORMERS_CACHE
import json


def download_file_from_hf(
    repo_name, file_name, subfolder=".", cache_dir=CACHE_DIR, force_is_torch=False
):
    """
    Helper function to download files from the HuggingFace Hub, from subfolder/file_name in repo_name, saving locally to cache_dir and returning the loaded file (if a json or Torch object) and the file path otherwise.

    If it's a Torch file without the ".pth" extension, set force_is_torch=True to load it as a Torch object.
    """
    file_path = hf_hub_download(
        repo_id=repo_name, filename=file_name, subfolder=subfolder, cache_dir=cache_dir
    )

    if file_path.endswith(".pth") or force_is_torch:
        return torch.load(file_path)
    elif file_path.endswith(".json"):
        return json.load(open(file_path, "r"))
    else:
        print("File type not supported:", file_path.split(".")[-1])
        return file_path

def print_gpu_mem(step_name=""):
    print(
        f"{step_name} ~ {np.round(torch.cuda.memory_allocated()/2e30, 2)} GiB allocated on GPU."
    )


def get_corner(tensor, n=3):
    # Prints the top left corner of the tensor
    return tensor[tuple(slice(n) for _ in range(tensor.ndim))]


def to_numpy(tensor, flat=False):
    if (type(tensor) != torch.Tensor) and (
        type(tensor) != torch.nn.parameter.Parameter
    ):
        return tensor
    if flat:
        return tensor.flatten().detach().cpu().numpy()
    else:
        return tensor.detach().cpu().numpy()


def lm_cross_entropy_loss(
    logits: TT["batch", "pos", "d_vocab"],
    tokens: TT["batch", "pos"],
    per_token: bool = False,
) -> Union[TT[()], TT["batch", "pos"]]:
    """Cross entropy loss for the language model, gives the loss for predicting the NEXT token.

    Args:
        logits (torch.Tensor): Logits. Shape [batch, pos, d_vocab]
        tokens (torch.Tensor[int64]): Input tokens. Shape [batch, pos]
        per_token (bool, optional): Whether to return the log probs predicted for the correct token, or the loss (ie mean of the predicted log probs). Note that the returned array has shape [batch, seq-1] as we cannot predict the first token (alternately, we ignore the final logit). Defaults to False.
    """
    log_probs = F.log_softmax(logits, dim=-1)
    # Use torch.gather to find the log probs of the correct tokens
    # Offsets needed because we're predicting the NEXT token (this means the final logit is meaningless)
    # None and [..., 0] needed because the tensor used in gather must have the same rank.
    predicted_log_probs = log_probs[..., :-1, :].gather(
        dim=-1, index=tokens[..., 1:, None]
    )[..., 0]
    if per_token:
        return -predicted_log_probs
    else:
        return -predicted_log_probs.mean()


def lm_accuracy(
    logits: TT["batch", "pos", "d_vocab"],
    tokens: TT["batch", "pos"],
    per_token: bool = False,
) -> Union[TT[()], TT["batch", "pos"]]:
    """Cross-Entropy Accuracy for Language Modelling. We measure the accuracy on the logits for predicting the NEXT token.

    If per_token is True, returns the boolean for top 1 accuracy for each token in the batch. Note that this has size [batch, seq_len-1], as we cannot predict the first token.
    """
    top_prediction = logits.argmax(dim=-1)
    correct_matches = top_prediction[:, :-1] == tokens[:, 1:]
    if per_token:
        return correct_matches
    else:
        return correct_matches.sum() / correct_matches.numel()


def gelu_new(input: TT["batch", "pos", "d_mlp"]) -> TT["batch", "pos", "d_mlp"]:
    # Implementation of GeLU used by GPT2 - subtly different from PyTorch's
    return (
        0.5
        * input
        * (
            1.0
            + torch.tanh(
                np.sqrt(2.0 / np.pi) * (input + 0.044715 * torch.pow(input, 3.0))
            )
        )
    )


def gelu_fast(input: TT["batch", "pos", "d_mlp"]) -> TT["batch", "pos", "d_mlp"]:
    return (
        0.5
        * input
        * (1.0 + torch.tanh(input * 0.7978845608 * (1.0 + 0.044715 * input * input)))
    )


def solu(input: TT["batch", "pos", "d_mlp"]) -> TT["batch", "pos", "d_mlp"]:
    """
    SoLU activation function as described by
    https://transformer-circuits.pub/2022/solu/index.html.

    LayerNorm implemented by the MLP class.
    """
    return input * F.softmax(input, dim=-1)


def keep_single_column(dataset: Dataset, col_name: str):
    """
    Acts on a HuggingFace dataset to delete all columns apart from a single column name - useful when we want to tokenize and mix together different strings
    """
    for key in dataset.features:
        if key != col_name:
            dataset = dataset.remove_columns(key)
    return dataset


def tokenize_and_concatenate(
    dataset: Dataset,
    tokenizer: AutoTokenizer,
    streaming: bool = False,
    max_length: int = 1024,
    column_name: str = "text",
    add_bos_token: bool = True,
    num_proc: int = 10,
) -> Dataset:
    """Helper function to tokenizer and concatenate a dataset of text. This converts the text to tokens, concatenates them (separated by EOS tokens) and then reshapes them into a 2D array of shape (____, sequence_length), dropping the last batch. Tokenizers are much faster if parallelised, so we chop the string into 20, feed it into the tokenizer, in parallel with padding, then remove padding at the end.

    This tokenization is useful for training language models, as it allows us to efficiently train on a large corpus of text of varying lengths (without, eg, a lot of truncation or padding). Further, for models with absolute positional encodings, this avoids privileging early tokens (eg, news articles often begin with CNN, and models may learn to use early positional encodings to predict these)

    Args:
        dataset (Dataset): The dataset to tokenize, assumed to be a HuggingFace text dataset.
        tokenizer (AutoTokenizer): The tokenizer. Assumed to have a bos_token_id and an eos_token_id.
        streaming (bool, optional): Whether the dataset is being streamed. If True, avoids using parallelism. Defaults to False.
        max_length (int, optional): The length of the context window of the sequence. Defaults to 1024.
        column_name (str, optional): The name of the text column in the dataset. Defaults to 'text'.
        add_bos_token (bool, optional): . Defaults to True.

    Returns:
        Dataset: Returns the tokenized dataset, as a dataset of tensors, with a single column called "tokens"

    Note: There is a bug when inputting very small datasets (eg, <1 batch per process) where it just outputs nothing. I'm not super sure why
    """
    dataset = keep_single_column(dataset, column_name)
    if tokenizer.pad_token is None:
        # We add a padding token, purely to implement the tokenizer. This will be removed before inputting tokens to the model, so we do not need to increment d_vocab in the model.
        tokenizer.add_special_tokens({"pad_token": "<PAD>"})
    # Define the length to chop things up into - leaving space for a bos_token if required
    if add_bos_token:
        seq_len = max_length - 1
    else:
        seq_len = max_length

    def tokenize_function(examples: Dict[str, List[str]]) -> Dict[str, np.ndarray]:
        text = examples[column_name]
        # Concatenate it all into an enormous string, separated by eos_tokens
        full_text = tokenizer.eos_token.join(text)
        # Divide into 20 chunks of ~ equal length
        num_chunks = 20
        chunk_length = (len(full_text) - 1) // num_chunks + 1
        chunks = [
            full_text[i * chunk_length : (i + 1) * chunk_length]
            for i in range(num_chunks)
        ]
        # Tokenize the chunks in parallel. Uses NumPy because HuggingFace map doesn't want tensors returned
        tokens = tokenizer(chunks, return_tensors="np", padding=True)[
            "input_ids"
        ].flatten()
        # Drop padding tokens
        tokens = tokens[tokens != tokenizer.pad_token_id]
        num_tokens = len(tokens)
        num_batches = num_tokens // (seq_len)
        # Drop the final tokens if not enough to make a full sequence
        tokens = tokens[: seq_len * num_batches]
        tokens = einops.rearrange(
            tokens, "(batch seq) -> batch seq", batch=num_batches, seq=seq_len
        )
        if add_bos_token:
            prefix = np.full((num_batches, 1), tokenizer.bos_token_id)
            tokens = np.concatenate([prefix, tokens], axis=1)
        return {"tokens": tokens}

    tokenized_dataset = dataset.map(
        tokenize_function,
        batched=True,
        num_proc=(num_proc if not streaming else None),
        remove_columns=[column_name],
    )
    tokenized_dataset.set_format(type="torch", columns=["tokens"])
    return tokenized_dataset


""" 
Test ^

data = Dataset.from_dict({"text":[str(i) for i in range(1000)]})
tokenizer = AutoTokenizer.from_pretrained("NeelNanda/gpt-neox-tokenizer-digits")
print(data)
tokenize_and_concatenate(data, tokenizer, streaming=False, column_name="text")
"""

def sample_logits(
    final_logits: TT["batch", "d_vocab"],
    top_k: Optional[int] = None,
    top_p: Optional[float] = None,
    temperature: float = 1.0,
    freq_penalty: float = 0.0,
    tokens: Optional[TT["batch", "pos"]] = None,
) -> TT["batch"]:
    """
    Sample from the logits, in order to generate text

    final_logits has shape [batch, vocab_size]
    We divide the logits by temperature before softmaxing and sampling - high temperature = more uniform, low = more argmaxy. Temp = 0.0 is greedy sampling
    We apply top_k and top_p filtering to the logits, to encourage diversity. top_k = 10 means we only sample from the 10 most likely tokens. top_p = 0.9 means we only sample from the top 90% of tokens, and then renormalise the distribution. top_k and top_p are mutually exclusive. By default we apply neither and just sample from the full distribution.

    Frequency penalty is a penalty on the probability of a token, proportional to the number of times it has been generated so far. This encourages the model to generate new tokens, rather than repeating itself. It is a hyperparameter, and should be tuned. It is applied to the logits before sampling. If this is non-zero it is required to input the input_tokens

    #! TODO: Finish testing all the edge cases here. Useful testing code:
    logits = torch.randn(4)
    print(logits)
    np.unique(np.array([sample_logits(logits, top_k=2).item() for i in range(1000)]), return_counts=True)
    """
    if temperature == 0.0:
        # Greedy sampling
        return final_logits.argmax(dim=-1)
    else:
        # Sample from the distribution

        final_logits = final_logits / temperature
        if freq_penalty > 0:
            assert (
                tokens is not None
            ), "Must provide input_tokens if applying a frequency penalty"
            for batch_index in range(final_logits.shape[0]):
                # torch.bincount returns a tensor of length d_vocab, with the number of occurences of each token in the tokens.
                final_logits[batch_index] = final_logits[
                    batch_index
                ] - freq_penalty * torch.bincount(
                    tokens[batch_index], minlength=final_logits.shape[-1]
                )
        if top_k is not None:
            assert top_k > 0, "top_k has to be greater than 0"
            top_logits, top_idx = final_logits.topk(top_k, dim=-1)
            indices_to_remove = final_logits < top_logits[..., -1].unsqueeze(-1)
            final_logits = final_logits.masked_fill(indices_to_remove, -float("inf"))
        elif top_p is not None:
            assert 1.0 >= top_p > 0.0, "top_p has to be in [0, 1)"
            sorted_logits, sorted_indices = torch.sort(final_logits, descending=True)
            cumulative_probs = sorted_logits.softmax(dim=-1).cumsum(dim=-1)
            # We round up - we want prob >= top_p not <top_p
            sorted_indices_to_remove = cumulative_probs > top_p
            sorted_indices_to_remove[..., 1:] = sorted_indices_to_remove[
                ..., :-1
            ].clone()
            sorted_indices_to_remove[..., 0] = 0
            indices_to_remove = sorted_indices_to_remove.scatter(
                -1, sorted_indices, sorted_indices_to_remove
            )
            final_logits = final_logits.masked_fill(indices_to_remove, -float("inf"))
        return torch.distributions.categorical.Categorical(logits=final_logits).sample()


# %%
# Type alias
SliceInput = Optional[
    Union[int, Tuple[int, int], Tuple[int, int, int], List[int], torch.Tensor]
]


class Slice:
    """
    We use a custom slice syntax because Python/Torch's don't let us reduce the number of dimensions:

    Note that slicing with input_slice=None means do nothing, NOT add an extra dimension (use unsqueeze for that)

    There are several modes:
    int - just index with that integer (decreases number of dimensions)
    slice - Input is a tuple converted to a slice ((k,) means :k, (k, m) means m:k, (k, m, n) means m:k:n)
    array - Input is a list or tensor or numpy array, converted to a numpy array, and we take the stack of values at those indices
    identity - Input is None, leave it unchanged.

    Examples for dim=0:
    if input_slice=0, tensor -> tensor[0]
    elif input_slice = (1, 5), tensor -> tensor[1:5]
    elif input_slice = (1, 5, 2), tensor -> tensor[1:5:2] (ie indexing with [1, 3])
    elif input_slice = [1, 4, 5], tensor -> tensor[[1, 4, 5]] (ie changing the first axis to have length 3, and taking the indices 1, 4, 5 out).
    elif input_slice is a Tensor, same as list - Tensor is assumed to be a 1D list of indices.
    """

    def __init__(
        self,
        input_slice: SliceInput = None,
    ):
        if type(input_slice) == tuple:
            input_slice = slice(*input_slice)
            self.slice = input_slice
            self.mode = "slice"
        elif type(input_slice) == int:
            self.slice = input_slice
            self.mode = "int"
        elif type(input_slice) == slice:
            self.slice = input_slice
            self.mode = "slice"
        elif (
            type(input_slice) == list
            or type(input_slice) == torch.Tensor
            or type(input_slice) == np.ndarray
        ):
            self.slice = to_numpy(input_slice)
            self.mode = "array"
        elif input_slice is None:
            self.slice = slice(None)
            self.mode = "identity"
        else:
            raise ValueError(f"Invalid input_slice {input_slice}")

    def apply(self, tensor, dim=0):
        """
        Takes in a tensor and a slice, and applies the slice to the given dimension (supports positive and negative dimension syntax). Returns the sliced tensor.
        """
        ndim = tensor.ndim
        slices = [slice(None)] * ndim
        slices[dim] = self.slice
        return tensor[tuple(slices)]

    def indices(self, max_ctx=None):
        """
        Returns the indices when this slice is applied to an axis of size max_ctx. Returns them as a numpy array, for integer slicing it is eg array([4])
        """
        if self.mode == "int":
            return np.array([self.slice])
        else:
            return np.arange(max_ctx)[self.slice]

    def __repr__(self):
        return f"Slice: {self.slice} Mode: {self.mode} "


# %%


def act_name(
    name: str,
    layer: Optional[int] = None,
    layer_type: Optional[str] = None,
):
    """
    Helper function to convert shorthand to an activation name. Pretty hacky, intended to be useful for short feedback loop hacking stuff together, more so than writing good, readable code. But it is deterministic!

    eg:
    act_name('k', 6, 'a')=='blocks.6.attn.hook_k'
    act_name('pre', 2)=='blocks.2.mlp.hook_pre'
    act_name('embed')=='hook_embed'
    act_name('normalized', 27, 'ln2')=='blocks.27.ln2.hook_normalized'
    act_name('k6')=='blocks.6.attn.hook_k'
    act_name('scale4ln1')=='blocks.4.ln1.hook_scale'
    act_name('pre5')=='blocks.5.mlp.hook_pre'
    """
    if (
        ("." in name or name.startswith("hook_"))
        and layer is None
        and layer_type is None
    ):
        # If this was called on a full name, just return it
        return name
    match = re.match(r"([a-z]+)(\d+)([a-z]?.*)", name)
    if match is not None:
        name, layer, layer_type = match.groups(0)

    layer_type_dict = {
        "a": "attn",
        "m": "mlp",
        "b": "",
        "block": "",
        "blocks": "",
        "attention": "attn",
    }
    act_name = ""
    if layer is not None:
        act_name += f"blocks.{layer}."
    if name in ["k", "v", "q", "z", "rot_k", "rot_q", "result", "attn", "attn_scores"]:
        layer_type = "attn"
    elif name in ["pre", "post", "mid"]:
        layer_type = "mlp"
    elif layer_type in layer_type_dict:
        layer_type = layer_type_dict[layer_type]

    if layer_type:
        act_name += f"{layer_type}."
    act_name += f"hook_{name}"
    return act_name


def remove_batch_dim(tensor: TT[1, ...]) -> TT[...]:
    """
    Removes the first dimension of a tensor if it is size 1, otherwise returns the tensor unchanged
    """
    if tensor.shape[0] == 1:
        return tensor.squeeze(0)
    else:
        return tensor


def test_prompt(
    prompt: str,
    answer: str,
    model,
    prepend_space_to_answer: bool = True,
    print_details: bool = True,
    prepend_bos: bool = True,
    top_k: int = 10,
):
    """
    Function to test whether a model can give the correct answer to a prompt. Intended for exploratory analysis, so it prints things out rather than returning things.

    Works for multi-token answers and multi-token prompts.

    Will always print the ranks of the answer tokens, and if print_details will print the logit and prob for the answer tokens and the top k tokens returned for each answer position.
    """
    if prepend_space_to_answer and not answer.startswith(" "):
        answer = " " + answer
    # GPT-2 often treats the first token weirdly, so lets give it a resting position
    tokens = model.to_tokens(prompt + answer, prepend_bos=prepend_bos)
    prompt_str_tokens = model.to_str_tokens(prompt, prepend_bos=prepend_bos)
    answer_str_tokens = model.to_str_tokens(answer, prepend_bos=False)
    prompt_length = len(prompt_str_tokens)
    answer_length = len(answer_str_tokens)
    if print_details:
        print("Tokenized prompt:", prompt_str_tokens)
        print("Tokenized answer:", answer_str_tokens)
    logits = remove_batch_dim(model(tokens))
    probs = logits.softmax(dim=-1)
    answer_ranks = []
    for index in range(prompt_length, prompt_length + answer_length):
        answer_token = tokens[0, index]
        answer_str_token = answer_str_tokens[index - prompt_length]
        # Offset by 1 because models predict the NEXT token
        token_probs = probs[index - 1]
        sorted_token_probs, sorted_token_values = token_probs.sort(descending=True)
        # Janky way to get the index of the token in the sorted list - I couldn't find a better way?
        correct_rank = torch.arange(len(sorted_token_values))[
            (sorted_token_values == answer_token).cpu()
        ].item()
        answer_ranks.append((answer_str_token, correct_rank))
        if print_details:
            # String formatting syntax - the first number gives the number of characters to pad to, the second number gives the number of decimal places.
            # rprint gives rich text printing
            rprint(
                f"Performance on answer token:\n[b]Rank: {correct_rank: <8} Logit: {logits[index-1, answer_token].item():5.2f} Prob: {token_probs[answer_token].item():6.2%} Token: |{answer_str_token}|[/b]"
            )
            for i in range(top_k):
                print(
                    f"Top {i}th token. Logit: {logits[index-1, sorted_token_values[i]].item():5.2f} Prob: {sorted_token_probs[i].item():6.2%} Token: |{model.to_string(sorted_token_values[i])}|"
                )
    rprint(f"[b]Ranks of the answer tokens:[/b] {answer_ranks}")


# %%
def transpose(tensor: TT[..., "a", "b"]) -> TT[..., "b", "a"]:
    """
    Utility to swap the last two dimensions of a tensor, regardless of the number of leading dimensions
    """
    return tensor.transpose(-1, -2)

def composition_scores(
    left: FactoredMatrix, right: FactoredMatrix, broadcast_dims=True
) -> Union[
    TT["leading_dims":...], TT["leading_dims_left":..., "leading_dims_right":...]
]:
    """
    See `EasyTransformer.all_composition_scores` for documentation.
    """
    if broadcast_dims:
        r_leading = right.ndim - 2
        l_leading = left.ndim - 2
        for i in range(l_leading):
            right = right.unsqueeze(i)
        for i in range(r_leading):
            left = left.unsqueeze(i + l_leading)
    assert (
        left.rdim == right.ldim
    ), f"Composition scores require left.rdim==right.ldim, shapes were left: {left.shape}, right:{right.shape}"

    right = right.collapse_r()
    left = left.collapse_l()
    r_norms = right.norm(dim=[-2, -1])
    l_norms = left.norm(dim=[-2, -1])
    comp_norms = (left @ right).norm(dim=[-2, -1])
    return comp_norms / r_norms / l_norms


# %%<|MERGE_RESOLUTION|>--- conflicted
+++ resolved
@@ -11,19 +11,9 @@
 import numpy as np
 import torch
 import torch.nn.functional as F
-<<<<<<< HEAD
 import transformers
+from datasets.arrow_dataset import Dataset
 from huggingface_hub import hf_hub_download
-=======
-from datasets.arrow_dataset import Dataset
-import einops
-from transformers import AutoTokenizer
-from typing import Optional, Union, Tuple, List, Dict
-from torchtyping import TensorType as TT
-import transformers
-from huggingface_hub import hf_hub_download
-import re
->>>>>>> 79a4b140
 from rich import print as rprint
 from torchtyping import TensorType as TT
 from transformers import AutoTokenizer
