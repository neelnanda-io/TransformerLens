<<<<<<< HEAD
=======
from dataclasses import dataclass
from typing import Union, Tuple, List, Dict, Any, Optional
import torch
import torch.nn as nn
import random
import numpy as np
>>>>>>> 79a4b140
import logging
import pprint
from dataclasses import dataclass
from typing import Any, Dict, List, Optional

import numpy as np
import torch

from easy_transformer.utils import set_seed_everywhere

SUPPORTED_ACTIVATIONS = ["relu", "gelu", "silu", "gelu_new", "solu_ln", "gelu_fast"]

@dataclass
class EasyTransformerConfig:
    """
    Configuration class to store the configuration of a EasyTransformer model.

    See further_comments.md for more details on the more complex arguments.

    Args:
        d_model (int): The dimensionality of the embeddings.
        d_head (int): The dimensionality of each attention head.
        n_layers (int): The number of transformer blocks (one block = one attn layer AND one MLP layer).
        n_ctx (int): The maximum sequence length.
        n_heads (int): The number of attention heads. If not
            specified, will be set to d_model // d_head. (This is represented by a default value of -1)
        d_mlp (int, *optional*): The dimensionality of the feedforward mlp
            network. Defaults to 4 * d_model, and in an attn-only model is None.
        d_vocab (int): The size of the vocabulary. If not set, will be
            automatically set from the tokenizer's vocab size.
        act_fn (str, *optional*): The activation function to use. Always
            lowercase. Supports ['relu', 'gelu', 'silu', 'gelu_new', 'solu_ln',
            'gelu_fast']. Must be set unless using an attn-only model.
        eps (float): The epsilon value to use for layer normalization. Defaults
            to 1e-5
        use_attn_result (bool): whether to explicitly calculate the amount
            each head adds to the residual stream (with a hook) and THEN add it
            up, vs just calculating the sum. This can be very memory intensive
            for large models, so defaults to False
        use_attn_scale (bool): whether to scale the attention weights by
            1/sqrt(d_head)
        model_name (str): the name of the model, used to load
            weights from HuggingFace or initialized to "custom" if not passed
        original_architecture (str, *optional*): the family of the model, used
        to help load
            weights from HuggingFace or initialized to "custom" if not passed
        from_checkpoint (bool): Whether the model weights were
            loaded from a checkpoint (only applies to pretrained models)
        checkpoint_index (int, *optional*): The index of the
            checkpoint loaded (only applies to pretrained models).
        checkpoint_label_type (str, *optional*): Whether
            checkpoints are labelled by the number of steps or number of tokens.
        checkpoint_value (int, *optional*): The value of the
            checkpoint label (whether of steps or tokens).
        tokenizer_name (str, *optional*): the full name of the model, passed into
            HuggingFace to access the tokenizer. Only used when passing in
            custom config, if loading from pretrained then this is not needed.
        use_local_attn (bool): whether to use local attention - ie each
            destination token can only attend to source tokens a certain distance back.
        window_size (int, *optional*): the size of the window for local
            attention
        attn_types (List[str], *optional*): the types of attention to use for
            local attention
        weight_init_mode (str): the initialization mode to use for the
            weights. Only relevant for custom models, ignored for pre-trained.
            Currently the only supported mode is 'gpt2', where biases are
            initialized to 0 and weights are standard normals of range
            initializer_range.
        normalization_type (str, *optional*): the type of normalization to use.
            Options are None (no normalization), 'LN' (use LayerNorm, including weights
            & biases) and 'LNPre' (use LayerNorm, but no weights & biases).
            Defaults to LN
        device(str): The device to use for the model. Defaults to 'cuda' if
            available, else 'cpu
        attention_dir (str): Whether to use causal (aka unidirectional aka GPT-2
            style) or bidirectional attention. Options are 'causal' and
            'bidirectional'. Defaults to 'causal'
        attn_only (bool): Whether to only use attention layers, no feedforward
            layers. Defaults to False
        seed (int, *optional*): The seed to use for the model. Defaults to 42.
            Used to set sources of randomness (Python, PyTorch and
            NumPy) and to initialize weights. If set to None, does nothing.
        initializer_range (float): The standard deviation of the normal used to
            initialise the weights, initialized to 0.8 / sqrt(d_model) .
        init_weights (bool): Whether to initialize the weights. Defaults to
            True. If False, does not initialize weights.
        scale_attn_by_inverse_layer_idx (bool): Whether to scale the attention
            weights by 1/(layer_id+1), used by Mistral (Stanford) models for numerical stability when
            training in FP16. Defaults to False.
        positional_embedding_type (str): The positional embedding used. Options
            are 'standard' (ie GPT-2 style, absolute, randomly initialized learned positional
            embeddings, directly added to the residual stream), 'rotary'
            (described here: https://blog.eleuther.ai/rotary-embeddings/ ) and
            'shortformer' (GPT-2 style absolute & learned, but rather than being
            added to the residual stream they're only added to the inputs to the
            keys and the queries (ie key = W_K(res_stream + pos_embed), but
            values and MLPs don't get any positional info)). Sinusoidal are not
            currently supported. Defaults to 'standard'.
        final_rms (bool): Whether to replace the final normalization (just
            before the unembed) with RMSNorm (ie no centering or bias, just
            scaling + weights). Only included because of a dumb bug in my
            original SoLU code. Defaults to False.
        d_vocab_out (int, *optional*): The size of the output vocabulary. If not
            set, will be equal to d_vocab. Mainly useful for algorithmic tasks
            where the input and output vocabularies may be different.
        parallel_attn_mlp (bool): Whether to parallelize the attention and MLP
            layers - a weird cursed thing done by GPT-J. Means that
            mlp_out=MLP(ln1(resid_pre)) and resid_post=resid_pre+attn_out+mlp_out. Defaults to False.
        rotary_dim (int, *optional*): The dimensionality of the rotary
            embeddings, may be d_head in which case only the first rotary_dim
            dimensions of each head are rotated. Defaults to None, if
            positional_embedding_type=="rotary" it defaults to d_head.
        n_params (int, *optional*): The number of (hidden weight)
            parameters in the model. This is automatically calculated and not
            intended to be set by the user. (Non embedding parameters, because
            the [scaling laws paper](https://arxiv.org/pdf/2001.08361.pdf) found
            that that was a more meaningful number. Ignoring biases and layer
            norms, for convenience)
    """

    n_layers: int
    d_model: int
    n_ctx: int
    d_head: int
    model_name: str = "custom"
    n_heads: int = -1
    d_mlp: Optional[int] = None
    act_fn: Optional[str] = None
    d_vocab: Optional[int] = None
    eps: float = 1e-5
    use_attn_result: bool = False
    use_attn_scale: bool = True
    use_local_attn: bool = False
    original_architecture: Optional[str] = None
    from_checkpoint: bool = False
    checkpoint_index: Optional[int] = None
    checkpoint_label_type: Optional[str] = None
    checkpoint_value: Optional[int] = None
    tokenizer_name: Optional[str] = None
    window_size: Optional[int] = None
    attn_types: Optional[List] = None
    init_mode: str = "gpt2"
    normalization_type: Optional[str] = "LN"
    device: Optional[str] = None
    attention_dir: str = "causal"
    attn_only: bool = False
    seed: int = 42
    initializer_range: float = -1.0
    init_weights: bool = True
    scale_attn_by_inverse_layer_idx: bool = False
    positional_embedding_type: str = "standard"
    final_rms: bool = False
    d_vocab_out: Optional[int] = None
    parallel_attn_mlp: bool = False
    rotary_dim: Optional[int] = None
    n_params: Optional[int] = None

    def __post_init__(self):
        if self.n_heads==-1:
            self.n_heads = self.d_model // self.d_head

        if not self.d_model == (self.n_heads * self.d_head):
            logging.warning(
                f"d_model={self.d_model} is not divisible by n_heads={self.n_heads} * d_head={self.d_head}"
            )

        if self.seed is not None:
            self.set_seed_everywhere(self.seed)
        if self.use_local_attn:
            assert (
                self.window_size is not None
            ), "window_size must be specified for local attention"
            assert (
                self.attn_types is not None
            ), "attn_types must be specified for local attention"
        if not self.attn_only:
            if self.d_mlp is None:
                # For some reason everyone hard codes in this hyper-parameter!
                self.d_mlp = self.d_model * 4
            assert (
                self.act_fn is not None
            ), "act_fn must be specified for non-attn-only models"
            assert (
                self.act_fn in SUPPORTED_ACTIVATIONS
            ), f"act_fn={self.act_fn} must be one of {SUPPORTED_ACTIVATIONS}"
        if self.initializer_range < 0:
            # Roughly copy the GPT-2 value, but proportional to sqrt(1/d_model)
            self.initializer_range = 0.8 / np.sqrt(self.d_model)

        if self.d_vocab_out is None:
            self.d_vocab_out = self.d_vocab

        if self.positional_embedding_type == "rotary" and self.rotary_dim is None:
            self.rotary_dim = self.d_head

        # The number of parameters in attention layers (ignoring biases and layer norm). 4 because W_Q, W_K, W_V and W_O
        self.n_params = self.n_layers * (
            (self.d_model * self.d_head * self.n_heads * 4)
        )
        if not self.attn_only:
            # Number of parameters in MLP layers (ignoring biases and layer norm). 2 because W_in and W_out
            self.n_params += self.n_layers * self.d_model * self.d_mlp * 2

        if self.device is None:
            self.device = "cuda" if torch.cuda.is_available() else "cpu"

    @classmethod
    def from_dict(cls, config_dict: Dict[str, Any]):
        """
        Instantiates a `EasyTransformerConfig` from a Python dictionary of
        parameters.
        """
        return cls(**config_dict)

    def to_dict(self):
        return self.__dict__

    def __repr__(self):
        return "EasyTransformerConfig:\n" + pprint.pformat(self.to_dict())
    
    def set_seed_everywhere(self, seed: int):
        torch.manual_seed(seed)
        random.seed(seed)
        np.random.seed(seed)<|MERGE_RESOLUTION|>--- conflicted
+++ resolved
@@ -1,19 +1,12 @@
-<<<<<<< HEAD
-=======
+import logging
+import pprint
+import random
 from dataclasses import dataclass
-from typing import Union, Tuple, List, Dict, Any, Optional
+from typing import Any, Dict, List, Optional, Tuple, Union
+
+import numpy as np
 import torch
 import torch.nn as nn
-import random
-import numpy as np
->>>>>>> 79a4b140
-import logging
-import pprint
-from dataclasses import dataclass
-from typing import Any, Dict, List, Optional
-
-import numpy as np
-import torch
 
 from easy_transformer.utils import set_seed_everywhere
 
