import logging
from abc import ABC, abstractmethod
from typing import Callable, Optional, Sequence

import torch
import torch.nn as nn
from typing_extensions import Literal

HookDirection = Literal["forward", "backward"]
FORWARD_HOOK_DIRECTION = "forward"
BACKWARD_HOOK_DIRECTION = "backward"
BOTH_HOOK_DIRECTION = "both"


class NamesFilter(ABC):
    @abstractmethod
    def is_included(self, name: str) -> bool:
        pass


class FunctionalNameFilter(NamesFilter):
    def __init__(self, f: Callable[[str], bool]):
        self.f = f

    def is_included(self, name: str) -> bool:
        return self.f(name)


class ConstantNameFilter(NamesFilter):
    def __init__(self, names: Sequence[str]):
        self.names = set(names)

    def is_included(self, name: str) -> bool:
        return name in self.names

class SingleNameFilter(NamesFilter):
    def __init__(self, name: str):
        self.name = name

    def is_included(self, name: str) -> bool:
        return self.name == name

# %%


class HookPoint(nn.Module):
    """
    A helper class to get access to intermediate activations.

    It's a dummy module that is the identity function by default
    I can wrap any intermediate activation in a HookPoint and get a convenient
    way to add PyTorch hooks.

    It's inspired by Garcon from Anthropic: https://transformer-circuits.pub/2021/garcon/index.html

    See [EasyTransformer_Demo.ipynb] for an example of how to use it.
    """

    def __init__(self):
        super().__init__()
        # TODO make sure the experiments still run after this rename- probalby just change it in the experiments
        self.forward_hooks = []
        self.backward_hooks = []
        self.context = {}

        # The name of the hook from the perspective of the root
        # module. This is set by the root module at setup.
        self.name: str

    def add_hook(self, hook, direction: HookDirection = FORWARD_HOOK_DIRECTION):
        # Hook format is fn(activation, hook_name)
        # Change it into PyTorch hook format (this includes input and output,
        # which are the same for a HookPoint)

        if direction == FORWARD_HOOK_DIRECTION:

            def full_hook(module, module_input, module_output):
                return hook(module_output, hook=self)

            handle = self.register_forward_hook(full_hook)
            self.forward_hooks.append(handle)
        # TODO find a tool that complains when i try to test two different-typed things for equality

        elif direction == BACKWARD_HOOK_DIRECTION:

            def full_hook(module, module_input, module_output):
                # For a backwards hook, module_output is a tuple of (grad,) - I don't know why.
                grad = module_output[0]
                return hook(grad, hook=self)

            handle = self.register_full_backward_hook(full_hook)
            self.backward_hooks.append(handle)
        else:
            # TODO for neel nanda- do we want to allow [BOTH_HOOK_DIRECTION]?
            raise ValueError(f"Invalid direction {direction}")

    def remove_hooks(self, direction: HookDirection = FORWARD_HOOK_DIRECTION):
        def remove_forward_hooks():
            for handle in self.forward_hooks:
                handle.remove()
            self.forward_hooks = []

        def remove_backward_hooks():
            for handle in self.backward_hooks:
                handle.remove()
            self.backward_hooks = []

        if direction == FORWARD_HOOK_DIRECTION:
            remove_forward_hooks()
        elif direction == BACKWARD_HOOK_DIRECTION:
            remove_backward_hooks()
        elif direction == BOTH_HOOK_DIRECTION:
            remove_forward_hooks()
            remove_backward_hooks()
        else:
            raise ValueError(f"Invalid direction {direction}")

    def clear_context(self):
        del self.context
        self.context = {}

    def forward(self, x):
        """Identity function"""
        return x

    def layer(self):
        """
        Returns the layer index if the name has the form 'blocks.{layer}.{...}'
        Helper function that's mainly useful on EasyTransformer
        If it doesn't have this form, raises an error -
        """
        try:
            layer = int(self.name.split(".")[1])
            return int(layer)
        except ValueError:
            # TODO maybe return [None] instead of raising an error? but test it first, might
            # break in subtle ways
            raise ValueError(
                f"HookPoint name {self.name} doesn't have the form 'blocks.layer.rest"
            )


# %%
# TODO maybe this should be a decorator so clients don't have to call setup()?
# or just a class should be enough?
class HookedRootModule(nn.Module):
    """
    A class building on nn.Module to interface nicely with HookPoints
    Adds various nice utilities, most notably run_with_hooks to run the model with temporary hooks, and run_with_cache to run the model on some input and return a cache of all activations

<<<<<<< HEAD
    See [EasyTransformer_Demo.ipynb] for an example of how to use it.

    WARNING: The main footgun with PyTorch hooking is that hooks are GLOBAL state. If you add a hook to the module, and then run it a bunch of times, the hooks persist. If you debug a broken hook and add the fixed version, the broken one is still there. To solve this, run_with_hooks will remove hooks at the start and end by default, and I recommend using reset_hooks liberally in your code.
=======
    WARNING: The main footgun with PyTorch hooking is that hooks are GLOBAL state. If you add a hook to the module, and then run it a bunch of times, the hooks persist. If you debug a broken hook and add the fixed version, the broken one is still there. To solve this, run_with_hooks will remove hooks at the end by default, and I recommend using the API of this and run_with_cache. If you want to add hooks into global state, I recommend being intentional about this, and I recommend using reset_hooks liberally in your code to remove any accidentally remaining global state.
>>>>>>> 79a4b140

    The main time this goes wrong is when you want to use backward hooks (to cache or intervene on gradients). In this case, you need to keep the hooks around as global state until you've run loss.backward() (and so need to disable the reset_hooks_end flag on run_with_hooks)
    """

    def __init__(self):
        super().__init__()
        self.is_caching = False  # see [run_with_hooks]  and [add_caching_hooks]

    def setup(self):
        """
        Setup function - this needs to be run in the model's [__init__]
        AFTER defining all layers.
        """
        # Add a parameter to each module giving its name.
        self.name_to_module = {}
        # Build a dictionary mapping a module name to the module
        self.name_to_hook = {}
        for name, module in self.named_modules():
            module.name = name
            self.name_to_module[
                name
            ] = module  # we don't use [self.named_modules()] because that's a generator, not a dictionary
            # this is actually the cleanest way to do this 
            if "HookPoint" in str(type(module)):
                self.name_to_hook[name] = module

    def hook_points(self):
        return self.name_to_hook.values()

    def remove_all_hook_fns(self, direction=BOTH_HOOK_DIRECTION):
        for hp in self.hook_points():
            hp.remove_hooks(direction)

    def clear_contexts(self):
        for hp in self.hook_points():
            hp.clear_context()

    def reset_hooks(self, clear_contexts=True, direction=BOTH_HOOK_DIRECTION):
        if clear_contexts:
            self.clear_contexts()
        self.remove_all_hook_fns(direction)
        self.is_caching = False

    def add_hook(self, name, hook, direction: HookDirection = FORWARD_HOOK_DIRECTION):
        if type(name) == str:
            self.name_to_module[name].add_hook(hook, direction=direction)
        else:
            # Otherwise, name is a Boolean function on names
            for hook_name, hp in self.name_to_hook.items():
                if name(hook_name):
                    hp.add_hook(hook, direction=direction)

    def __apply_hooks__(self, hooks, direction: HookDirection):
        for name, hook in hooks:
            if type(name) == str:
                self.name_to_module[name].add_hook(hook, direction=direction)
            else:
                # TODO add a class here
                # Otherwise, name is a Boolean function on names
                for hook_name, hp in self.name_to_hook.items():
                    if name(hook_name):
                        hp.add_hook(hook, direction=direction)

    def run_with_hooks(
        self,
        *model_args,
<<<<<<< HEAD
        forward_hooks=[],
        backward_hooks=[],
        reset_hooks_start=True,
=======
        fwd_hooks=[],
        bwd_hooks=[],
>>>>>>> 79a4b140
        reset_hooks_end=True,
        clear_contexts=False,
        **model_kwargs,
    ):
        """
        forward_hooks: A list of (name, hook), where name is either the name of
        a hook point or a Boolean function on hook names and hook is the
        function to add to that hook point, or the hook whose names evaluate
<<<<<<< HEAD
        to True respectively. Ditto backward_hooks
        reset_hooks_start (bool): If True, all prior hooks are removed at the start
=======
        to True respectively. Ditto bwd_hooks
>>>>>>> 79a4b140
        reset_hooks_end (bool): If True, all hooks are removed at the end (ie,
        including those added in this run)
        clear_contexts (bool): If True, clears hook contexts whenever hooks are reset
        Note that if we want to use backward hooks, we need to set
        reset_hooks_end to be False, so the backward hooks are still there - this function only runs a forward pass.
        """
<<<<<<< HEAD
        if reset_hooks_start:
            if self.is_caching:
                logging.warning("Caching is on, but hooks are being reset")
            self.reset_hooks(clear_contexts)
        self.__apply_hooks__(forward_hooks, FORWARD_HOOK_DIRECTION)
        self.__apply_hooks__(backward_hooks, BACKWARD_HOOK_DIRECTION)
=======
        for name, hook in fwd_hooks:
            if type(name) == str:
                self.mod_dict[name].add_hook(hook, dir="fwd")
            else:
                # Otherwise, name is a Boolean function on names
                for hook_name, hp in self.hook_dict.items():
                    if name(hook_name):
                        hp.add_hook(hook, dir="fwd")
        for name, hook in bwd_hooks:
            if type(name) == str:
                self.mod_dict[name].add_hook(hook, dir="bwd")
            else:
                # Otherwise, name is a Boolean function on names
                for hook_name, hp in self.hook_dict:
                    if name(hook_name):
                        hp.add_hook(hook, dir="bwd")
>>>>>>> 79a4b140
        out = self.forward(*model_args, **model_kwargs)
        if reset_hooks_end:
            if len(backward_hooks) > 0:
                logging.warning(
                    "WARNING: Hooks were reset at the end of run_with_hooks while backward hooks were set. This removes the backward hooks before a backward pass can occur"
                )
            self.reset_hooks(clear_contexts)
        return out

    def add_caching_hooks(
        self,
        names_filter: Optional[NamesFilter] = None,
        include_backward: bool = False,
        device=None,
        remove_batch_dim: bool = False,
        cache: Optional[dict] = None,
    ) -> dict:
        """Adds hooks to the model to cache activations. Note: It does NOT actually run the model to get activations, that must be done separately.

        Args:
            names_filter (NamesFilter, optional): Which activations to cache. Can be a list of strings (hook names) or a filter function mapping hook names to booleans. Defaults to lambda name: True.
            include_backward (bool, optional): Whether to also do backwards hooks. Defaults to False.
            device (_type_, optional): The device to store on. Defaults to CUDA if available else CPU.
            remove_batch_dim (bool, optional): Whether to remove the batch dimension (only works for batch_size==1). Defaults to False.
            cache (Optional[dict], optional): The cache to store activations in, a new dict is created by default. Defaults to None.

        Returns:
            cache (dict): The cache where activations will be stored.
        """
        if device is None:
            device = "cuda" if torch.cuda.is_available() else "cpu"
        if cache is None:
            cache = {}

        if names_filter is None:
            names_filter = FunctionalNameFilter(lambda _: True)

        self.is_caching = True

        def save_hook(tensor, hook):
            if remove_batch_dim:
                cache[hook.name] = tensor.detach().to(device)[0]
            else:
                cache[hook.name] = tensor.detach().to(device)

        def save_hook_back(tensor, hook):
            if remove_batch_dim:
                cache[hook.name + "_grad"] = tensor.detach().to(device)[0]
            else:
                cache[hook.name + "_grad"] = tensor.detach().to(device)

        for name, hp in self.name_to_hook.items():
            if names_filter.is_included(name):
                hp.add_hook(save_hook, FORWARD_HOOK_DIRECTION)
                if include_backward:
                    hp.add_hook(save_hook_back, BACKWARD_HOOK_DIRECTION)
        return cache

    def run_with_cache(
        self,
        *model_args,
        names_filter: Optional[NamesFilter] = None,
        device=None,
        remove_batch_dim=False,
        include_backward=False,
        reset_hooks_end=True,
        clear_contexts=False,
        **model_kwargs,
    ):
        """
        Runs the model and returns model output and a Cache object

        model_args and model_kwargs - all positional arguments and keyword arguments not otherwise captured are input to the model
        names_filter (None or str or [str] or fn:str->bool): a filter for which activations to cache. Defaults to None, which means cache everything.
        device (str or torch.Device): The device to cache activations on, defaults to model device. Note that this must be set if the model does not have a model.cfg.device attribute. WARNING: Setting a different device than the one used by the model leads to significant performance degradation.
        remove_batch_dim (bool): If True, will remove the batch dimension when caching. Only makes sense with batch_size=1 inputs.
<<<<<<< HEAD
        include_backward (bool): If True, will call backward on the model output and also cache gradients. It is assumed that the model outputs a scalar, ie. return_type="loss", for predict the next token loss. Custom loss functions are not supported
        reset_hooks_start (bool): If True, all prior hooks are removed at the start
        reset_hooks_end (bool): If True, all hooks are removed at the end (ie,
        including those added in this run)
=======
        incl_bwd (bool): If True, will call backward on the model output and also cache gradients. It is assumed that the model outputs a scalar, ie. return_type="loss", for predict the next token loss. Custom loss functions are not supported
        reset_hooks_end (bool): If True, all hooks are removed at the end (ie, both those added in this run *and* any added before!)
>>>>>>> 79a4b140
        clear_contexts (bool): If True, clears hook contexts whenever hooks are reset
        """
        cache_dict = self.add_caching_hooks(
            names_filter=names_filter,
            include_backward=include_backward,
            device=device,
            remove_batch_dim=remove_batch_dim,
        )
        model_out = self(*model_args, **model_kwargs)

        if include_backward:
            model_out.backward()

        if reset_hooks_end:
            self.reset_hooks(clear_contexts)
        return model_out, cache_dict

    def cache_all(
        self, cache, include_backward=False, device=None, remove_batch_dim=False
    ):
        logging.warning(
            "cache_all is deprecated and will eventually be removed, use add_caching_hooks or run_with_cache"
        )
        self.add_caching_hooks(
            names_filter=FunctionalNameFilter(lambda _: True),
            cache=cache,
            include_backward=include_backward,
            device=device,
            remove_batch_dim=remove_batch_dim,
        )

    def cache_some(
        self,
        cache,
        names: Callable[[str], bool],
        include_backward=False,
        device=None,
        remove_batch_dim=False,
    ):
        """Cache a list of hook provided by names, Boolean function on names"""
        logging.warning(
            "cache_some is deprecated and will eventually be removed, use add_caching_hooks or run_with_cache"
        )
        self.add_caching_hooks(
            names_filter=FunctionalNameFilter(names),
            cache=cache,
            include_backward=include_backward,
            device=device,
            remove_batch_dim=remove_batch_dim,
        )<|MERGE_RESOLUTION|>--- conflicted
+++ resolved
@@ -148,13 +148,9 @@
     A class building on nn.Module to interface nicely with HookPoints
     Adds various nice utilities, most notably run_with_hooks to run the model with temporary hooks, and run_with_cache to run the model on some input and return a cache of all activations
 
-<<<<<<< HEAD
     See [EasyTransformer_Demo.ipynb] for an example of how to use it.
 
-    WARNING: The main footgun with PyTorch hooking is that hooks are GLOBAL state. If you add a hook to the module, and then run it a bunch of times, the hooks persist. If you debug a broken hook and add the fixed version, the broken one is still there. To solve this, run_with_hooks will remove hooks at the start and end by default, and I recommend using reset_hooks liberally in your code.
-=======
-    WARNING: The main footgun with PyTorch hooking is that hooks are GLOBAL state. If you add a hook to the module, and then run it a bunch of times, the hooks persist. If you debug a broken hook and add the fixed version, the broken one is still there. To solve this, run_with_hooks will remove hooks at the end by default, and I recommend using the API of this and run_with_cache. If you want to add hooks into global state, I recommend being intentional about this, and I recommend using reset_hooks liberally in your code to remove any accidentally remaining global state.
->>>>>>> 79a4b140
+    WARNING: The main footgun with PyTorch hooking is that hooks are GLOBAL state. If you add a hook to the module, and then run it a bunch of times, the hooks persist. If you debug a broken hook and add the fixed version, the broken one is still there. To solve this, run_with_hooks will remove hooks at the start and end by default, and I recommend using the API of this and run_with_cache. If you want to add hooks into global state, I recommend being intentional about this, and I recommend using reset_hooks liberally in your code to remove any accidentally remaining global state.
 
     The main time this goes wrong is when you want to use backward hooks (to cache or intervene on gradients). In this case, you need to keep the hooks around as global state until you've run loss.backward() (and so need to disable the reset_hooks_end flag on run_with_hooks)
     """
@@ -221,14 +217,9 @@
     def run_with_hooks(
         self,
         *model_args,
-<<<<<<< HEAD
         forward_hooks=[],
         backward_hooks=[],
         reset_hooks_start=True,
-=======
-        fwd_hooks=[],
-        bwd_hooks=[],
->>>>>>> 79a4b140
         reset_hooks_end=True,
         clear_contexts=False,
         **model_kwargs,
@@ -237,43 +228,19 @@
         forward_hooks: A list of (name, hook), where name is either the name of
         a hook point or a Boolean function on hook names and hook is the
         function to add to that hook point, or the hook whose names evaluate
-<<<<<<< HEAD
-        to True respectively. Ditto backward_hooks
-        reset_hooks_start (bool): If True, all prior hooks are removed at the start
-=======
         to True respectively. Ditto bwd_hooks
->>>>>>> 79a4b140
         reset_hooks_end (bool): If True, all hooks are removed at the end (ie,
         including those added in this run)
         clear_contexts (bool): If True, clears hook contexts whenever hooks are reset
         Note that if we want to use backward hooks, we need to set
         reset_hooks_end to be False, so the backward hooks are still there - this function only runs a forward pass.
         """
-<<<<<<< HEAD
         if reset_hooks_start:
             if self.is_caching:
                 logging.warning("Caching is on, but hooks are being reset")
             self.reset_hooks(clear_contexts)
         self.__apply_hooks__(forward_hooks, FORWARD_HOOK_DIRECTION)
         self.__apply_hooks__(backward_hooks, BACKWARD_HOOK_DIRECTION)
-=======
-        for name, hook in fwd_hooks:
-            if type(name) == str:
-                self.mod_dict[name].add_hook(hook, dir="fwd")
-            else:
-                # Otherwise, name is a Boolean function on names
-                for hook_name, hp in self.hook_dict.items():
-                    if name(hook_name):
-                        hp.add_hook(hook, dir="fwd")
-        for name, hook in bwd_hooks:
-            if type(name) == str:
-                self.mod_dict[name].add_hook(hook, dir="bwd")
-            else:
-                # Otherwise, name is a Boolean function on names
-                for hook_name, hp in self.hook_dict:
-                    if name(hook_name):
-                        hp.add_hook(hook, dir="bwd")
->>>>>>> 79a4b140
         out = self.forward(*model_args, **model_kwargs)
         if reset_hooks_end:
             if len(backward_hooks) > 0:
@@ -350,15 +317,10 @@
         names_filter (None or str or [str] or fn:str->bool): a filter for which activations to cache. Defaults to None, which means cache everything.
         device (str or torch.Device): The device to cache activations on, defaults to model device. Note that this must be set if the model does not have a model.cfg.device attribute. WARNING: Setting a different device than the one used by the model leads to significant performance degradation.
         remove_batch_dim (bool): If True, will remove the batch dimension when caching. Only makes sense with batch_size=1 inputs.
-<<<<<<< HEAD
         include_backward (bool): If True, will call backward on the model output and also cache gradients. It is assumed that the model outputs a scalar, ie. return_type="loss", for predict the next token loss. Custom loss functions are not supported
         reset_hooks_start (bool): If True, all prior hooks are removed at the start
         reset_hooks_end (bool): If True, all hooks are removed at the end (ie,
         including those added in this run)
-=======
-        incl_bwd (bool): If True, will call backward on the model output and also cache gradients. It is assumed that the model outputs a scalar, ie. return_type="loss", for predict the next token loss. Custom loss functions are not supported
-        reset_hooks_end (bool): If True, all hooks are removed at the end (ie, both those added in this run *and* any added before!)
->>>>>>> 79a4b140
         clear_contexts (bool): If True, clears hook contexts whenever hooks are reset
         """
         cache_dict = self.add_caching_hooks(
